--- conflicted
+++ resolved
@@ -13,11 +13,7 @@
 
 import numpyro.distributions as dist
 import numpyro.distributions.constraints as constraints
-<<<<<<< HEAD
-from numpyro.distributions.constraints import PermuteTransform, PowerTransform, biject_to
-=======
 from numpyro.distributions.constraints import biject_to, PermuteTransform, PowerTransform
->>>>>>> ed30688e
 from numpyro.distributions.discrete import _to_probs_bernoulli, _to_probs_multinom
 from numpyro.distributions.util import (
     matrix_to_tril_vec,
@@ -676,11 +672,7 @@
 
 # NB: skip transforms which are tested in `test_biject_to`
 @pytest.mark.parametrize('transform, event_shape', [
-<<<<<<< HEAD
-    (PermuteTransform(np.array([3, 1, 4, 0, 2])), (5,)),
-=======
     (PermuteTransform(np.array([3, 0, 4, 1, 2])), (5,)),
->>>>>>> ed30688e
     (PowerTransform(2.), ()),
 ])
 @pytest.mark.parametrize('batch_shape', [(), (1,), (3,), (6,), (3, 1), (1, 3), (5, 3)])
