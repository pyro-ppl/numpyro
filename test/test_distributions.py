# Copyright Contributors to the Pyro project.
# SPDX-License-Identifier: Apache-2.0

from collections import namedtuple
from functools import partial
import inspect
import math
import os

import numpy as np
from numpy.testing import assert_allclose, assert_array_equal
import pytest
import scipy
import scipy.stats as osp

import jax
from jax import grad, lax, vmap
import jax.numpy as jnp
import jax.random as random
from jax.scipy.special import expit, logsumexp

import numpyro.distributions as dist
from numpyro.distributions import constraints, kl_divergence, transforms
from numpyro.distributions.discrete import _to_probs_bernoulli, _to_probs_multinom
from numpyro.distributions.flows import InverseAutoregressiveTransform
from numpyro.distributions.gof import InvalidTest, auto_goodness_of_fit
from numpyro.distributions.transforms import (
    LowerCholeskyAffine,
    PermuteTransform,
    PowerTransform,
    SimplexToOrderedTransform,
    SoftplusTransform,
    biject_to,
)
from numpyro.distributions.util import (
    matrix_to_tril_vec,
    multinomial,
    signed_stick_breaking_tril,
    sum_rightmost,
    vec_to_tril_matrix,
)
from numpyro.nn import AutoregressiveNN

TEST_FAILURE_RATE = 2e-5  # For all goodness-of-fit tests.


def _identity(x):
    return x


def _circ_mean(angles):
    return jnp.arctan2(
        jnp.mean(jnp.sin(angles), axis=0), jnp.mean(jnp.cos(angles), axis=0)
    )


class T(namedtuple("TestCase", ["jax_dist", "sp_dist", "params"])):
    def __new__(cls, jax_dist, *params):
        sp_dist = get_sp_dist(jax_dist)
        return super(cls, T).__new__(cls, jax_dist, sp_dist, params)


def _mvn_to_scipy(loc, cov, prec, tril):
    jax_dist = dist.MultivariateNormal(loc, cov, prec, tril)
    mean = jax_dist.mean
    cov = jax_dist.covariance_matrix
    return osp.multivariate_normal(mean=mean, cov=cov)


def _multivariate_t_to_scipy(df, loc, tril):
    if scipy.__version__ < "1.6.0":
        pytest.skip(
            "Multivariate Student-T distribution is not available in scipy < 1.6"
        )
    jax_dist = dist.MultivariateStudentT(df, loc, tril)
    mean = jax_dist.mean
    cov = jax_dist.covariance_matrix
    return osp.multivariate_t(loc=mean, shape=cov, df=df)


def _lowrank_mvn_to_scipy(loc, cov_fac, cov_diag):
    jax_dist = dist.LowRankMultivariateNormal(loc, cov_fac, cov_diag)
    mean = jax_dist.mean
    cov = jax_dist.covariance_matrix
    return osp.multivariate_normal(mean=mean, cov=cov)


def _truncnorm_to_scipy(loc, scale, low, high):
    if low is None:
        a = -np.inf
    else:
        a = (low - loc) / scale
    if high is None:
        b = np.inf
    else:
        b = (high - loc) / scale
    return osp.truncnorm(a, b, loc=loc, scale=scale)


def _TruncatedNormal(loc, scale, low, high):
    return dist.TruncatedNormal(loc=loc, scale=scale, low=low, high=high)


def _TruncatedCauchy(loc, scale, low, high):
    return dist.TruncatedCauchy(loc=loc, scale=scale, low=low, high=high)


_TruncatedNormal.arg_constraints = {}
_TruncatedNormal.reparametrized_params = []
_TruncatedNormal.infer_shapes = lambda *args: (lax.broadcast_shapes(*args), ())


class SineSkewedUniform(dist.SineSkewed):
    def __init__(self, skewness, **kwargs):
        lower, upper = (np.array([-math.pi, -math.pi]), np.array([math.pi, math.pi]))
        base_dist = dist.Uniform(lower, upper, **kwargs).to_event(lower.ndim)
        super().__init__(base_dist, skewness, **kwargs)


class SineSkewedVonMises(dist.SineSkewed):
    def __init__(self, skewness, **kwargs):
        von_loc, von_conc = (np.array([0.0]), np.array([1.0]))
        base_dist = dist.VonMises(von_loc, von_conc, **kwargs).to_event(von_loc.ndim)
        super().__init__(base_dist, skewness, **kwargs)


class SineSkewedVonMisesBatched(dist.SineSkewed):
    def __init__(self, skewness, **kwargs):
        von_loc, von_conc = (np.array([0.0, -1.234]), np.array([1.0, 10.0]))
        base_dist = dist.VonMises(von_loc, von_conc, **kwargs).to_event(von_loc.ndim)
        super().__init__(base_dist, skewness, **kwargs)


def _GaussianMixture(mixing_probs, loc, scale):
    component_dist = dist.Normal(loc=loc, scale=scale)
    mixing_distribution = dist.Categorical(probs=mixing_probs)
    return dist.MixtureSameFamily(
        mixing_distribution=mixing_distribution,
        component_distribution=component_dist,
    )


_GaussianMixture.arg_constraints = {}
_GaussianMixture.reparametrized_params = []
_GaussianMixture.infer_shapes = lambda *args: (lax.broadcast_shapes(*args), ())


def _Gaussian2DMixture(mixing_probs, loc, cov_matrix):
    component_dist = dist.MultivariateNormal(loc=loc, covariance_matrix=cov_matrix)
    mixing_distribution = dist.Categorical(probs=mixing_probs)
    return dist.MixtureSameFamily(
        mixing_distribution=mixing_distribution,
        component_distribution=component_dist,
    )


_Gaussian2DMixture.arg_constraints = {}
_Gaussian2DMixture.reparametrized_params = []
_Gaussian2DMixture.infer_shapes = lambda *args: (lax.broadcast_shapes(*args), ())


class _ImproperWrapper(dist.ImproperUniform):
    def sample(self, key, sample_shape=()):
        transform = biject_to(self.support)
        prototype_value = jnp.zeros(self.event_shape)
        unconstrained_event_shape = jnp.shape(transform.inv(prototype_value))
        shape = sample_shape + self.batch_shape + unconstrained_event_shape
        unconstrained_samples = random.uniform(key, shape, minval=-2, maxval=2)
        return transform(unconstrained_samples)


class ZeroInflatedPoissonLogits(dist.discrete.ZeroInflatedLogits):
    arg_constraints = {"rate": constraints.positive, "gate_logits": constraints.real}

    def __init__(self, rate, gate_logits, *, validate_args=None):
        self.rate = rate
        super().__init__(dist.Poisson(rate), gate_logits, validate_args=validate_args)


class SparsePoisson(dist.Poisson):
    def __init__(self, rate, *, validate_args=None):
        super().__init__(rate, is_sparse=True, validate_args=validate_args)


class FoldedNormal(dist.FoldedDistribution):
    arg_constraints = {"loc": constraints.real, "scale": constraints.positive}

    def __init__(self, loc, scale, validate_args=None):
        self.loc = loc
        self.scale = scale
        super().__init__(dist.Normal(loc, scale), validate_args=validate_args)

    @classmethod
    def tree_unflatten(cls, aux_data, params):
        return dist.FoldedDistribution.tree_unflatten(aux_data, params)


_DIST_MAP = {
    dist.BernoulliProbs: lambda probs: osp.bernoulli(p=probs),
    dist.BernoulliLogits: lambda logits: osp.bernoulli(p=_to_probs_bernoulli(logits)),
    dist.Beta: lambda con1, con0: osp.beta(con1, con0),
    dist.BetaProportion: lambda mu, kappa: osp.beta(mu * kappa, (1 - mu) * kappa),
    dist.BinomialProbs: lambda probs, total_count: osp.binom(n=total_count, p=probs),
    dist.BinomialLogits: lambda logits, total_count: osp.binom(
        n=total_count, p=_to_probs_bernoulli(logits)
    ),
    dist.Cauchy: lambda loc, scale: osp.cauchy(loc=loc, scale=scale),
    dist.Chi2: lambda df: osp.chi2(df),
    dist.Dirichlet: lambda conc: osp.dirichlet(conc),
    dist.Exponential: lambda rate: osp.expon(scale=jnp.reciprocal(rate)),
    dist.Gamma: lambda conc, rate: osp.gamma(conc, scale=1.0 / rate),
    dist.GeometricProbs: lambda probs: osp.geom(p=probs, loc=-1),
    dist.GeometricLogits: lambda logits: osp.geom(
        p=_to_probs_bernoulli(logits), loc=-1
    ),
    dist.Gumbel: lambda loc, scale: osp.gumbel_r(loc=loc, scale=scale),
    dist.HalfCauchy: lambda scale: osp.halfcauchy(scale=scale),
    dist.HalfNormal: lambda scale: osp.halfnorm(scale=scale),
    dist.InverseGamma: lambda conc, rate: osp.invgamma(conc, scale=rate),
    dist.Laplace: lambda loc, scale: osp.laplace(loc=loc, scale=scale),
    dist.LogNormal: lambda loc, scale: osp.lognorm(s=scale, scale=jnp.exp(loc)),
    dist.MultinomialProbs: lambda probs, total_count: osp.multinomial(
        n=total_count, p=probs
    ),
    dist.MultinomialLogits: lambda logits, total_count: osp.multinomial(
        n=total_count, p=_to_probs_multinom(logits)
    ),
    dist.MultivariateNormal: _mvn_to_scipy,
    dist.MultivariateStudentT: _multivariate_t_to_scipy,
    dist.LowRankMultivariateNormal: _lowrank_mvn_to_scipy,
    dist.Normal: lambda loc, scale: osp.norm(loc=loc, scale=scale),
    dist.Pareto: lambda scale, alpha: osp.pareto(alpha, scale=scale),
    dist.Poisson: lambda rate: osp.poisson(rate),
    dist.StudentT: lambda df, loc, scale: osp.t(df=df, loc=loc, scale=scale),
    dist.Uniform: lambda a, b: osp.uniform(a, b - a),
    dist.Logistic: lambda loc, scale: osp.logistic(loc=loc, scale=scale),
    dist.VonMises: lambda loc, conc: osp.vonmises(
        loc=np.array(loc, dtype=np.float64), kappa=np.array(conc, dtype=np.float64)
    ),
    dist.Weibull: lambda scale, conc: osp.weibull_min(
        c=conc,
        scale=scale,
    ),
    _TruncatedNormal: _truncnorm_to_scipy,
}


def get_sp_dist(jax_dist):
    classes = jax_dist.mro() if isinstance(jax_dist, type) else [jax_dist]
    for cls in classes:
        if cls in _DIST_MAP:
            return _DIST_MAP[cls]


CONTINUOUS = [
    T(dist.Beta, 0.2, 1.1),
    T(dist.Beta, 1.0, np.array([2.0, 2.0])),
    T(dist.Beta, 1.0, np.array([[1.0, 1.0], [2.0, 2.0]])),
    T(dist.BetaProportion, 0.2, 10.0),
    T(dist.BetaProportion, 0.51, np.array([2.0, 1.0])),
    T(dist.BetaProportion, 0.5, np.array([[4.0, 4.0], [2.0, 2.0]])),
    T(dist.Chi2, 2.0),
    T(dist.Chi2, np.array([0.3, 1.3])),
    T(dist.Cauchy, 0.0, 1.0),
    T(dist.Cauchy, 0.0, np.array([1.0, 2.0])),
    T(dist.Cauchy, np.array([0.0, 1.0]), np.array([[1.0], [2.0]])),
    T(dist.Dirichlet, np.array([1.7])),
    T(dist.Dirichlet, np.array([0.2, 1.1])),
    T(dist.Dirichlet, np.array([[0.2, 1.1], [2.0, 2.0]])),
    T(dist.Exponential, 2.0),
    T(dist.Exponential, np.array([4.0, 2.0])),
    T(dist.Gamma, np.array([1.7]), np.array([[2.0], [3.0]])),
    T(dist.Gamma, np.array([0.5, 1.3]), np.array([[1.0], [3.0]])),
    T(dist.GaussianRandomWalk, 0.1, 10),
    T(dist.GaussianRandomWalk, np.array([0.1, 0.3, 0.25]), 10),
    T(dist.Gumbel, 0.0, 1.0),
    T(dist.Gumbel, 0.5, 2.0),
    T(dist.Gumbel, np.array([0.0, 0.5]), np.array([1.0, 2.0])),
    T(FoldedNormal, 2.0, 4.0),
    T(FoldedNormal, np.array([2.0, 50.0]), np.array([4.0, 100.0])),
    T(dist.HalfCauchy, 1.0),
    T(dist.HalfCauchy, np.array([1.0, 2.0])),
    T(dist.HalfNormal, 1.0),
    T(dist.HalfNormal, np.array([1.0, 2.0])),
    T(_ImproperWrapper, constraints.positive, (), (3,)),
    T(dist.InverseGamma, np.array([1.7]), np.array([[2.0], [3.0]])),
    T(dist.InverseGamma, np.array([0.5, 1.3]), np.array([[1.0], [3.0]])),
    T(dist.Kumaraswamy, 10.0, np.array([2.0, 3.0])),
    T(dist.Kumaraswamy, np.array([1.7]), np.array([[2.0], [3.0]])),
<<<<<<< HEAD
=======
    T(dist.Kumaraswamy, 0.6, 0.5),
>>>>>>> 7761c5b3
    T(dist.Laplace, 0.0, 1.0),
    T(dist.Laplace, 0.5, np.array([1.0, 2.5])),
    T(dist.Laplace, np.array([1.0, -0.5]), np.array([2.3, 3.0])),
    T(dist.LKJ, 2, 0.5, "onion"),
    T(dist.LKJ, 5, np.array([0.5, 1.0, 2.0]), "cvine"),
    T(dist.LKJCholesky, 2, 0.5, "onion"),
    T(dist.LKJCholesky, 2, 0.5, "cvine"),
    T(dist.LKJCholesky, 5, np.array([0.5, 1.0, 2.0]), "onion"),
    pytest.param(
        *T(dist.LKJCholesky, 5, np.array([0.5, 1.0, 2.0]), "cvine"),
        marks=pytest.mark.skipif("CI" in os.environ, reason="reduce time for CI"),
    ),
    pytest.param(
        *T(dist.LKJCholesky, 3, np.array([[3.0, 0.6], [0.2, 5.0]]), "onion"),
        marks=pytest.mark.skipif("CI" in os.environ, reason="reduce time for CI"),
    ),
    T(dist.LKJCholesky, 3, np.array([[3.0, 0.6], [0.2, 5.0]]), "cvine"),
    T(dist.Logistic, 0.0, 1.0),
    T(dist.Logistic, 1.0, np.array([1.0, 2.0])),
    T(dist.Logistic, np.array([0.0, 1.0]), np.array([[1.0], [2.0]])),
    T(dist.LogNormal, 1.0, 0.2),
    T(dist.LogNormal, -1.0, np.array([0.5, 1.3])),
    T(dist.LogNormal, np.array([0.5, -0.7]), np.array([[0.1, 0.4], [0.5, 0.1]])),
    T(dist.MultivariateNormal, 0.0, np.array([[1.0, 0.5], [0.5, 1.0]]), None, None),
    T(
        dist.MultivariateNormal,
        np.array([1.0, 3.0]),
        None,
        np.array([[1.0, 0.5], [0.5, 1.0]]),
        None,
    ),
    T(
        dist.MultivariateNormal,
        np.array([1.0, 3.0]),
        None,
        np.array([[[1.0, 0.5], [0.5, 1.0]]]),
        None,
    ),
    T(
        dist.MultivariateNormal,
        np.array([2.0]),
        None,
        None,
        np.array([[1.0, 0.0], [0.5, 1.0]]),
    ),
    T(
        dist.MultivariateNormal,
        np.arange(6, dtype=np.float32).reshape((3, 2)),
        None,
        None,
        np.array([[1.0, 0.0], [0.0, 1.0]]),
    ),
    T(
        dist.MultivariateNormal,
        0.0,
        None,
        np.broadcast_to(np.identity(3), (2, 3, 3)),
        None,
    ),
    T(
        dist.MultivariateStudentT,
        15.0,
        0.0,
        np.array([[1.0, 0.0], [0.5, 1.0]]),
    ),
    T(
        dist.MultivariateStudentT,
        15.0,
        np.array([1.0, 3.0]),
        np.array([[1.0, 0.0], [0.5, 1.0]]),
    ),
    T(
        dist.MultivariateStudentT,
        15.0,
        np.array([1.0, 3.0]),
        np.array([[[1.0, 0.0], [0.5, 1.0]]]),
    ),
    T(
        dist.MultivariateStudentT,
        15.0,
        np.array([3.0]),
        np.array([[1.0, 0.0], [0.5, 1.0]]),
    ),
    T(
        dist.MultivariateStudentT,
        15.0,
        np.arange(6, dtype=np.float32).reshape((3, 2)),
        np.array([[1.0, 0.0], [0.5, 1.0]]),
    ),
    T(
        dist.MultivariateStudentT,
        15.0,
        np.ones(3),
        np.broadcast_to(np.identity(3), (2, 3, 3)),
    ),
    T(
        dist.MultivariateStudentT,
        np.array(7.0),
        np.array([1.0, 3.0]),
        np.array([[1.0, 0.0], [0.5, 1.0]]),
    ),
    T(
        dist.MultivariateStudentT,
        np.arange(20, 22, dtype=jnp.float32),
        np.ones(3),
        np.broadcast_to(jnp.identity(3), (2, 3, 3)),
    ),
    T(
        dist.MultivariateStudentT,
        np.arange(20, 26, dtype=jnp.float32).reshape((3, 2)),
        np.ones(2),
        np.array([[1.0, 0.0], [0.5, 1.0]]),
    ),
    T(
        dist.LowRankMultivariateNormal,
        np.zeros(2),
        np.array([[1.0], [0.0]]),
        np.array([1.0, 1.0]),
    ),
    T(
        dist.LowRankMultivariateNormal,
        np.arange(6, dtype=jnp.float32).reshape((2, 3)),
        np.arange(6, dtype=jnp.float32).reshape((3, 2)),
        np.array([1.0, 2.0, 3.0]),
    ),
    T(dist.Normal, 0.0, 1.0),
    T(dist.Normal, 1.0, np.array([1.0, 2.0])),
    T(dist.Normal, np.array([0.0, 1.0]), np.array([[1.0], [2.0]])),
    T(dist.Pareto, 1.0, 2.0),
    T(dist.Pareto, np.array([1.0, 0.5]), np.array([0.3, 2.0])),
    T(dist.Pareto, np.array([[1.0], [3.0]]), np.array([1.0, 0.5])),
    T(dist.RelaxedBernoulliLogits, 2.0, -10.0),
    T(dist.RelaxedBernoulliLogits, np.array([1.0, 3.0]), np.array([3.0, 8.0])),
    T(dist.SoftLaplace, 1.0, 1.0),
    T(dist.SoftLaplace, np.array([-1.0, 50.0]), np.array([4.0, 100.0])),
    T(dist.StudentT, 1.0, 1.0, 0.5),
    T(dist.StudentT, 2.0, np.array([1.0, 2.0]), 2.0),
    T(dist.StudentT, np.array([3.0, 5.0]), np.array([[1.0], [2.0]]), 2.0),
    T(_TruncatedCauchy, 0.0, 1.0, -1.0, None),
    T(_TruncatedCauchy, 0.0, np.array([1.0, 2.0]), 1.0, None),
    T(
        _TruncatedCauchy,
        np.array([0.0, 1.0]),
        np.array([[1.0], [2.0]]),
        np.array([-2.0, 2.0]),
        None,
    ),
    T(_TruncatedCauchy, 0.0, 1.0, None, 1.0),
    T(_TruncatedCauchy, 0.0, 1.0, -1.0, 1.0),
    T(_TruncatedNormal, 0.0, 1.0, -1.0, None),
    T(_TruncatedNormal, -1.0, np.array([1.0, 2.0]), 1.0, None),
    T(
        _TruncatedNormal,
        np.array([0.0, 1.0]),
        np.array([[1.0], [2.0]]),
        np.array([-2.0, 2.0]),
        None,
    ),
    T(_TruncatedNormal, -1.0, 2.0, 1.0, 5.0),
    T(_TruncatedNormal, np.array([-1.0, 4.0]), 2.0, None, 5.0),
    T(_TruncatedNormal, -1.0, np.array([2.0, 3.0]), 1.0, None),
    T(_TruncatedNormal, -1.0, 2.0, np.array([-6.0, 4.0]), np.array([-4.0, 6.0])),
    T(
        _TruncatedNormal,
        np.array([0.0, 1.0]),
        np.array([[1.0], [2.0]]),
        None,
        np.array([-2.0, 2.0]),
    ),
    T(dist.TwoSidedTruncatedDistribution, dist.Laplace(0.0, 1.0), -2.0, 3.0),
    T(dist.Uniform, 0.0, 2.0),
    T(dist.Uniform, 1.0, np.array([2.0, 3.0])),
    T(dist.Uniform, np.array([0.0, 0.0]), np.array([[2.0], [3.0]])),
    T(dist.Weibull, 0.2, 1.1),
    T(dist.Weibull, 2.8, np.array([2.0, 2.0])),
    T(dist.Weibull, 1.8, np.array([[1.0, 1.0], [2.0, 2.0]])),
    T(
        _GaussianMixture,
        np.ones(3) / 3.0,
        np.array([0.0, 7.7, 2.1]),
        np.array([4.2, 7.7, 2.1]),
    ),
    T(
        _Gaussian2DMixture,
        np.array([0.2, 0.5, 0.3]),
        np.array([[-1.2, 1.5], [2.0, 2.0], [-1, 4.0]]),  # Mean
        np.array(
            [
                [
                    [0.1, -0.2],
                    [-0.2, 1.0],
                ],
                [
                    [0.75, 0.0],
                    [0.0, 0.75],
                ],
                [
                    [1.0, 0.5],
                    [0.5, 0.27],
                ],
            ]
        ),  # Covariance
    ),
]

DIRECTIONAL = [
    T(dist.VonMises, 2.0, 10.0),
    T(dist.VonMises, 2.0, np.array([150.0, 10.0])),
    T(dist.VonMises, np.array([1 / 3 * np.pi, -1.0]), np.array([20.0, 30.0])),
    pytest.param(
        *T(
            dist.SineBivariateVonMises,
            0.0,
            0.0,
            5.0,
            6.0,
            2.0,
        ),
        marks=pytest.mark.skipif("CI" in os.environ, reason="reduce time for CI"),
    ),
    T(
        dist.SineBivariateVonMises,
        3.003,
        -1.343,
        5.0,
        6.0,
        2.0,
    ),
    pytest.param(
        *T(
            dist.SineBivariateVonMises,
            -1.232,
            -1.3430,
            3.4,
            2.0,
            1.0,
        ),
        marks=pytest.mark.skipif("CI" in os.environ, reason="reduce time for CI"),
    ),
    pytest.param(
        *T(
            dist.SineBivariateVonMises,
            np.array([math.pi - 0.2, 1.0]),
            np.array([0.0, 1.0]),
            np.array([5.0, 5.0]),
            np.array([7.0, 0.5]),
            None,
            np.array([0.5, 0.1]),
        ),
        marks=pytest.mark.skipif("CI" in os.environ, reason="reduce time for CI"),
    ),
    T(dist.ProjectedNormal, np.array([0.0, 0.0])),
    T(dist.ProjectedNormal, np.array([[2.0, 3.0]])),
    T(dist.ProjectedNormal, np.array([0.0, 0.0, 0.0])),
    T(dist.ProjectedNormal, np.array([[-1.0, 2.0, 3.0]])),
    T(SineSkewedUniform, np.array([-math.pi / 4, 0.1])),
    T(SineSkewedVonMises, np.array([0.342355])),
    T(SineSkewedVonMisesBatched, np.array([[0.342355, -0.0001], [0.91, 0.09]])),
]

DISCRETE = [
    T(dist.BetaBinomial, 2.0, 5.0, 10),
    T(
        dist.BetaBinomial,
        np.array([2.0, 4.0]),
        np.array([5.0, 3.0]),
        np.array([10, 12]),
    ),
    T(dist.BernoulliProbs, 0.2),
    T(dist.BernoulliProbs, np.array([0.2, 0.7])),
    T(dist.BernoulliLogits, np.array([-1.0, 3.0])),
    T(dist.BinomialProbs, np.array([0.2, 0.7]), np.array([10, 2])),
    T(dist.BinomialProbs, np.array([0.2, 0.7]), np.array([5, 8])),
    T(dist.BinomialLogits, np.array([-1.0, 3.0]), np.array([5, 8])),
    T(dist.CategoricalProbs, np.array([1.0])),
    T(dist.CategoricalProbs, np.array([0.1, 0.5, 0.4])),
    T(dist.CategoricalProbs, np.array([[0.1, 0.5, 0.4], [0.4, 0.4, 0.2]])),
    T(dist.CategoricalLogits, np.array([-5.0])),
    T(dist.CategoricalLogits, np.array([1.0, 2.0, -2.0])),
    T(dist.CategoricalLogits, np.array([[-1, 2.0, 3.0], [3.0, -4.0, -2.0]])),
    T(dist.Delta, 1),
    T(dist.Delta, np.array([0.0, 2.0])),
    T(dist.Delta, np.array([0.0, 2.0]), np.array([-2.0, -4.0])),
    T(dist.DirichletMultinomial, np.array([1.0, 2.0, 3.9]), 10),
    T(dist.DirichletMultinomial, np.array([0.2, 0.7, 1.1]), np.array([5, 5])),
    T(dist.GammaPoisson, 2.0, 2.0),
    T(dist.GammaPoisson, np.array([6.0, 2]), np.array([2.0, 8.0])),
    T(dist.GeometricProbs, 0.2),
    T(dist.GeometricProbs, np.array([0.2, 0.7])),
    T(dist.GeometricLogits, np.array([-1.0, 3.0])),
    T(dist.MultinomialProbs, np.array([0.2, 0.7, 0.1]), 10),
    T(dist.MultinomialProbs, np.array([0.2, 0.7, 0.1]), np.array([5, 8])),
    T(dist.MultinomialLogits, np.array([-1.0, 3.0]), np.array([[5], [8]])),
    T(dist.NegativeBinomialProbs, 10, 0.2),
    T(dist.NegativeBinomialProbs, 10, np.array([0.2, 0.6])),
    T(dist.NegativeBinomialProbs, np.array([4.2, 10.7, 2.1]), 0.2),
    T(
        dist.NegativeBinomialProbs,
        np.array([4.2, 10.7, 2.1]),
        np.array([0.2, 0.6, 0.5]),
    ),
    T(dist.NegativeBinomialLogits, 10, -2.1),
    T(dist.NegativeBinomialLogits, 10, np.array([-5.2, 2.1])),
    T(dist.NegativeBinomialLogits, np.array([4.2, 10.7, 2.1]), -5.2),
    T(
        dist.NegativeBinomialLogits,
        np.array([4.2, 7.7, 2.1]),
        np.array([4.2, 0.7, 2.1]),
    ),
    T(dist.NegativeBinomial2, 0.3, 10),
    T(dist.NegativeBinomial2, np.array([10.2, 7, 31]), 10),
    T(dist.NegativeBinomial2, np.array([10.2, 7, 31]), np.array([10.2, 20.7, 2.1])),
    T(dist.OrderedLogistic, -2, np.array([-10.0, 4.0, 9.0])),
    T(dist.OrderedLogistic, np.array([-4, 3, 4, 5]), np.array([-1.5])),
    T(dist.DiscreteUniform, -2, np.array([-1.0, 4.0, 9.0])),
    T(dist.DiscreteUniform, np.array([-4, 3, 4, 5]), np.array([6])),
    T(dist.Poisson, 2.0),
    T(dist.Poisson, np.array([2.0, 3.0, 5.0])),
    T(SparsePoisson, 2.0),
    T(SparsePoisson, np.array([2.0, 3.0, 5.0])),
    T(SparsePoisson, 2),
    T(dist.ZeroInflatedPoisson, 0.6, 2.0),
    T(dist.ZeroInflatedPoisson, np.array([0.2, 0.7, 0.3]), np.array([2.0, 3.0, 5.0])),
    T(ZeroInflatedPoissonLogits, 2.0, 3.0),
    T(
        ZeroInflatedPoissonLogits,
        np.array([0.2, 4.0, 0.3]),
        np.array([2.0, -3.0, 5.0]),
    ),
]


def _is_batched_multivariate(jax_dist):
    return len(jax_dist.event_shape) > 0 and len(jax_dist.batch_shape) > 0


def gen_values_within_bounds(constraint, size, key=random.PRNGKey(11)):
    eps = 1e-6

    if constraint is constraints.boolean:
        return random.bernoulli(key, shape=size)
    elif isinstance(constraint, constraints.greater_than):
        return jnp.exp(random.normal(key, size)) + constraint.lower_bound + eps
    elif isinstance(constraint, constraints.integer_interval):
        lower_bound = jnp.broadcast_to(constraint.lower_bound, size)
        upper_bound = jnp.broadcast_to(constraint.upper_bound, size)
        return random.randint(key, size, lower_bound, upper_bound + 1)
    elif isinstance(constraint, constraints.integer_greater_than):
        return constraint.lower_bound + random.poisson(key, np.array(5), shape=size)
    elif isinstance(constraint, constraints.interval):
        lower_bound = jnp.broadcast_to(constraint.lower_bound, size)
        upper_bound = jnp.broadcast_to(constraint.upper_bound, size)
        return random.uniform(key, size, minval=lower_bound, maxval=upper_bound)
    elif constraint in (constraints.real, constraints.real_vector):
        return random.normal(key, size)
    elif constraint is constraints.simplex:
        return osp.dirichlet.rvs(alpha=jnp.ones((size[-1],)), size=size[:-1])
    elif isinstance(constraint, constraints.multinomial):
        n = size[-1]
        return multinomial(
            key, p=jnp.ones((n,)) / n, n=constraint.upper_bound, shape=size[:-1]
        )
    elif constraint is constraints.corr_cholesky:
        return signed_stick_breaking_tril(
            random.uniform(
                key, size[:-2] + (size[-1] * (size[-1] - 1) // 2,), minval=-1, maxval=1
            )
        )
    elif constraint is constraints.corr_matrix:
        cholesky = signed_stick_breaking_tril(
            random.uniform(
                key, size[:-2] + (size[-1] * (size[-1] - 1) // 2,), minval=-1, maxval=1
            )
        )
        return jnp.matmul(cholesky, jnp.swapaxes(cholesky, -2, -1))
    elif constraint is constraints.lower_cholesky:
        return jnp.tril(random.uniform(key, size))
    elif constraint is constraints.positive_definite:
        x = random.normal(key, size)
        return jnp.matmul(x, jnp.swapaxes(x, -2, -1))
    elif constraint is constraints.ordered_vector:
        x = jnp.cumsum(random.exponential(key, size), -1)
        return x - random.normal(key, size[:-1])
    elif isinstance(constraint, constraints.independent):
        return gen_values_within_bounds(constraint.base_constraint, size, key)
    elif constraint is constraints.sphere:
        x = random.normal(key, size)
        return x / jnp.linalg.norm(x, axis=-1)
    elif constraint is constraints.l1_ball:
        key1, key2 = random.split(key)
        sign = random.bernoulli(key1)
        bounds = [0, (-1) ** sign * 0.5]
        return random.uniform(key, size, float, *sorted(bounds))

    else:
        raise NotImplementedError("{} not implemented.".format(constraint))


def gen_values_outside_bounds(constraint, size, key=random.PRNGKey(11)):
    if constraint is constraints.boolean:
        return random.bernoulli(key, shape=size) - 2
    elif isinstance(constraint, constraints.greater_than):
        return constraint.lower_bound - jnp.exp(random.normal(key, size))
    elif isinstance(constraint, constraints.integer_interval):
        lower_bound = jnp.broadcast_to(constraint.lower_bound, size)
        return random.randint(key, size, lower_bound - 1, lower_bound)
    elif isinstance(constraint, constraints.integer_greater_than):
        return constraint.lower_bound - random.poisson(key, np.array(5), shape=size)
    elif isinstance(constraint, constraints.interval):
        upper_bound = jnp.broadcast_to(constraint.upper_bound, size)
        return random.uniform(key, size, minval=upper_bound, maxval=upper_bound + 1.0)
    elif constraint in [constraints.real, constraints.real_vector]:
        return lax.full(size, np.nan)
    elif constraint is constraints.simplex:
        return osp.dirichlet.rvs(alpha=jnp.ones((size[-1],)), size=size[:-1]) + 1e-2
    elif isinstance(constraint, constraints.multinomial):
        n = size[-1]
        return (
            multinomial(
                key, p=jnp.ones((n,)) / n, n=constraint.upper_bound, shape=size[:-1]
            )
            + 1
        )
    elif constraint is constraints.corr_cholesky:
        return (
            signed_stick_breaking_tril(
                random.uniform(
                    key,
                    size[:-2] + (size[-1] * (size[-1] - 1) // 2,),
                    minval=-1,
                    maxval=1,
                )
            )
            + 1e-2
        )
    elif constraint is constraints.corr_matrix:
        cholesky = 1e-2 + signed_stick_breaking_tril(
            random.uniform(
                key, size[:-2] + (size[-1] * (size[-1] - 1) // 2,), minval=-1, maxval=1
            )
        )
        return jnp.matmul(cholesky, jnp.swapaxes(cholesky, -2, -1))
    elif constraint is constraints.lower_cholesky:
        return random.uniform(key, size)
    elif constraint is constraints.positive_definite:
        return random.normal(key, size)
    elif constraint is constraints.ordered_vector:
        x = jnp.cumsum(random.exponential(key, size), -1)
        return x[..., ::-1]
    elif isinstance(constraint, constraints.independent):
        return gen_values_outside_bounds(constraint.base_constraint, size, key)
    elif constraint is constraints.sphere:
        x = random.normal(key, size)
        x = x / jnp.linalg.norm(x, axis=-1, keepdims=True)
        return 2 * x
    elif constraint is constraints.l1_ball:
        key1, key2 = random.split(key)
        sign = random.bernoulli(key1)
        bounds = [(-1) ** sign * 1.1, (-1) ** sign * 2]
        return random.uniform(key, size, float, *sorted(bounds))
    else:
        raise NotImplementedError("{} not implemented.".format(constraint))


@pytest.mark.parametrize(
    "jax_dist, sp_dist, params", CONTINUOUS + DISCRETE + DIRECTIONAL
)
@pytest.mark.parametrize("prepend_shape", [(), (2,), (2, 3)])
def test_dist_shape(jax_dist, sp_dist, params, prepend_shape):
    jax_dist = jax_dist(*params)
    rng_key = random.PRNGKey(0)
    expected_shape = prepend_shape + jax_dist.batch_shape + jax_dist.event_shape
    samples = jax_dist.sample(key=rng_key, sample_shape=prepend_shape)
    assert isinstance(samples, jax.interpreters.xla.DeviceArray)
    assert jnp.shape(samples) == expected_shape
    if (
        sp_dist
        and not _is_batched_multivariate(jax_dist)
        and not isinstance(jax_dist, dist.MultivariateStudentT)
    ):
        sp_dist = sp_dist(*params)
        sp_samples = sp_dist.rvs(size=prepend_shape + jax_dist.batch_shape)
        assert jnp.shape(sp_samples) == expected_shape
    elif (
        sp_dist
        and not _is_batched_multivariate(jax_dist)
        and isinstance(jax_dist, dist.MultivariateStudentT)
    ):
        sp_dist = sp_dist(*params)
        size_ = prepend_shape + jax_dist.batch_shape
        size = (1) if size_ == () else size_
        try:
            sp_samples = sp_dist.rvs(size=size)
        except ValueError:
            pytest.skip("scipy multivariate t doesn't support size with > 1 element")
        assert jnp.shape(sp_samples) == expected_shape
    if isinstance(jax_dist, (dist.MultivariateNormal, dist.MultivariateStudentT)):
        assert jax_dist.covariance_matrix.ndim == len(jax_dist.batch_shape) + 2
        assert_allclose(
            jax_dist.precision_matrix,
            jnp.linalg.inv(jax_dist.covariance_matrix),
            rtol=1e-6,
        )


@pytest.mark.parametrize(
    "jax_dist, sp_dist, params", CONTINUOUS + DISCRETE + DIRECTIONAL
)
def test_infer_shapes(jax_dist, sp_dist, params):
    shapes = tuple(getattr(p, "shape", ()) for p in params)
    shapes = tuple(x() if callable(x) else x for x in shapes)
    jax_dist = jax_dist(*params)
    try:
        expected_batch_shape, expected_event_shape = type(jax_dist).infer_shapes(
            *shapes
        )
    except NotImplementedError:
        pytest.skip(f"{type(jax_dist).__name__}.infer_shapes() is not implemented")
    assert jax_dist.batch_shape == expected_batch_shape
    assert jax_dist.event_shape == expected_event_shape


@pytest.mark.parametrize(
    "jax_dist, sp_dist, params", CONTINUOUS + DISCRETE + DIRECTIONAL
)
def test_has_rsample(jax_dist, sp_dist, params):
    jax_dist = jax_dist(*params)
    masked_dist = jax_dist.mask(False)
    indept_dist = jax_dist.expand_by([2]).to_event(1)
    transf_dist = dist.TransformedDistribution(jax_dist, biject_to(constraints.real))
    assert masked_dist.has_rsample == jax_dist.has_rsample
    assert indept_dist.has_rsample == jax_dist.has_rsample
    assert transf_dist.has_rsample == jax_dist.has_rsample

    if jax_dist.has_rsample:
        assert isinstance(jax_dist, dist.Delta) or not jax_dist.is_discrete
        if isinstance(jax_dist, dist.TransformedDistribution):
            assert jax_dist.base_dist.has_rsample
        else:
            assert set(jax_dist.arg_constraints) == set(jax_dist.reparametrized_params)
        jax_dist.rsample(random.PRNGKey(0))
        if isinstance(jax_dist, dist.Normal):
            masked_dist.rsample(random.PRNGKey(0))
            indept_dist.rsample(random.PRNGKey(0))
            transf_dist.rsample(random.PRNGKey(0))
    else:
        with pytest.raises(NotImplementedError):
            jax_dist.rsample(random.PRNGKey(0))
        if isinstance(jax_dist, dist.BernoulliProbs):
            with pytest.raises(NotImplementedError):
                masked_dist.rsample(random.PRNGKey(0))
            with pytest.raises(NotImplementedError):
                indept_dist.rsample(random.PRNGKey(0))
            with pytest.raises(NotImplementedError):
                transf_dist.rsample(random.PRNGKey(0))


@pytest.mark.parametrize("batch_shape", [(), (4,), (3, 2)])
def test_unit(batch_shape):
    log_factor = random.normal(random.PRNGKey(0), batch_shape)
    d = dist.Unit(log_factor=log_factor)
    x = d.sample(random.PRNGKey(1))
    assert x.shape == batch_shape + (0,)
    assert (d.log_prob(x) == log_factor).all()


@pytest.mark.parametrize("jax_dist, sp_dist, params", CONTINUOUS)
def test_sample_gradient(jax_dist, sp_dist, params):
    # we have pathwise gradient for gamma sampler
    gamma_derived_params = {
        "Gamma": ["concentration"],
        "Beta": ["concentration1", "concentration0"],
        "Chi2": ["df"],
        "Dirichlet": ["concentration"],
        "InverseGamma": ["concentration"],
        "LKJ": ["concentration"],
        "LKJCholesky": ["concentration"],
        "StudentT": ["df"],
    }.get(jax_dist.__name__, [])

    dist_args = [
        p
        for p in (
            inspect.getfullargspec(jax_dist.__init__)[0][1:]
            if inspect.isclass(jax_dist)
            # account the the case jax_dist is a function
            else inspect.getfullargspec(jax_dist)[0]
        )
    ]
    params_dict = dict(zip(dist_args[: len(params)], params))

    jax_class = type(jax_dist(**params_dict))
    reparameterized_params = [
        p for p in jax_class.reparametrized_params if p not in gamma_derived_params
    ]
    if not reparameterized_params:
        pytest.skip("{} not reparametrized.".format(jax_class.__name__))

    nonrepara_params_dict = {
        k: v for k, v in params_dict.items() if k not in reparameterized_params
    }
    repara_params = tuple(
        v for k, v in params_dict.items() if k in reparameterized_params
    )

    rng_key = random.PRNGKey(0)

    def fn(args):
        args_dict = dict(zip(reparameterized_params, args))
        return jnp.sum(
            jax_dist(**args_dict, **nonrepara_params_dict).sample(key=rng_key)
        )

    actual_grad = jax.grad(fn)(repara_params)
    assert len(actual_grad) == len(repara_params)

    eps = 1e-3
    for i in range(len(repara_params)):
        if repara_params[i] is None:
            continue
        args_lhs = [p if j != i else p - eps for j, p in enumerate(repara_params)]
        args_rhs = [p if j != i else p + eps for j, p in enumerate(repara_params)]
        fn_lhs = fn(args_lhs)
        fn_rhs = fn(args_rhs)
        # finite diff approximation
        expected_grad = (fn_rhs - fn_lhs) / (2.0 * eps)
        assert jnp.shape(actual_grad[i]) == jnp.shape(repara_params[i])
        assert_allclose(jnp.sum(actual_grad[i]), expected_grad, rtol=0.02, atol=0.03)


@pytest.mark.parametrize(
    "jax_dist, params",
    [
        (dist.Gamma, (1.0,)),
        (dist.Gamma, (0.1,)),
        (dist.Gamma, (10.0,)),
        (dist.Chi2, (1.0,)),
        (dist.Chi2, (0.1,)),
        (dist.Chi2, (10.0,)),
        (dist.Beta, (1.0, 1.0)),
        (dist.StudentT, (5.0, 2.0, 4.0)),
    ],
)
def test_pathwise_gradient(jax_dist, params):
    rng_key = random.PRNGKey(0)
    N = 1000000

    def f(params):
        z = jax_dist(*params).sample(key=rng_key, sample_shape=(N,))
        return (z + z ** 2).mean(0)

    def g(params):
        d = jax_dist(*params)
        return d.mean + d.variance + d.mean ** 2

    actual_grad = grad(f)(params)
    expected_grad = grad(g)(params)
    assert_allclose(actual_grad, expected_grad, rtol=0.005)


@pytest.mark.parametrize(
    "jax_dist, sp_dist, params", CONTINUOUS + DISCRETE + DIRECTIONAL
)
def test_jit_log_likelihood(jax_dist, sp_dist, params):
    if jax_dist.__name__ in (
        "GaussianRandomWalk",
        "_ImproperWrapper",
        "LKJ",
        "LKJCholesky",
    ):
        pytest.xfail(reason="non-jittable params")

    rng_key = random.PRNGKey(0)
    samples = jax_dist(*params).sample(key=rng_key, sample_shape=(2, 3))

    def log_likelihood(*params):
        return jax_dist(*params).log_prob(samples)

    expected = log_likelihood(*params)
    actual = jax.jit(log_likelihood)(*params)
    assert_allclose(actual, expected, atol=2e-5)


@pytest.mark.parametrize(
    "jax_dist, sp_dist, params", CONTINUOUS + DISCRETE + DIRECTIONAL
)
@pytest.mark.parametrize("prepend_shape", [(), (2,), (2, 3)])
@pytest.mark.parametrize("jit", [False, True])
def test_log_prob(jax_dist, sp_dist, params, prepend_shape, jit):
    jit_fn = _identity if not jit else jax.jit
    jax_dist = jax_dist(*params)
    rng_key = random.PRNGKey(0)
    samples = jax_dist.sample(key=rng_key, sample_shape=prepend_shape)
    assert jax_dist.log_prob(samples).shape == prepend_shape + jax_dist.batch_shape
    truncated_dists = (
        dist.LeftTruncatedDistribution,
        dist.RightTruncatedDistribution,
        dist.TwoSidedTruncatedDistribution,
    )
    if sp_dist is None:
        if isinstance(jax_dist, truncated_dists):
            if isinstance(params[0], dist.Distribution):
                # new api
                loc, scale, low, high = (
                    params[0].loc,
                    params[0].scale,
                    params[1],
                    params[2],
                )
            else:
                # old api
                loc, scale, low, high = params
            if low is None:
                low = -np.inf
            if high is None:
                high = np.inf
            sp_dist = get_sp_dist(type(jax_dist.base_dist))(loc, scale)
            expected = sp_dist.logpdf(samples) - jnp.log(
                sp_dist.cdf(high) - sp_dist.cdf(low)
            )
            assert_allclose(jit_fn(jax_dist.log_prob)(samples), expected, atol=1e-5)
            return
        pytest.skip("no corresponding scipy distn.")
    if _is_batched_multivariate(jax_dist):
        pytest.skip("batching not allowed in multivariate distns.")
    if jax_dist.event_shape and prepend_shape:
        # >>> d = sp.dirichlet([1.1, 1.1])
        # >>> samples = d.rvs(size=(2,))
        # >>> d.logpdf(samples)
        # ValueError: The input vector 'x' must lie within the normal simplex ...
        pytest.skip("batched samples cannot be scored by multivariate distributions.")
    sp_dist = sp_dist(*params)
    try:
        expected = sp_dist.logpdf(samples)
    except AttributeError:
        expected = sp_dist.logpmf(samples)
    except ValueError as e:
        # precision issue: jnp.sum(x / jnp.sum(x)) = 0.99999994 != 1
        if "The input vector 'x' must lie within the normal simplex." in str(e):
            samples = samples.copy().astype("float64")
            samples = samples / samples.sum(axis=-1, keepdims=True)
            expected = sp_dist.logpdf(samples)
        else:
            raise e
    assert_allclose(jit_fn(jax_dist.log_prob)(samples), expected, atol=1e-5)


@pytest.mark.parametrize(
    "jax_dist, sp_dist, params",
    # TODO: add more complete pattern for Discrete.cdf
    CONTINUOUS + [T(dist.Poisson, 2.0), T(dist.Poisson, np.array([2.0, 3.0, 5.0]))],
)
def test_cdf_and_icdf(jax_dist, sp_dist, params):
    d = jax_dist(*params)
    if d.event_dim > 0:
        pytest.skip("skip testing cdf/icdf methods of multivariate distributions")
    samples = d.sample(key=random.PRNGKey(0), sample_shape=(100,))
    quantiles = random.uniform(random.PRNGKey(1), (100,) + d.shape())
    try:
        if d.shape() == () and not d.is_discrete:
            rtol = 1e-3 if jax_dist is dist.StudentT else 1e-5
            assert_allclose(
                jax.vmap(jax.grad(d.cdf))(samples),
                jnp.exp(d.log_prob(samples)),
                atol=1e-5,
                rtol=rtol,
            )
            assert_allclose(
                jax.vmap(jax.grad(d.icdf))(quantiles),
                jnp.exp(-d.log_prob(d.icdf(quantiles))),
                atol=1e-5,
                rtol=rtol,
            )
        assert_allclose(d.cdf(d.icdf(quantiles)), quantiles, atol=1e-5, rtol=1e-5)
        assert_allclose(d.icdf(d.cdf(samples)), samples, atol=1e-5, rtol=1e-5)
    except NotImplementedError:
        pass

    # test against scipy
    if not sp_dist:
        pytest.skip("no corresponding scipy distn.")
    sp_dist = sp_dist(*params)
    try:
        actual_cdf = d.cdf(samples)
        expected_cdf = sp_dist.cdf(samples)
        assert_allclose(actual_cdf, expected_cdf, atol=1e-5, rtol=1e-5)
        actual_icdf = d.icdf(quantiles)
        expected_icdf = sp_dist.ppf(quantiles)
        assert_allclose(actual_icdf, expected_icdf, atol=1e-5, rtol=1e-4)
    except NotImplementedError:
        pass


@pytest.mark.parametrize("jax_dist, sp_dist, params", CONTINUOUS + DIRECTIONAL)
def test_gof(jax_dist, sp_dist, params):
    if "Improper" in jax_dist.__name__:
        pytest.skip("distribution has improper .log_prob()")
    if "LKJ" in jax_dist.__name__:
        pytest.xfail("incorrect submanifold scaling")

    num_samples = 10000
    if "BetaProportion" in jax_dist.__name__:
        num_samples = 20000
    rng_key = random.PRNGKey(0)
    d = jax_dist(*params)
    samples = d.sample(key=rng_key, sample_shape=(num_samples,))
    probs = np.exp(d.log_prob(samples))

    dim = None
    if jax_dist is dist.ProjectedNormal:
        dim = samples.shape[-1] - 1

    # Test each batch independently.
    probs = probs.reshape(num_samples, -1)
    samples = samples.reshape(probs.shape + d.event_shape)
    if "Dirichlet" in jax_dist.__name__:
        # The Dirichlet density is over all but one of the probs.
        samples = samples[..., :-1]
    for b in range(probs.shape[-1]):
        try:
            gof = auto_goodness_of_fit(samples[:, b], probs[:, b], dim=dim)
        except InvalidTest:
            pytest.skip("expensive test")
        else:
            assert gof > TEST_FAILURE_RATE


@pytest.mark.parametrize("jax_dist, sp_dist, params", CONTINUOUS + DISCRETE)
def test_independent_shape(jax_dist, sp_dist, params):
    d = jax_dist(*params)
    batch_shape, event_shape = d.batch_shape, d.event_shape
    shape = batch_shape + event_shape
    for i in range(len(batch_shape)):
        indep = dist.Independent(d, reinterpreted_batch_ndims=i)
        sample = indep.sample(random.PRNGKey(0))
        event_boundary = len(shape) - len(event_shape) - i
        assert indep.batch_shape == shape[:event_boundary]
        assert indep.event_shape == shape[event_boundary:]
        assert jnp.shape(indep.log_prob(sample)) == shape[:event_boundary]


def _tril_cholesky_to_tril_corr(x):
    w = vec_to_tril_matrix(x, diagonal=-1)
    diag = jnp.sqrt(1 - jnp.sum(w ** 2, axis=-1))
    cholesky = w + jnp.expand_dims(diag, axis=-1) * jnp.identity(w.shape[-1])
    corr = jnp.matmul(cholesky, cholesky.T)
    return matrix_to_tril_vec(corr, diagonal=-1)


@pytest.mark.parametrize("dimension", [2, 3, 5])
def test_log_prob_LKJCholesky_uniform(dimension):
    # When concentration=1, the distribution of correlation matrices is uniform.
    # We will test that fact here.
    d = dist.LKJCholesky(dimension=dimension, concentration=1)
    N = 5
    corr_log_prob = []
    for i in range(N):
        sample = d.sample(random.PRNGKey(i))
        log_prob = d.log_prob(sample)
        sample_tril = matrix_to_tril_vec(sample, diagonal=-1)
        cholesky_to_corr_jac = np.linalg.slogdet(
            jax.jacobian(_tril_cholesky_to_tril_corr)(sample_tril)
        )[1]
        corr_log_prob.append(log_prob - cholesky_to_corr_jac)

    corr_log_prob = np.array(corr_log_prob)
    # test if they are constant
    assert_allclose(
        corr_log_prob,
        jnp.broadcast_to(corr_log_prob[0], corr_log_prob.shape),
        rtol=1e-6,
    )

    if dimension == 2:
        # when concentration = 1, LKJ gives a uniform distribution over correlation matrix,
        # hence for the case dimension = 2,
        # density of a correlation matrix will be Uniform(-1, 1) = 0.5.
        # In addition, jacobian of the transformation from cholesky -> corr is 1 (hence its
        # log value is 0) because the off-diagonal lower triangular element does not change
        # in the transform.
        # So target_log_prob = log(0.5)
        assert_allclose(corr_log_prob[0], jnp.log(0.5), rtol=1e-6)


@pytest.mark.parametrize("dimension", [2, 3, 5])
@pytest.mark.parametrize("concentration", [0.6, 2.2])
def test_log_prob_LKJCholesky(dimension, concentration):
    # We will test against the fact that LKJCorrCholesky can be seen as a
    # TransformedDistribution with base distribution is a distribution of partial
    # correlations in C-vine method (modulo an affine transform to change domain from (0, 1)
    # to (1, 0)) and transform is a signed stick-breaking process.
    d = dist.LKJCholesky(dimension, concentration, sample_method="cvine")

    beta_sample = d._beta.sample(random.PRNGKey(0))
    beta_log_prob = jnp.sum(d._beta.log_prob(beta_sample))
    partial_correlation = 2 * beta_sample - 1
    affine_logdet = beta_sample.shape[-1] * jnp.log(2)
    sample = signed_stick_breaking_tril(partial_correlation)

    # compute signed stick breaking logdet
    inv_tanh = lambda t: jnp.log((1 + t) / (1 - t)) / 2  # noqa: E731
    inv_tanh_logdet = jnp.sum(jnp.log(vmap(grad(inv_tanh))(partial_correlation)))
    unconstrained = inv_tanh(partial_correlation)
    corr_cholesky_logdet = biject_to(constraints.corr_cholesky).log_abs_det_jacobian(
        unconstrained, sample
    )
    signed_stick_breaking_logdet = corr_cholesky_logdet + inv_tanh_logdet

    actual_log_prob = d.log_prob(sample)
    expected_log_prob = beta_log_prob - affine_logdet - signed_stick_breaking_logdet
    assert_allclose(actual_log_prob, expected_log_prob, rtol=2e-5)

    assert_allclose(jax.jit(d.log_prob)(sample), d.log_prob(sample), atol=2e-6)


def test_zero_inflated_logits_probs_agree():
    concentration = np.exp(np.random.normal(100))
    rate = np.exp(np.random.normal(100))
    d = dist.GammaPoisson(concentration, rate)
    gate_logits = np.random.normal(100)
    gate_probs = expit(gate_logits)
    zi_logits = dist.ZeroInflatedDistribution(d, gate_logits=gate_logits)
    zi_probs = dist.ZeroInflatedDistribution(d, gate=gate_probs)
    sample = np.random.randint(
        0,
        20,
        (
            1000,
            100,
        ),
    )
    assert_allclose(zi_probs.log_prob(sample), zi_logits.log_prob(sample))


@pytest.mark.parametrize("rate", [0.1, 0.5, 0.9, 1.0, 1.1, 2.0, 10.0])
def test_ZIP_log_prob(rate):
    # if gate is 0 ZIP is Poisson
    zip_ = dist.ZeroInflatedPoisson(0.0, rate)
    pois = dist.Poisson(rate)
    s = zip_.sample(random.PRNGKey(0), (20,))
    zip_prob = zip_.log_prob(s)
    pois_prob = pois.log_prob(s)
    assert_allclose(zip_prob, pois_prob, rtol=1e-6)

    # if gate is 1 ZIP is Delta(0)
    zip_ = dist.ZeroInflatedPoisson(1.0, rate)
    delta = dist.Delta(0.0)
    s = np.array([0.0, 1.0])
    zip_prob = zip_.log_prob(s)
    delta_prob = delta.log_prob(s)
    assert_allclose(zip_prob, delta_prob, rtol=1e-6)


@pytest.mark.parametrize("total_count", [1, 2, 3, 10])
@pytest.mark.parametrize("shape", [(1,), (3, 1), (2, 3, 1)])
def test_beta_binomial_log_prob(total_count, shape):
    concentration0 = np.exp(np.random.normal(size=shape))
    concentration1 = np.exp(np.random.normal(size=shape))
    value = jnp.arange(1 + total_count)

    num_samples = 100000
    probs = np.random.beta(concentration1, concentration0, size=(num_samples,) + shape)
    log_probs = dist.Binomial(total_count, probs).log_prob(value)
    expected = logsumexp(log_probs, 0) - jnp.log(num_samples)

    actual = dist.BetaBinomial(concentration1, concentration0, total_count).log_prob(
        value
    )
    assert_allclose(actual, expected, rtol=0.02)


@pytest.mark.parametrize("total_count", [1, 2, 3, 10])
@pytest.mark.parametrize("batch_shape", [(1,), (3, 1), (2, 3, 1)])
def test_dirichlet_multinomial_log_prob(total_count, batch_shape):
    event_shape = (3,)
    concentration = np.exp(np.random.normal(size=batch_shape + event_shape))
    # test on one-hots
    value = total_count * jnp.eye(event_shape[-1]).reshape(
        event_shape + (1,) * len(batch_shape) + event_shape
    )

    num_samples = 100000
    probs = dist.Dirichlet(concentration).sample(random.PRNGKey(0), (num_samples, 1))
    log_probs = dist.Multinomial(total_count, probs).log_prob(value)
    expected = logsumexp(log_probs, 0) - jnp.log(num_samples)

    actual = dist.DirichletMultinomial(concentration, total_count).log_prob(value)
    assert_allclose(actual, expected, rtol=0.05)


@pytest.mark.parametrize("shape", [(1,), (3, 1), (2, 3, 1)])
def test_gamma_poisson_log_prob(shape):
    gamma_conc = np.exp(np.random.normal(size=shape))
    gamma_rate = np.exp(np.random.normal(size=shape))
    value = jnp.arange(15)

    num_samples = 300000
    poisson_rate = np.random.gamma(
        gamma_conc, 1 / gamma_rate, size=(num_samples,) + shape
    )
    log_probs = dist.Poisson(poisson_rate).log_prob(value)
    expected = logsumexp(log_probs, 0) - jnp.log(num_samples)
    actual = dist.GammaPoisson(gamma_conc, gamma_rate).log_prob(value)
    assert_allclose(actual, expected, rtol=0.05)


@pytest.mark.parametrize(
    "jax_dist, sp_dist, params", CONTINUOUS + DISCRETE + DIRECTIONAL
)
def test_log_prob_gradient(jax_dist, sp_dist, params):
    if jax_dist in [dist.LKJ, dist.LKJCholesky]:
        pytest.skip("we have separated tests for LKJCholesky distribution")
    if jax_dist is _ImproperWrapper:
        pytest.skip("no param for ImproperUniform to test for log_prob gradient")

    rng_key = random.PRNGKey(0)
    value = jax_dist(*params).sample(rng_key)

    def fn(*args):
        return jnp.sum(jax_dist(*args).log_prob(value))

    eps = 1e-3
    for i in range(len(params)):
        if isinstance(
            params[i], dist.Distribution
        ):  # skip taking grad w.r.t. base_dist
            continue
        if params[i] is None or jnp.result_type(params[i]) in (jnp.int32, jnp.int64):
            continue
        actual_grad = jax.grad(fn, i)(*params)
        args_lhs = [p if j != i else p - eps for j, p in enumerate(params)]
        args_rhs = [p if j != i else p + eps for j, p in enumerate(params)]
        fn_lhs = fn(*args_lhs)
        fn_rhs = fn(*args_rhs)
        # finite diff approximation
        expected_grad = (fn_rhs - fn_lhs) / (2.0 * eps)
        assert jnp.shape(actual_grad) == jnp.shape(params[i])
        if i == 0 and jax_dist is dist.Delta:
            # grad w.r.t. `value` of Delta distribution will be 0
            # but numerical value will give nan (= inf - inf)
            expected_grad = 0.0
        assert_allclose(jnp.sum(actual_grad), expected_grad, rtol=0.01, atol=0.01)


@pytest.mark.parametrize(
    "jax_dist, sp_dist, params", CONTINUOUS + DISCRETE + DIRECTIONAL
)
def test_mean_var(jax_dist, sp_dist, params):
    if jax_dist is _ImproperWrapper:
        pytest.skip("Improper distribution does not has mean/var implemented")
    if jax_dist is FoldedNormal:
        pytest.skip("Folded distribution does not has mean/var implemented")
    if jax_dist is dist.RelaxedBernoulliLogits:
        pytest.skip("RelaxedBernoulli distribution does not has mean/var implemented")
    if "SineSkewed" in jax_dist.__name__:
        pytest.skip("Skewed Distribution are not symmetric about location.")
    if jax_dist in (
        _TruncatedNormal,
        _TruncatedCauchy,
        dist.LeftTruncatedDistribution,
        dist.RightTruncatedDistribution,
        dist.TwoSidedTruncatedDistribution,
    ):
        pytest.skip("Truncated distributions do not has mean/var implemented")
    if jax_dist is dist.ProjectedNormal:
        pytest.skip("Mean is defined in submanifold")

    n = (
        20000
        if jax_dist in [dist.LKJ, dist.LKJCholesky, dist.SineBivariateVonMises]
        else 200000
    )
    d_jax = jax_dist(*params)
    k = random.PRNGKey(0)
    samples = d_jax.sample(k, sample_shape=(n,)).astype(np.float32)
    # check with suitable scipy implementation if available
    # XXX: VonMises is already tested below
    if (
        sp_dist
        and not _is_batched_multivariate(d_jax)
        and jax_dist not in [dist.VonMises, dist.MultivariateStudentT]
    ):
        d_sp = sp_dist(*params)
        try:
            sp_mean = d_sp.mean()
        except TypeError:  # mvn does not have .mean() method
            sp_mean = d_sp.mean
        # for multivariate distns try .cov first
        if d_jax.event_shape:
            try:
                sp_var = jnp.diag(d_sp.cov())
            except TypeError:  # mvn does not have .cov() method
                sp_var = jnp.diag(d_sp.cov)
            except AttributeError:
                sp_var = d_sp.var()
        else:
            sp_var = d_sp.var()
        assert_allclose(d_jax.mean, sp_mean, rtol=0.01, atol=1e-7)
        assert_allclose(d_jax.variance, sp_var, rtol=0.01, atol=1e-7)
        if jnp.all(jnp.isfinite(sp_mean)):
            assert_allclose(jnp.mean(samples, 0), d_jax.mean, rtol=0.05, atol=1e-2)
        if jnp.all(jnp.isfinite(sp_var)):
            assert_allclose(
                jnp.std(samples, 0), jnp.sqrt(d_jax.variance), rtol=0.05, atol=1e-2
            )
    elif jax_dist in [dist.LKJ, dist.LKJCholesky]:
        if jax_dist is dist.LKJCholesky:
            corr_samples = jnp.matmul(samples, jnp.swapaxes(samples, -2, -1))
        else:
            corr_samples = samples
        dimension, concentration, _ = params
        # marginal of off-diagonal entries
        marginal = dist.Beta(
            concentration + 0.5 * (dimension - 2), concentration + 0.5 * (dimension - 2)
        )
        # scale statistics due to linear mapping
        marginal_mean = 2 * marginal.mean - 1
        marginal_std = 2 * jnp.sqrt(marginal.variance)
        expected_mean = jnp.broadcast_to(
            jnp.reshape(marginal_mean, jnp.shape(marginal_mean) + (1, 1)),
            jnp.shape(marginal_mean) + d_jax.event_shape,
        )
        expected_std = jnp.broadcast_to(
            jnp.reshape(marginal_std, jnp.shape(marginal_std) + (1, 1)),
            jnp.shape(marginal_std) + d_jax.event_shape,
        )
        # diagonal elements of correlation matrices are 1
        expected_mean = expected_mean * (1 - jnp.identity(dimension)) + jnp.identity(
            dimension
        )
        expected_std = expected_std * (1 - jnp.identity(dimension))

        assert_allclose(jnp.mean(corr_samples, axis=0), expected_mean, atol=0.01)
        assert_allclose(jnp.std(corr_samples, axis=0), expected_std, atol=0.01)
    elif jax_dist in [dist.VonMises]:
        # circular mean = sample mean
        assert_allclose(d_jax.mean, jnp.mean(samples, 0), rtol=0.05, atol=1e-2)

        # circular variance
        x, y = jnp.mean(jnp.cos(samples), 0), jnp.mean(jnp.sin(samples), 0)

        expected_variance = 1 - jnp.sqrt(x ** 2 + y ** 2)
        assert_allclose(d_jax.variance, expected_variance, rtol=0.05, atol=1e-2)
    elif jax_dist in [dist.SineBivariateVonMises]:
        phi_loc = _circ_mean(samples[..., 0])
        psi_loc = _circ_mean(samples[..., 1])

        assert_allclose(
            d_jax.mean, jnp.stack((phi_loc, psi_loc), axis=-1), rtol=0.05, atol=1e-2
        )
    else:
        if jnp.all(jnp.isfinite(d_jax.mean)):
            assert_allclose(jnp.mean(samples, 0), d_jax.mean, rtol=0.05, atol=1e-2)
        if jnp.all(jnp.isfinite(d_jax.variance)):
            assert_allclose(
                jnp.std(samples, 0), jnp.sqrt(d_jax.variance), rtol=0.05, atol=1e-2
            )


@pytest.mark.parametrize(
    "jax_dist, sp_dist, params", CONTINUOUS + DISCRETE + DIRECTIONAL
)
@pytest.mark.parametrize("prepend_shape", [(), (2,), (2, 3)])
def test_distribution_constraints(jax_dist, sp_dist, params, prepend_shape):
    if jax_dist in (
        _TruncatedNormal,
        _TruncatedCauchy,
        _GaussianMixture,
        _Gaussian2DMixture,
    ):
        pytest.skip(f"{jax_dist.__name__} is a function, not a class")
    dist_args = [p for p in inspect.getfullargspec(jax_dist.__init__)[0][1:]]

    valid_params, oob_params = list(params), list(params)
    key = random.PRNGKey(1)
    dependent_constraint = False
    for i in range(len(params)):
        if (
            jax_dist in (_ImproperWrapper, dist.LKJ, dist.LKJCholesky)
            and dist_args[i] != "concentration"
        ):
            continue
        if "SineSkewed" in jax_dist.__name__ and dist_args[i] != "skewness":
            continue
        if (
            jax_dist is dist.TwoSidedTruncatedDistribution
            and dist_args[i] == "base_dist"
        ):
            continue
        if jax_dist is dist.GaussianRandomWalk and dist_args[i] == "num_steps":
            continue
        if (
            jax_dist is dist.SineBivariateVonMises
            and dist_args[i] == "weighted_correlation"
        ):
            continue
        if params[i] is None:
            oob_params[i] = None
            valid_params[i] = None
            continue
        constraint = jax_dist.arg_constraints[dist_args[i]]
        if isinstance(constraint, constraints._Dependent):
            dependent_constraint = True
            break
        key, key_gen = random.split(key)
        oob_params[i] = gen_values_outside_bounds(
            constraint, jnp.shape(params[i]), key_gen
        )
        valid_params[i] = gen_values_within_bounds(
            constraint, jnp.shape(params[i]), key_gen
        )
        if jax_dist is dist.MultivariateStudentT:
            # As mean is only defined for df > 1 & we instantiate
            # scipy.stats.multivariate_t with same mean as jax_dist
            # we need to ensure this is defined, so force df >= 1
            valid_params[0] += 1

    assert jax_dist(*oob_params)

    # Invalid parameter values throw ValueError
    if not dependent_constraint and (
        jax_dist is not _ImproperWrapper and "SineSkewed" not in jax_dist.__name__
    ):
        with pytest.raises(ValueError):
            jax_dist(*oob_params, validate_args=True)

        with pytest.raises(ValueError):
            # test error raised under jit omnistaging
            oob_params = jax.device_get(oob_params)

            def dist_gen_fn():
                d = jax_dist(*oob_params, validate_args=True)
                return d

            jax.jit(dist_gen_fn)()

    d = jax_dist(*valid_params, validate_args=True)

    # Test agreement of log density evaluation on randomly generated samples
    # with scipy's implementation when available.
    if (
        sp_dist
        and not _is_batched_multivariate(d)
        and not (d.event_shape and prepend_shape)
    ):
        valid_samples = gen_values_within_bounds(
            d.support, size=prepend_shape + d.batch_shape + d.event_shape
        )
        try:
            expected = sp_dist(*valid_params).logpdf(valid_samples)
        except AttributeError:
            expected = sp_dist(*valid_params).logpmf(valid_samples)
        assert_allclose(d.log_prob(valid_samples), expected, atol=1e-5, rtol=1e-5)

    # Out of support samples throw ValueError
    oob_samples = gen_values_outside_bounds(
        d.support, size=prepend_shape + d.batch_shape + d.event_shape
    )
    with pytest.warns(UserWarning, match="Out-of-support"):
        d.log_prob(oob_samples)

    with pytest.warns(UserWarning, match="Out-of-support"):
        # test warning work under jit omnistaging
        oob_samples = jax.device_get(oob_samples)
        valid_params = jax.device_get(valid_params)

        def log_prob_fn():
            d = jax_dist(*valid_params, validate_args=True)
            return d.log_prob(oob_samples)

        jax.jit(log_prob_fn)()


def test_omnistaging_invalid_param():
    def f(x):
        return dist.LogNormal(x, -np.ones(2), validate_args=True).log_prob(0)

    with pytest.raises(ValueError, match="got invalid"):
        jax.jit(f)(0)


def test_omnistaging_invalid_sample():
    def f(x):
        return dist.LogNormal(x, np.ones(2), validate_args=True).log_prob(-1)

    with pytest.warns(UserWarning, match="Out-of-support"):
        jax.jit(f)(0)


def test_categorical_log_prob_grad():
    data = jnp.repeat(jnp.arange(3), 10)

    def f(x):
        return (
            dist.Categorical(jax.nn.softmax(x * jnp.arange(1, 4))).log_prob(data).sum()
        )

    def g(x):
        return dist.Categorical(logits=x * jnp.arange(1, 4)).log_prob(data).sum()

    x = 0.5
    fx, grad_fx = jax.value_and_grad(f)(x)
    gx, grad_gx = jax.value_and_grad(g)(x)
    assert_allclose(fx, gx, rtol=1e-6)
    assert_allclose(grad_fx, grad_gx, atol=1e-4)


def test_beta_proportion_invalid_mean():
    with dist.distribution.validation_enabled(), pytest.raises(
        ValueError, match=r"^BetaProportion distribution got invalid mean parameter\.$"
    ):
        dist.BetaProportion(1.0, 1.0)


########################################
# Tests for constraints and transforms #
########################################


@pytest.mark.parametrize(
    "constraint, x, expected",
    [
        (constraints.boolean, np.array([True, False]), np.array([True, True])),
        (constraints.boolean, np.array([1, 1]), np.array([True, True])),
        (constraints.boolean, np.array([-1, 1]), np.array([False, True])),
        (
            constraints.corr_cholesky,
            np.array([[[1, 0], [0, 1]], [[1, 0.1], [0, 1]]]),
            np.array([True, False]),
        ),  # NB: not lower_triangular
        (
            constraints.corr_cholesky,
            np.array([[[1, 0], [1, 0]], [[1, 0], [0.5, 0.5]]]),
            np.array([False, False]),
        ),  # NB: not positive_diagonal & not unit_norm_row
        (
            constraints.corr_matrix,
            np.array([[[1, 0], [0, 1]], [[1, 0.1], [0, 1]]]),
            np.array([True, False]),
        ),  # NB: not lower_triangular
        (
            constraints.corr_matrix,
            np.array([[[1, 0], [1, 0]], [[1, 0], [0.5, 0.5]]]),
            np.array([False, False]),
        ),  # NB: not unit diagonal
        (constraints.greater_than(1), 3, True),
        (
            constraints.greater_than(1),
            np.array([-1, 1, 5]),
            np.array([False, False, True]),
        ),
        (constraints.integer_interval(-3, 5), 0, True),
        (
            constraints.integer_interval(-3, 5),
            np.array([-5, -3, 0, 1.1, 5, 7]),
            np.array([False, True, True, False, True, False]),
        ),
        (constraints.interval(-3, 5), 0, True),
        (
            constraints.interval(-3, 5),
            np.array([-5, -3, 0, 5, 7]),
            np.array([False, True, True, True, False]),
        ),
        (constraints.less_than(1), -2, True),
        (
            constraints.less_than(1),
            np.array([-1, 1, 5]),
            np.array([True, False, False]),
        ),
        (constraints.lower_cholesky, np.array([[1.0, 0.0], [-2.0, 0.1]]), True),
        (
            constraints.lower_cholesky,
            np.array([[[1.0, 0.0], [-2.0, -0.1]], [[1.0, 0.1], [2.0, 0.2]]]),
            np.array([False, False]),
        ),
        (constraints.nonnegative_integer, 3, True),
        (
            constraints.nonnegative_integer,
            np.array([-1.0, 0.0, 5.0]),
            np.array([False, True, True]),
        ),
        (constraints.positive, 3, True),
        (constraints.positive, np.array([-1, 0, 5]), np.array([False, False, True])),
        (constraints.positive_definite, np.array([[1.0, 0.3], [0.3, 1.0]]), True),
        (
            constraints.positive_definite,
            np.array([[[2.0, 0.4], [0.3, 2.0]], [[1.0, 0.1], [0.1, 0.0]]]),
            np.array([False, False]),
        ),
        (constraints.positive_integer, 3, True),
        (
            constraints.positive_integer,
            np.array([-1.0, 0.0, 5.0]),
            np.array([False, False, True]),
        ),
        (constraints.real, -1, True),
        (
            constraints.real,
            np.array([np.inf, np.NINF, np.nan, np.pi]),
            np.array([False, False, False, True]),
        ),
        (constraints.simplex, np.array([0.1, 0.3, 0.6]), True),
        (
            constraints.simplex,
            np.array([[0.1, 0.3, 0.6], [-0.1, 0.6, 0.5], [0.1, 0.6, 0.5]]),
            np.array([True, False, False]),
        ),
        (constraints.softplus_positive, 3, True),
        (
            constraints.softplus_positive,
            np.array([-1, 0, 5]),
            np.array([False, False, True]),
        ),
        (
            constraints.softplus_lower_cholesky,
            np.array([[1.0, 0.0], [-2.0, 0.1]]),
            True,
        ),
        (
            constraints.softplus_lower_cholesky,
            np.array([[[1.0, 0.0], [-2.0, -0.1]], [[1.0, 0.1], [2.0, 0.2]]]),
            np.array([False, False]),
        ),
        (constraints.unit_interval, 0.1, True),
        (
            constraints.unit_interval,
            np.array([-5, 0, 0.5, 1, 7]),
            np.array([False, True, True, True, False]),
        ),
        (
            constraints.sphere,
            np.array([[1, 0, 0], [0.5, 0.5, 0]]),
            np.array([True, False]),
        ),
        (
            constraints.open_interval(0.0, 1.0),
            np.array([-5, 0, 0.5, 1, 7]),
            np.array([False, False, True, False, False]),
        ),
    ],
)
def test_constraints(constraint, x, expected):
    v = constraint.feasible_like(x)
    if jnp.result_type(v) == "float32" or jnp.result_type(v) == "float64":
        assert not constraint.is_discrete
    assert_array_equal(constraint(x), expected)

    feasible_value = constraint.feasible_like(x)
    assert jnp.shape(feasible_value) == jnp.shape(x)
    assert_allclose(constraint(feasible_value), jnp.full(jnp.shape(expected), True))

    try:
        inverse = biject_to(constraint).inv(feasible_value)
    except NotImplementedError:
        pass
    else:
        assert_allclose(inverse, jnp.zeros_like(inverse), atol=2e-7)


@pytest.mark.parametrize(
    "constraint",
    [
        constraints.corr_cholesky,
        constraints.corr_matrix,
        constraints.greater_than(2),
        constraints.interval(-3, 5),
        constraints.l1_ball,
        constraints.less_than(1),
        constraints.lower_cholesky,
        constraints.scaled_unit_lower_cholesky,
        constraints.ordered_vector,
        constraints.positive,
        constraints.positive_definite,
        constraints.positive_ordered_vector,
        constraints.real,
        constraints.real_vector,
        constraints.simplex,
        constraints.softplus_positive,
        constraints.softplus_lower_cholesky,
        constraints.unit_interval,
        constraints.open_interval(0.0, 1.0),
    ],
    ids=lambda x: x.__class__,
)
@pytest.mark.parametrize("shape", [(), (1,), (3,), (6,), (3, 1), (1, 3), (5, 3)])
def test_biject_to(constraint, shape):
    transform = biject_to(constraint)
    event_dim = transform.domain.event_dim
    if isinstance(constraint, constraints._Interval):
        assert transform.codomain.upper_bound == constraint.upper_bound
        assert transform.codomain.lower_bound == constraint.lower_bound
    elif isinstance(constraint, constraints._GreaterThan):
        assert transform.codomain.lower_bound == constraint.lower_bound
    elif isinstance(constraint, constraints._LessThan):
        assert transform.codomain.upper_bound == constraint.upper_bound
    if len(shape) < event_dim:
        return
    rng_key = random.PRNGKey(0)
    x = random.normal(rng_key, shape)
    y = transform(x)

    assert transform.forward_shape(x.shape) == y.shape
    assert transform.inverse_shape(y.shape) == x.shape

    # test inv work for NaN arrays:
    x_nan = transform.inv(jnp.full(jnp.shape(y), np.nan))
    assert x_nan.shape == x.shape

    # test codomain
    batch_shape = shape if event_dim == 0 else shape[:-1]
    assert_array_equal(transform.codomain(y), jnp.ones(batch_shape, dtype=jnp.bool_))

    # test inv
    z = transform.inv(y)
    assert_allclose(x, z, atol=1e-6, rtol=1e-6)

    # test domain, currently all is constraints.real or constraints.real_vector
    assert_array_equal(transform.domain(z), jnp.ones(batch_shape))

    # test log_abs_det_jacobian
    actual = transform.log_abs_det_jacobian(x, y)
    assert jnp.shape(actual) == batch_shape
    if len(shape) == event_dim:
        if constraint is constraints.simplex:
            expected = np.linalg.slogdet(jax.jacobian(transform)(x)[:-1, :])[1]
            inv_expected = np.linalg.slogdet(jax.jacobian(transform.inv)(y)[:, :-1])[1]
        elif constraint in [
            constraints.real_vector,
            constraints.ordered_vector,
            constraints.positive_ordered_vector,
            constraints.l1_ball,
        ]:
            expected = np.linalg.slogdet(jax.jacobian(transform)(x))[1]
            inv_expected = np.linalg.slogdet(jax.jacobian(transform.inv)(y))[1]
        elif constraint in [constraints.corr_cholesky, constraints.corr_matrix]:
            vec_transform = lambda x: matrix_to_tril_vec(  # noqa: E731
                transform(x), diagonal=-1
            )
            y_tril = matrix_to_tril_vec(y, diagonal=-1)

            def inv_vec_transform(y):
                matrix = vec_to_tril_matrix(y, diagonal=-1)
                if constraint is constraints.corr_matrix:
                    # fill the upper triangular part
                    matrix = (
                        matrix
                        + jnp.swapaxes(matrix, -2, -1)
                        + jnp.identity(matrix.shape[-1])
                    )
                return transform.inv(matrix)

            expected = np.linalg.slogdet(jax.jacobian(vec_transform)(x))[1]
            inv_expected = np.linalg.slogdet(jax.jacobian(inv_vec_transform)(y_tril))[1]
        elif constraint in [
            constraints.lower_cholesky,
            constraints.scaled_unit_lower_cholesky,
            constraints.positive_definite,
            constraints.softplus_lower_cholesky,
        ]:
            vec_transform = lambda x: matrix_to_tril_vec(transform(x))  # noqa: E731
            y_tril = matrix_to_tril_vec(y)

            def inv_vec_transform(y):
                matrix = vec_to_tril_matrix(y)
                if constraint is constraints.positive_definite:
                    # fill the upper triangular part
                    matrix = (
                        matrix
                        + jnp.swapaxes(matrix, -2, -1)
                        - jnp.diag(jnp.diag(matrix))
                    )
                return transform.inv(matrix)

            expected = np.linalg.slogdet(jax.jacobian(vec_transform)(x))[1]
            inv_expected = np.linalg.slogdet(jax.jacobian(inv_vec_transform)(y_tril))[1]
        else:
            expected = jnp.log(jnp.abs(grad(transform)(x)))
            inv_expected = jnp.log(jnp.abs(grad(transform.inv)(y)))

        assert_allclose(actual, expected, atol=1e-6, rtol=1e-6)
        assert_allclose(actual, -inv_expected, atol=1e-6, rtol=1e-6)


# NB: skip transforms which are tested in `test_biject_to`
@pytest.mark.parametrize(
    "transform, event_shape",
    [
        (PermuteTransform(np.array([3, 0, 4, 1, 2])), (5,)),
        (PowerTransform(2.0), ()),
        (SoftplusTransform(), ()),
        (
            LowerCholeskyAffine(
                np.array([1.0, 2.0]), np.array([[0.6, 0.0], [1.5, 0.4]])
            ),
            (2,),
        ),
        (
            transforms.ComposeTransform(
                [
                    biject_to(constraints.simplex),
                    SimplexToOrderedTransform(0.0),
                    biject_to(constraints.ordered_vector).inv,
                ]
            ),
            (5,),
        ),
    ],
)
@pytest.mark.parametrize(
    "batch_shape",
    [
        (),
        (1,),
        (3,),
        (6,),
        (3, 1),
        (1, 3),
        (5, 3),
    ],
)
def test_bijective_transforms(transform, event_shape, batch_shape):
    shape = batch_shape + event_shape
    rng_key = random.PRNGKey(0)
    x = biject_to(transform.domain)(random.normal(rng_key, shape))
    y = transform(x)

    # test codomain
    assert_array_equal(transform.codomain(y), jnp.ones(batch_shape))

    # test inv
    z = transform.inv(y)
    assert_allclose(x, z, atol=1e-6, rtol=1e-4)
    assert transform.inv.inv is transform
    assert transform.inv is transform.inv
    assert transform.domain is transform.inv.codomain
    assert transform.codomain is transform.inv.domain

    # test domain
    assert_array_equal(transform.domain(z), jnp.ones(batch_shape))

    # test log_abs_det_jacobian
    actual = transform.log_abs_det_jacobian(x, y)
    assert_allclose(actual, -transform.inv.log_abs_det_jacobian(y, x))
    assert jnp.shape(actual) == batch_shape
    if len(shape) == transform.domain.event_dim:
        if len(event_shape) == 1:
            expected = np.linalg.slogdet(jax.jacobian(transform)(x))[1]
            inv_expected = np.linalg.slogdet(jax.jacobian(transform.inv)(y))[1]
        else:
            expected = jnp.log(jnp.abs(grad(transform)(x)))
            inv_expected = jnp.log(jnp.abs(grad(transform.inv)(y)))

        assert_allclose(actual, expected, atol=1e-6)
        assert_allclose(actual, -inv_expected, atol=1e-6)


@pytest.mark.parametrize("batch_shape", [(), (5,)])
def test_composed_transform(batch_shape):
    t1 = transforms.AffineTransform(0, 2)
    t2 = transforms.LowerCholeskyTransform()
    t = transforms.ComposeTransform([t1, t2, t1])
    assert t.domain.event_dim == 1
    assert t.codomain.event_dim == 2

    x = np.random.normal(size=batch_shape + (6,))
    y = t(x)
    log_det = t.log_abs_det_jacobian(x, y)
    assert log_det.shape == batch_shape
    expected_log_det = (
        jnp.log(2) * 6 + t2.log_abs_det_jacobian(x * 2, y / 2) + jnp.log(2) * 9
    )
    assert_allclose(log_det, expected_log_det)


@pytest.mark.parametrize("batch_shape", [(), (5,)])
def test_composed_transform_1(batch_shape):
    t1 = transforms.AffineTransform(0, 2)
    t2 = transforms.LowerCholeskyTransform()
    t = transforms.ComposeTransform([t1, t2, t2])
    assert t.domain.event_dim == 1
    assert t.codomain.event_dim == 3

    x = np.random.normal(size=batch_shape + (6,))
    y = t(x)
    log_det = t.log_abs_det_jacobian(x, y)
    assert log_det.shape == batch_shape
    z = t2(x * 2)
    expected_log_det = (
        jnp.log(2) * 6
        + t2.log_abs_det_jacobian(x * 2, z)
        + t2.log_abs_det_jacobian(z, t2(z)).sum(-1)
    )
    assert_allclose(log_det, expected_log_det)


@pytest.mark.parametrize("batch_shape", [(), (5,)])
@pytest.mark.parametrize("prepend_event_shape", [(), (4,)])
@pytest.mark.parametrize("sample_shape", [(), (7,)])
def test_transformed_distribution(batch_shape, prepend_event_shape, sample_shape):
    base_dist = (
        dist.Normal(0, 1)
        .expand(batch_shape + prepend_event_shape + (6,))
        .to_event(1 + len(prepend_event_shape))
    )
    t1 = transforms.AffineTransform(0, 2)
    t2 = transforms.LowerCholeskyTransform()
    d = dist.TransformedDistribution(base_dist, [t1, t2, t1])
    assert d.event_dim == 2 + len(prepend_event_shape)

    y = d.sample(random.PRNGKey(0), sample_shape)
    t = transforms.ComposeTransform([t1, t2, t1])
    x = t.inv(y)
    assert x.shape == sample_shape + base_dist.shape()
    log_prob = d.log_prob(y)
    assert log_prob.shape == sample_shape + batch_shape
    t_log_det = t.log_abs_det_jacobian(x, y)
    if prepend_event_shape:
        t_log_det = t_log_det.sum(-1)
    expected_log_prob = base_dist.log_prob(x) - t_log_det
    assert_allclose(log_prob, expected_log_prob, atol=1e-5)


@pytest.mark.parametrize(
    "transformed_dist",
    [
        dist.TransformedDistribution(
            dist.Normal(np.array([2.0, 3.0]), 1.0), transforms.ExpTransform()
        ),
        dist.TransformedDistribution(
            dist.Exponential(jnp.ones(2)),
            [
                transforms.PowerTransform(0.7),
                transforms.AffineTransform(0.0, jnp.ones(2) * 3),
            ],
        ),
    ],
)
def test_transformed_distribution_intermediates(transformed_dist):
    sample, intermediates = transformed_dist.sample_with_intermediates(
        random.PRNGKey(1)
    )
    assert_allclose(
        transformed_dist.log_prob(sample, intermediates),
        transformed_dist.log_prob(sample),
    )


def test_transformed_transformed_distribution():
    loc, scale = -2, 3
    dist1 = dist.TransformedDistribution(
        dist.Normal(2, 3), transforms.PowerTransform(2.0)
    )
    dist2 = dist.TransformedDistribution(dist1, transforms.AffineTransform(-2, 3))
    assert isinstance(dist2.base_dist, dist.Normal)
    assert len(dist2.transforms) == 2
    assert isinstance(dist2.transforms[0], transforms.PowerTransform)
    assert isinstance(dist2.transforms[1], transforms.AffineTransform)

    rng_key = random.PRNGKey(0)
    assert_allclose(loc + scale * dist1.sample(rng_key), dist2.sample(rng_key))
    intermediates = dist2.sample_with_intermediates(rng_key)
    assert len(intermediates) == 2


def _make_iaf(input_dim, hidden_dims, rng_key):
    arn_init, arn = AutoregressiveNN(input_dim, hidden_dims, param_dims=[1, 1])
    _, init_params = arn_init(rng_key, (input_dim,))
    return InverseAutoregressiveTransform(partial(arn, init_params))


@pytest.mark.parametrize(
    "ts",
    [
        [transforms.PowerTransform(0.7), transforms.AffineTransform(2.0, 3.0)],
        [transforms.ExpTransform()],
        [
            transforms.ComposeTransform(
                [transforms.AffineTransform(-2, 3), transforms.ExpTransform()]
            ),
            transforms.PowerTransform(3.0),
        ],
        [
            _make_iaf(5, hidden_dims=[10], rng_key=random.PRNGKey(0)),
            transforms.PermuteTransform(jnp.arange(5)[::-1]),
            _make_iaf(5, hidden_dims=[10], rng_key=random.PRNGKey(1)),
        ],
    ],
)
def test_compose_transform_with_intermediates(ts):
    transform = transforms.ComposeTransform(ts)
    x = random.normal(random.PRNGKey(2), (7, 5))
    y, intermediates = transform.call_with_intermediates(x)
    logdet = transform.log_abs_det_jacobian(x, y, intermediates)
    assert_allclose(y, transform(x))
    assert_allclose(logdet, transform.log_abs_det_jacobian(x, y))


@pytest.mark.parametrize("x_dim, y_dim", [(3, 3), (3, 4)])
def test_unpack_transform(x_dim, y_dim):
    xy = np.random.randn(x_dim + y_dim)
    unpack_fn = lambda xy: {"x": xy[:x_dim], "y": xy[x_dim:]}  # noqa: E731
    transform = transforms.UnpackTransform(unpack_fn)
    z = transform(xy)
    if x_dim == y_dim:
        with pytest.warns(UserWarning, match="UnpackTransform.inv"):
            t = transform.inv(z)
    else:
        t = transform.inv(z)

    assert_allclose(t, xy)


@pytest.mark.parametrize("jax_dist, sp_dist, params", CONTINUOUS)
def test_generated_sample_distribution(
    jax_dist, sp_dist, params, N_sample=100_000, key=random.PRNGKey(11)
):
    """On samplers that we do not get directly from JAX, (e.g. we only get
    Gumbel(0,1) but also provide samplers for Gumbel(loc, scale)), also test
    agreement in the empirical distribution of generated samples between our
    samplers and those from SciPy.
    """

    if jax_dist not in [dist.Gumbel]:
        pytest.skip(
            "{} sampling method taken from upstream, no need to"
            "test generated samples.".format(jax_dist.__name__)
        )

    jax_dist = jax_dist(*params)
    if sp_dist and not jax_dist.event_shape and not jax_dist.batch_shape:
        our_samples = jax_dist.sample(key, (N_sample,))
        ks_result = osp.kstest(our_samples, sp_dist(*params).cdf)
        assert ks_result.pvalue > 0.05


@pytest.mark.parametrize(
    "jax_dist, params, support",
    [
        (dist.BernoulliLogits, (5.0,), jnp.arange(2)),
        (dist.BernoulliProbs, (0.5,), jnp.arange(2)),
        (dist.BinomialLogits, (4.5, 10), jnp.arange(11)),
        (dist.BinomialProbs, (0.5, 11), jnp.arange(12)),
        (dist.BetaBinomial, (2.0, 0.5, 12), jnp.arange(13)),
        (dist.CategoricalLogits, (np.array([3.0, 4.0, 5.0]),), jnp.arange(3)),
        (dist.CategoricalProbs, (np.array([0.1, 0.5, 0.4]),), jnp.arange(3)),
    ],
)
@pytest.mark.parametrize("batch_shape", [(5,), ()])
@pytest.mark.parametrize("expand", [False, True])
def test_enumerate_support_smoke(jax_dist, params, support, batch_shape, expand):
    p0 = jnp.broadcast_to(params[0], batch_shape + jnp.shape(params[0]))
    actual = jax_dist(p0, *params[1:]).enumerate_support(expand=expand)
    expected = support.reshape((-1,) + (1,) * len(batch_shape))
    if expand:
        expected = jnp.broadcast_to(expected, support.shape + batch_shape)
    assert_allclose(actual, expected)


def test_zero_inflated_enumerate_support():
    base_dist = dist.Bernoulli(0.5)
    d = dist.ZeroInflatedDistribution(base_dist, gate=0.5)
    assert d.has_enumerate_support
    assert_allclose(d.enumerate_support(), base_dist.enumerate_support())


@pytest.mark.parametrize("jax_dist, sp_dist, params", CONTINUOUS + DISCRETE)
@pytest.mark.parametrize("prepend_shape", [(), (2, 3)])
@pytest.mark.parametrize("sample_shape", [(), (4,)])
def test_expand(jax_dist, sp_dist, params, prepend_shape, sample_shape):
    jax_dist = jax_dist(*params)
    new_batch_shape = prepend_shape + jax_dist.batch_shape
    expanded_dist = jax_dist.expand(new_batch_shape)
    rng_key = random.PRNGKey(0)
    samples = expanded_dist.sample(rng_key, sample_shape)
    assert expanded_dist.batch_shape == new_batch_shape
    assert samples.shape == sample_shape + new_batch_shape + jax_dist.event_shape
    assert expanded_dist.log_prob(samples).shape == sample_shape + new_batch_shape
    # test expand of expand
    assert (
        expanded_dist.expand((3,) + new_batch_shape).batch_shape
        == (3,) + new_batch_shape
    )
    # test expand error
    if prepend_shape:
        with pytest.raises(ValueError, match="Cannot broadcast distribution of shape"):
            assert expanded_dist.expand((3,) + jax_dist.batch_shape)


@pytest.mark.parametrize("base_shape", [(2, 1, 5), (3, 1), (2, 1, 1), (1, 1, 5)])
@pytest.mark.parametrize("event_dim", [0, 1, 2, 3])
@pytest.mark.parametrize("sample_shape", [(1000,), (1000, 7, 1), (1000, 1, 7)])
def test_expand_shuffle_regression(base_shape, event_dim, sample_shape):
    expand_shape = (2, 3, 5)
    event_dim = min(event_dim, len(base_shape))
    loc = random.normal(random.PRNGKey(0), base_shape) * 10
    base_dist = dist.Normal(loc, 0.1).to_event(event_dim)
    expanded_dist = base_dist.expand(expand_shape[: len(expand_shape) - event_dim])
    samples = expanded_dist.sample(random.PRNGKey(1), sample_shape)
    expected_mean = jnp.broadcast_to(loc, sample_shape[1:] + expanded_dist.shape())
    assert_allclose(samples.mean(0), expected_mean, atol=0.1)


@pytest.mark.parametrize("batch_shape", [(), (4,)])
def test_polya_gamma(batch_shape, num_points=20000):
    d = dist.TruncatedPolyaGamma(batch_shape=batch_shape)
    rng_key = random.PRNGKey(0)

    # test density approximately normalized
    x = jnp.linspace(1.0e-6, d.truncation_point, num_points)
    prob = (d.truncation_point / num_points) * jnp.exp(
        logsumexp(d.log_prob(x), axis=-1)
    )
    assert_allclose(prob, jnp.ones(batch_shape), rtol=1.0e-4)

    # test mean of approximate sampler
    z = d.sample(rng_key, sample_shape=(3000,))
    mean = jnp.mean(z, axis=-1)
    assert_allclose(mean, 0.25 * jnp.ones(batch_shape), rtol=0.07)


@pytest.mark.parametrize(
    "extra_event_dims,expand_shape",
    [(0, (4, 3, 2, 1)), (0, (4, 3, 2, 2)), (1, (5, 4, 3, 2)), (2, (5, 4, 3))],
)
def test_expand_reshaped_distribution(extra_event_dims, expand_shape):
    loc = jnp.zeros((1, 6))
    scale_tril = jnp.eye(6)
    d = dist.MultivariateNormal(loc, scale_tril=scale_tril)
    full_shape = (4, 1, 1, 1, 6)
    reshaped_dist = d.expand([4, 1, 1, 1]).to_event(extra_event_dims)
    cut = 4 - extra_event_dims
    batch_shape, event_shape = full_shape[:cut], full_shape[cut:]
    assert reshaped_dist.batch_shape == batch_shape
    assert reshaped_dist.event_shape == event_shape
    large = reshaped_dist.expand(expand_shape)
    assert large.batch_shape == expand_shape
    assert large.event_shape == event_shape

    # Throws error when batch shape cannot be broadcasted
    with pytest.raises((RuntimeError, ValueError)):
        reshaped_dist.expand(expand_shape + (3,))

    # Throws error when trying to shrink existing batch shape
    with pytest.raises((RuntimeError, ValueError)):
        large.expand(expand_shape[1:])


@pytest.mark.parametrize(
    "batch_shape, mask_shape",
    [((), ()), ((2,), ()), ((), (2,)), ((2,), (2,)), ((4, 2), (1, 2)), ((2,), (4, 2))],
)
@pytest.mark.parametrize("event_shape", [(), (3,)])
def test_mask(batch_shape, event_shape, mask_shape):
    jax_dist = (
        dist.Normal().expand(batch_shape + event_shape).to_event(len(event_shape))
    )
    mask = dist.Bernoulli(0.5).sample(random.PRNGKey(0), mask_shape)
    if mask_shape == ():
        mask = bool(mask)
    samples = jax_dist.sample(random.PRNGKey(1))
    actual = jax_dist.mask(mask).log_prob(samples)
    assert_allclose(
        actual != 0,
        jnp.broadcast_to(mask, lax.broadcast_shapes(batch_shape, mask_shape)),
    )


@pytest.mark.parametrize("event_shape", [(), (4,), (2, 4)])
def test_mask_grad(event_shape):
    def f(x, data):
        base_dist = dist.Beta(jnp.exp(x), jnp.ones(event_shape)).to_event()
        mask = jnp.all(
            jnp.isfinite(data), tuple(-i - 1 for i in range(len(event_shape)))
        )
        log_prob = base_dist.mask(mask).log_prob(data)
        assert log_prob.shape == data.shape[: len(data.shape) - len(event_shape)]
        return log_prob.sum()

    data = np.array([[0.4, np.nan, 0.2, np.nan], [0.5, 0.5, 0.5, 0.5]])
    log_prob, grad = jax.value_and_grad(f)(1.0, data)
    assert jnp.isfinite(grad) and jnp.isfinite(log_prob)


@pytest.mark.parametrize(
    "jax_dist, sp_dist, params", CONTINUOUS + DISCRETE + DIRECTIONAL
)
def test_dist_pytree(jax_dist, sp_dist, params):
    def f(x):
        return jax_dist(*params)

    if jax_dist is _ImproperWrapper:
        pytest.skip("Cannot flattening ImproperUniform")
    jax.jit(f)(0)  # this test for flatten/unflatten
    lax.map(f, np.ones(3))  # this test for compatibility w.r.t. scan


@pytest.mark.parametrize(
    "method, arg", [("to_event", 1), ("mask", False), ("expand", [5])]
)
def test_special_dist_pytree(method, arg):
    def f(x):
        d = dist.Normal(np.zeros(1), np.ones(1))
        return getattr(d, method)(arg)

    jax.jit(f)(0)
    lax.map(f, np.ones(3))


def test_expand_pytree():
    def g(x):
        return dist.Normal(x, 1).expand([10, 3])

    assert lax.map(g, jnp.ones((5, 3))).batch_shape == (5, 10, 3)
    assert jax.tree_map(lambda x: x[None], g(0)).batch_shape == (1, 10, 3)


@pytest.mark.parametrize("batch_shape", [(), (4,), (2, 3)], ids=str)
def test_kl_delta_normal_shape(batch_shape):
    v = np.random.normal(size=batch_shape)
    loc = np.random.normal(size=batch_shape)
    scale = np.exp(np.random.normal(size=batch_shape))
    p = dist.Delta(v)
    q = dist.Normal(loc, scale)
    assert kl_divergence(p, q).shape == batch_shape


@pytest.mark.parametrize("batch_shape", [(), (4,), (2, 3)], ids=str)
@pytest.mark.parametrize("event_shape", [(), (4,), (2, 3)], ids=str)
def test_kl_independent_normal(batch_shape, event_shape):
    shape = batch_shape + event_shape
    p = dist.Normal(np.random.normal(size=shape), np.exp(np.random.normal(size=shape)))
    q = dist.Normal(np.random.normal(size=shape), np.exp(np.random.normal(size=shape)))
    actual = kl_divergence(
        dist.Independent(p, len(event_shape)), dist.Independent(q, len(event_shape))
    )
    expected = sum_rightmost(kl_divergence(p, q), len(event_shape))
    assert_allclose(actual, expected)


@pytest.mark.parametrize("batch_shape", [(), (4,), (2, 3)], ids=str)
@pytest.mark.parametrize("event_shape", [(), (4,), (2, 3)], ids=str)
def test_kl_expanded_normal(batch_shape, event_shape):
    shape = batch_shape + event_shape
    p = dist.Normal(np.random.normal(), np.exp(np.random.normal())).expand(shape)
    q = dist.Normal(np.random.normal(), np.exp(np.random.normal())).expand(shape)
    actual = kl_divergence(
        dist.Independent(p, len(event_shape)), dist.Independent(q, len(event_shape))
    )
    expected = sum_rightmost(kl_divergence(p, q), len(event_shape))
    assert_allclose(actual, expected)


@pytest.mark.parametrize("shape", [(), (4,), (2, 3)], ids=str)
@pytest.mark.parametrize(
    "p_dist, q_dist",
    [
<<<<<<< HEAD
        (dist.Beta, dist.Beta),
        (dist.Gamma, dist.Gamma),
        (dist.Kumaraswamy, dist.Beta),
        (dist.Normal, dist.Normal),
        (dist.Weibull, dist.Gamma),
=======
        (dist.Normal, dist.Normal),
>>>>>>> 7761c5b3
    ],
)
def test_kl_univariate(shape, p_dist, q_dist):
    def make_dist(dist_class):
        params = {}
        for k, c in dist_class.arg_constraints.items():
            if c is constraints.real:
                params[k] = np.random.normal(size=shape)
            elif c is constraints.positive:
                params[k] = np.exp(np.random.normal(size=shape))
            else:
                raise ValueError(f"Missing pattern for param {k}.")
        d = dist_class(**params)
<<<<<<< HEAD
        if dist_class is dist.Kumaraswamy:
            d.KL_KUMARASWAMY_BETA_TAYLOR_ORDER = 1000
=======
>>>>>>> 7761c5b3
        return d

    p = make_dist(p_dist)
    q = make_dist(q_dist)
    actual = kl_divergence(p, q)
    x = p.sample(random.PRNGKey(0), (10000,)).copy()
    expected = jnp.mean((p.log_prob(x) - q.log_prob(x)), 0)
    assert_allclose(actual, expected, rtol=0.05)


@pytest.mark.parametrize("shape", [(4,), (2, 3)], ids=str)
def test_kl_dirichlet_dirichlet(shape):
    p = dist.Dirichlet(np.exp(np.random.normal(size=shape)))
    q = dist.Dirichlet(np.exp(np.random.normal(size=shape)))
    actual = kl_divergence(p, q)
    x = p.sample(random.PRNGKey(0), (10_000,)).copy()
    expected = jnp.mean((p.log_prob(x) - q.log_prob(x)), 0)
    assert_allclose(actual, expected, rtol=0.05)<|MERGE_RESOLUTION|>--- conflicted
+++ resolved
@@ -287,10 +287,7 @@
     T(dist.InverseGamma, np.array([0.5, 1.3]), np.array([[1.0], [3.0]])),
     T(dist.Kumaraswamy, 10.0, np.array([2.0, 3.0])),
     T(dist.Kumaraswamy, np.array([1.7]), np.array([[2.0], [3.0]])),
-<<<<<<< HEAD
-=======
     T(dist.Kumaraswamy, 0.6, 0.5),
->>>>>>> 7761c5b3
     T(dist.Laplace, 0.0, 1.0),
     T(dist.Laplace, 0.5, np.array([1.0, 2.5])),
     T(dist.Laplace, np.array([1.0, -0.5]), np.array([2.3, 3.0])),
@@ -2347,15 +2344,11 @@
 @pytest.mark.parametrize(
     "p_dist, q_dist",
     [
-<<<<<<< HEAD
         (dist.Beta, dist.Beta),
         (dist.Gamma, dist.Gamma),
         (dist.Kumaraswamy, dist.Beta),
         (dist.Normal, dist.Normal),
         (dist.Weibull, dist.Gamma),
-=======
-        (dist.Normal, dist.Normal),
->>>>>>> 7761c5b3
     ],
 )
 def test_kl_univariate(shape, p_dist, q_dist):
@@ -2369,11 +2362,8 @@
             else:
                 raise ValueError(f"Missing pattern for param {k}.")
         d = dist_class(**params)
-<<<<<<< HEAD
         if dist_class is dist.Kumaraswamy:
             d.KL_KUMARASWAMY_BETA_TAYLOR_ORDER = 1000
-=======
->>>>>>> 7761c5b3
         return d
 
     p = make_dist(p_dist)
