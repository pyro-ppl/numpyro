from collections import namedtuple
import inspect

import numpy as onp
from numpy.testing import assert_allclose, assert_array_equal
import pytest
import scipy.stats as osp

import jax
from jax import grad, jacfwd, lax, vmap
import jax.numpy as np
import jax.random as random

from numpyro.contrib.nn import AutoregressiveNN
import numpyro.distributions as dist
import numpyro.distributions.constraints as constraints
from numpyro.distributions.constraints import PermuteTransform, PowerTransform, biject_to
from numpyro.distributions.discrete import _to_probs_bernoulli, _to_probs_multinom
from numpyro.distributions.flows import InverseAutoregressiveTransform
from numpyro.distributions.util import (
    matrix_to_tril_vec,
    multinomial,
    poisson,
    signed_stick_breaking_tril,
    vec_to_tril_matrix
)


def _identity(x): return x


class T(namedtuple('TestCase', ['jax_dist', 'sp_dist', 'params'])):
    def __new__(cls, jax_dist, *params):
        sp_dist = None
        if jax_dist in _DIST_MAP:
            sp_dist = _DIST_MAP[jax_dist]
        return super(cls, T).__new__(cls, jax_dist, sp_dist, params)


def _mvn_to_scipy(loc, cov, prec, tril):
    jax_dist = dist.MultivariateNormal(loc, cov, prec, tril)
    mean = jax_dist.mean
    cov = jax_dist.covariance_matrix
    return osp.multivariate_normal(mean=mean, cov=cov)


_DIST_MAP = {
    dist.BernoulliProbs: lambda probs: osp.bernoulli(p=probs),
    dist.BernoulliLogits: lambda logits: osp.bernoulli(p=_to_probs_bernoulli(logits)),
    dist.Beta: lambda con1, con0: osp.beta(con1, con0),
    dist.BinomialProbs: lambda probs, total_count: osp.binom(n=total_count, p=probs),
    dist.BinomialLogits: lambda logits, total_count: osp.binom(n=total_count, p=_to_probs_bernoulli(logits)),
    dist.Cauchy: lambda loc, scale: osp.cauchy(loc=loc, scale=scale),
    dist.Chi2: lambda df: osp.chi2(df),
    dist.Dirichlet: lambda conc: osp.dirichlet(conc),
    dist.Exponential: lambda rate: osp.expon(scale=np.reciprocal(rate)),
    dist.Gamma: lambda conc, rate: osp.gamma(conc, scale=1./rate),
    dist.HalfCauchy: lambda scale: osp.halfcauchy(scale=scale),
    dist.HalfNormal: lambda scale: osp.halfnorm(scale=scale),
    dist.InverseGamma: lambda conc, rate: osp.invgamma(conc, scale=rate),
    dist.LogNormal: lambda loc, scale: osp.lognorm(s=scale, scale=np.exp(loc)),
    dist.MultinomialProbs: lambda probs, total_count: osp.multinomial(n=total_count, p=probs),
    dist.MultinomialLogits: lambda logits, total_count: osp.multinomial(n=total_count,
                                                                        p=_to_probs_multinom(logits)),
    dist.MultivariateNormal: _mvn_to_scipy,
    dist.Normal: lambda loc, scale: osp.norm(loc=loc, scale=scale),
    dist.Pareto: lambda alpha, scale: osp.pareto(alpha, scale=scale),
    dist.Poisson: lambda rate: osp.poisson(rate),
    dist.StudentT: lambda df, loc, scale: osp.t(df=df, loc=loc, scale=scale),
    dist.Uniform: lambda a, b: osp.uniform(a, b - a),
}


CONTINUOUS = [
    T(dist.Beta, 1., 2.),
    T(dist.Beta, 1., np.array([2., 2.])),
    T(dist.Beta, 1., np.array([[1., 1.], [2., 2.]])),
    T(dist.Chi2, 2.),
    T(dist.Chi2, np.array([0.3, 1.3])),
    T(dist.Cauchy, 0., 1.),
    T(dist.Cauchy, 0., np.array([1., 2.])),
    T(dist.Cauchy, np.array([0., 1.]), np.array([[1.], [2.]])),
    T(dist.Dirichlet, np.array([1.7])),
    T(dist.Dirichlet, np.array([0.2, 1.1])),
    T(dist.Dirichlet, np.array([[0.2, 1.1], [2., 2.]])),
    T(dist.Exponential, 2.),
    T(dist.Exponential, np.array([4., 2.])),
    T(dist.Gamma, np.array([1.7]), np.array([[2.], [3.]])),
    T(dist.Gamma, np.array([0.5, 1.3]), np.array([[1.], [3.]])),
    T(dist.GaussianRandomWalk, 0.1, 10),
    T(dist.GaussianRandomWalk, np.array([0.1, 0.3, 0.25]), 10),
    T(dist.HalfCauchy, 1.),
    T(dist.HalfCauchy, np.array([1., 2.])),
    T(dist.HalfNormal, 1.),
    T(dist.HalfNormal, np.array([1., 2.])),
    T(dist.InverseGamma, np.array([1.7]), np.array([[2.], [3.]])),
    T(dist.InverseGamma, np.array([0.5, 1.3]), np.array([[1.], [3.]])),
    T(dist.LKJCholesky, 2, 0.5, "onion"),
    T(dist.LKJCholesky, 2, 0.5, "cvine"),
    T(dist.LKJCholesky, 5, np.array([0.5, 1., 2.]), "onion"),
    T(dist.LKJCholesky, 5, np.array([0.5, 1., 2.]), "cvine"),
    T(dist.LKJCholesky, 3, np.array([[3., 0.6], [0.2, 5.]]), "onion"),
    T(dist.LKJCholesky, 3, np.array([[3., 0.6], [0.2, 5.]]), "cvine"),
    T(dist.LogNormal, 1., 0.2),
    T(dist.LogNormal, -1., np.array([0.5, 1.3])),
    T(dist.LogNormal, np.array([0.5, -0.7]), np.array([[0.1, 0.4], [0.5, 0.1]])),
    T(dist.MultivariateNormal, 0., np.array([[1., 0.5], [0.5, 1.]]), None, None),
    T(dist.MultivariateNormal, np.array([1., 3.]), None, np.array([[1., 0.5], [0.5, 1.]]), None),
    T(dist.MultivariateNormal, np.array([2.]), None, None, np.array([[1., 0.], [0.5, 1.]])),
    T(dist.MultivariateNormal, np.arange(6, dtype=np.float32).reshape((3, 2)), None, None,
      np.array([[1., 0.], [0., 1.]])),
    T(dist.MultivariateNormal, 0., None, np.broadcast_to(np.identity(3), (2, 3, 3)), None),
    T(dist.Normal, 0., 1.),
    T(dist.Normal, 1., np.array([1., 2.])),
    T(dist.Normal, np.array([0., 1.]), np.array([[1.], [2.]])),
    T(dist.Pareto, 2., 1.),
    T(dist.Pareto, np.array([0.3, 2.]), np.array([1., 0.5])),
    T(dist.Pareto, np.array([1., 0.5]), np.array([[1.], [3.]])),
    T(dist.StudentT, 1., 1., 0.5),
    T(dist.StudentT, 2., np.array([1., 2.]), 2.),
    T(dist.StudentT, np.array([3, 5]), np.array([[1.], [2.]]), 2.),
    T(dist.TruncatedCauchy, -1., 0., 1.),
    T(dist.TruncatedCauchy, 1., 0., np.array([1., 2.])),
    T(dist.TruncatedCauchy, np.array([-2., 2.]), np.array([0., 1.]), np.array([[1.], [2.]])),
    T(dist.TruncatedNormal, -1., 0., 1.),
    T(dist.TruncatedNormal, 1., -1., np.array([1., 2.])),
    T(dist.TruncatedNormal, np.array([-2., 2.]), np.array([0., 1.]), np.array([[1.], [2.]])),
    T(dist.Uniform, 0., 2.),
    T(dist.Uniform, 1., np.array([2., 3.])),
    T(dist.Uniform, np.array([0., 0.]), np.array([[2.], [3.]])),
]


DISCRETE = [
    T(dist.BernoulliProbs, 0.2),
    T(dist.BernoulliProbs, np.array([0.2, 0.7])),
    T(dist.BernoulliLogits, np.array([-1., 3.])),
    T(dist.BinomialProbs, np.array([0.2, 0.7]), np.array([10, 2])),
    T(dist.BinomialProbs, np.array([0.2, 0.7]), np.array([5, 8])),
    T(dist.BinomialLogits, np.array([-1., 3.]), np.array([5, 8])),
    T(dist.CategoricalProbs, np.array([1.])),
    T(dist.CategoricalProbs, np.array([0.1, 0.5, 0.4])),
    T(dist.CategoricalProbs, np.array([[0.1, 0.5, 0.4], [0.4, 0.4, 0.2]])),
    T(dist.CategoricalLogits, np.array([-5.])),
    T(dist.CategoricalLogits, np.array([1., 2., -2.])),
    T(dist.Delta, 1),
    T(dist.Delta, np.array([0., 2.])),
    T(dist.Delta, np.array([0., 2.]), np.array([-2., -4.])),
    T(dist.CategoricalLogits, np.array([[-1, 2., 3.], [3., -4., -2.]])),
    T(dist.MultinomialProbs, np.array([0.2, 0.7, 0.1]), 10),
    T(dist.MultinomialProbs, np.array([0.2, 0.7, 0.1]), np.array([5, 8])),
    T(dist.MultinomialLogits, np.array([-1., 3.]), np.array([[5], [8]])),
    T(dist.Poisson, 2.),
    T(dist.Poisson, np.array([2., 3., 5.])),
]


def _is_batched_multivariate(jax_dist):
    return len(jax_dist.event_shape) > 0 and len(jax_dist.batch_shape) > 0


def gen_values_within_bounds(constraint, size, key=random.PRNGKey(11)):
    eps = 1e-6

    if isinstance(constraint, constraints._Boolean):
        return random.bernoulli(key, shape=size)
    elif isinstance(constraint, constraints._GreaterThan):
        return np.exp(random.normal(key, size)) + constraint.lower_bound + eps
    elif isinstance(constraint, constraints._IntegerInterval):
        lower_bound = np.broadcast_to(constraint.lower_bound, size)
        upper_bound = np.broadcast_to(constraint.upper_bound, size)
        return random.randint(key, size, lower_bound, upper_bound + 1)
    elif isinstance(constraint, constraints._IntegerGreaterThan):
        return constraint.lower_bound + poisson(key, 5, shape=size)
    elif isinstance(constraint, constraints._Interval):
        lower_bound = np.broadcast_to(constraint.lower_bound, size)
        upper_bound = np.broadcast_to(constraint.upper_bound, size)
        return random.uniform(key, size, minval=lower_bound, maxval=upper_bound)
    elif isinstance(constraint, (constraints._Real, constraints._RealVector)):
        return random.normal(key, size)
    elif isinstance(constraint, constraints._Simplex):
        return osp.dirichlet.rvs(alpha=np.ones((size[-1],)), size=size[:-1])
    elif isinstance(constraint, constraints._Multinomial):
        n = size[-1]
        return multinomial(key, p=np.ones((n,)) / n, n=constraint.upper_bound, shape=size[:-1])
    elif isinstance(constraint, constraints._CorrCholesky):
        return signed_stick_breaking_tril(
            random.uniform(key, size[:-2] + (size[-1] * (size[-1] - 1) // 2,),
                           minval=-1, maxval=1))
    elif isinstance(constraint, constraints._LowerCholesky):
        return np.tril(random.uniform(key, size))
    elif isinstance(constraint, constraints._PositiveDefinite):
        x = random.normal(key, size)
        return np.matmul(x, np.swapaxes(x, -2, -1))
    else:
        raise NotImplementedError('{} not implemented.'.format(constraint))


def gen_values_outside_bounds(constraint, size, key=random.PRNGKey(11)):
    if isinstance(constraint, constraints._Boolean):
        return random.bernoulli(key, shape=size) - 2
    elif isinstance(constraint, constraints._GreaterThan):
        return constraint.lower_bound - np.exp(random.normal(key, size))
    elif isinstance(constraint, constraints._IntegerInterval):
        lower_bound = np.broadcast_to(constraint.lower_bound, size)
        return random.randint(key, size, lower_bound - 1, lower_bound)
    elif isinstance(constraint, constraints._IntegerGreaterThan):
        return constraint.lower_bound - poisson(key, 5, shape=size)
    elif isinstance(constraint, constraints._Interval):
        upper_bound = np.broadcast_to(constraint.upper_bound, size)
        return random.uniform(key, size, minval=upper_bound, maxval=upper_bound + 1.)
    elif isinstance(constraint, (constraints._Real, constraints._RealVector)):
        return lax.full(size, np.nan)
    elif isinstance(constraint, constraints._Simplex):
        return osp.dirichlet.rvs(alpha=np.ones((size[-1],)), size=size[:-1]) + 1e-2
    elif isinstance(constraint, constraints._Multinomial):
        n = size[-1]
        return multinomial(key, p=np.ones((n,)) / n, n=constraint.upper_bound, shape=size[:-1]) + 1
    elif isinstance(constraint, constraints._CorrCholesky):
        return signed_stick_breaking_tril(
            random.uniform(key, size[:-2] + (size[-1] * (size[-1] - 1) // 2,),
                           minval=-1, maxval=1)) + 1e-2
    elif isinstance(constraint, constraints._LowerCholesky):
        return random.uniform(key, size)
    elif isinstance(constraint, constraints._PositiveDefinite):
        return random.normal(key, size)
    else:
        raise NotImplementedError('{} not implemented.'.format(constraint))


@pytest.mark.parametrize('jax_dist, sp_dist, params', CONTINUOUS + DISCRETE)
@pytest.mark.parametrize('prepend_shape', [
    (),
    (2,),
    (2, 3),
])
def test_dist_shape(jax_dist, sp_dist, params, prepend_shape):
    jax_dist = jax_dist(*params)
    rng = random.PRNGKey(0)
    expected_shape = prepend_shape + jax_dist.batch_shape + jax_dist.event_shape
    samples = jax_dist.sample(key=rng, sample_shape=prepend_shape)
    assert isinstance(samples, jax.interpreters.xla.DeviceArray)
    assert np.shape(samples) == expected_shape
    if sp_dist and not _is_batched_multivariate(jax_dist):
        sp_dist = sp_dist(*params)
        sp_samples = sp_dist.rvs(size=prepend_shape + jax_dist.batch_shape)
        assert np.shape(sp_samples) == expected_shape


@pytest.mark.parametrize('jax_dist, sp_dist, params', CONTINUOUS)
def test_sample_gradient(jax_dist, sp_dist, params):
    if not jax_dist.reparametrized_params:
        pytest.skip('{} not reparametrized.'.format(jax_dist.__name__))

    dist_args = [p.name for p in inspect.signature(jax_dist).parameters.values()]
    params_dict = dict(zip(dist_args[:len(params)], params))
    nonrepara_params_dict = {k: v for k, v in params_dict.items()
                             if k not in jax_dist.reparametrized_params}
    repara_params = tuple(v for k, v in params_dict.items()
                          if k in jax_dist.reparametrized_params)

    rng = random.PRNGKey(0)

    def fn(args):
        args_dict = dict(zip(jax_dist.reparametrized_params, args))
        return np.sum(jax_dist(**args_dict, **nonrepara_params_dict).sample(key=rng))

    actual_grad = jax.grad(fn)(repara_params)
    assert len(actual_grad) == len(repara_params)

    eps = 1e-3
    for i in range(len(repara_params)):
        if repara_params[i] is None:
            continue
        args_lhs = [p if j != i else p - eps for j, p in enumerate(repara_params)]
        args_rhs = [p if j != i else p + eps for j, p in enumerate(repara_params)]
        fn_lhs = fn(args_lhs)
        fn_rhs = fn(args_rhs)
        # finite diff approximation
        expected_grad = (fn_rhs - fn_lhs) / (2. * eps)
        assert np.shape(actual_grad[i]) == np.shape(repara_params[i])
        assert_allclose(np.sum(actual_grad[i]), expected_grad, rtol=0.02)


@pytest.mark.parametrize('jax_dist, sp_dist, params', [
    (dist.Gamma, osp.gamma, (1.,)),
    (dist.Gamma, osp.gamma, (0.1,)),
    (dist.Gamma, osp.gamma, (10.,)),
    # TODO: add more test cases for Beta/StudentT (and Dirichlet too) when
    # their pathwise grad (independent of standard_gamma grad) is implemented.
    pytest.param(dist.Beta, osp.beta, (1., 1.), marks=pytest.mark.xfail(
        reason='currently, variance of grad of beta sampler is large')),
    pytest.param(dist.StudentT, osp.t, (1.,), marks=pytest.mark.xfail(
        reason='currently, variance of grad of t sampler is large')),
])
def test_pathwise_gradient(jax_dist, sp_dist, params):
    rng = random.PRNGKey(0)
    N = 100
    z = jax_dist(*params).sample(key=rng, sample_shape=(N,))
    actual_grad = jacfwd(lambda x: jax_dist(*x).sample(key=rng, sample_shape=(N,)))(params)
    eps = 1e-3
    for i in range(len(params)):
        args_lhs = [p if j != i else p - eps for j, p in enumerate(params)]
        args_rhs = [p if j != i else p + eps for j, p in enumerate(params)]
        cdf_dot = (sp_dist(*args_rhs).cdf(z) - sp_dist(*args_lhs).cdf(z)) / (2 * eps)
        expected_grad = -cdf_dot / sp_dist(*params).pdf(z)
        assert_allclose(actual_grad[i], expected_grad, rtol=0.005)


@pytest.mark.parametrize('jax_dist, sp_dist, params', CONTINUOUS + DISCRETE)
@pytest.mark.parametrize('prepend_shape', [
    (),
    (2,),
    (2, 3),
])
@pytest.mark.parametrize('jit', [False, True])
def test_log_prob(jax_dist, sp_dist, params, prepend_shape, jit):
    jit_fn = _identity if not jit else jax.jit
    jax_dist = jax_dist(*params)
    rng = random.PRNGKey(0)
    samples = jax_dist.sample(key=rng, sample_shape=prepend_shape)
    assert jax_dist.log_prob(samples).shape == prepend_shape + jax_dist.batch_shape
    if not sp_dist:
        if isinstance(jax_dist, dist.TruncatedCauchy) or isinstance(jax_dist, dist.TruncatedNormal):
            low, loc, scale = params
            high = np.inf
            sp_dist = osp.cauchy if isinstance(jax_dist, dist.TruncatedCauchy) else osp.norm
            sp_dist = sp_dist(loc, scale)
            expected = sp_dist.logpdf(samples) - np.log(sp_dist.cdf(high) - sp_dist.cdf(low))
            assert_allclose(jit_fn(jax_dist.log_prob)(samples), expected, atol=1e-5)
            return
        pytest.skip('no corresponding scipy distn.')
    if _is_batched_multivariate(jax_dist):
        pytest.skip('batching not allowed in multivariate distns.')
    if jax_dist.event_shape and prepend_shape:
        # >>> d = sp.dirichlet([1.1, 1.1])
        # >>> samples = d.rvs(size=(2,))
        # >>> d.logpdf(samples)
        # ValueError: The input vector 'x' must lie within the normal simplex ...
        pytest.skip('batched samples cannot be scored by multivariate distributions.')
    sp_dist = sp_dist(*params)
    try:
        expected = sp_dist.logpdf(samples)
    except AttributeError:
        expected = sp_dist.logpmf(samples)
    except ValueError as e:
        # precision issue: np.sum(x / np.sum(x)) = 0.99999994 != 1
        if "The input vector 'x' must lie within the normal simplex." in str(e):
            samples = samples.copy().astype('float64')
            samples = samples / samples.sum(axis=-1, keepdims=True)
            expected = sp_dist.logpdf(samples)
        else:
            raise e
    assert_allclose(jit_fn(jax_dist.log_prob)(samples), expected, atol=1e-5)


def _tril_cholesky_to_tril_corr(x):
    w = vec_to_tril_matrix(x, diagonal=-1)
    diag = np.sqrt(1 - np.sum(w ** 2, axis=-1))
    cholesky = w + np.expand_dims(diag, axis=-1) * np.identity(w.shape[-1])
    corr = np.matmul(cholesky, cholesky.T)
    return matrix_to_tril_vec(corr, diagonal=-1)


@pytest.mark.parametrize('dimension', [2, 3, 5])
def test_log_prob_LKJCholesky_uniform(dimension):
    # When concentration=1, the distribution of correlation matrices is uniform.
    # We will test that fact here.
    d = dist.LKJCholesky(dimension=dimension, concentration=1)
    N = 5
    corr_log_prob = []
    for i in range(N):
        sample = d.sample(random.PRNGKey(i))
        log_prob = d.log_prob(sample)
        sample_tril = matrix_to_tril_vec(sample, diagonal=-1)
        cholesky_to_corr_jac = onp.linalg.slogdet(
            jax.jacobian(_tril_cholesky_to_tril_corr)(sample_tril))[1]
        corr_log_prob.append(log_prob - cholesky_to_corr_jac)

    corr_log_prob = np.array(corr_log_prob)
    # test if they are constant
    assert_allclose(corr_log_prob, np.broadcast_to(corr_log_prob[0], corr_log_prob.shape))

    if dimension == 2:
        # when concentration = 1, LKJ gives a uniform distribution over correlation matrix,
        # hence for the case dimension = 2,
        # density of a correlation matrix will be Uniform(-1, 1) = 0.5.
        # In addition, jacobian of the transformation from cholesky -> corr is 1 (hence its
        # log value is 0) because the off-diagonal lower triangular element does not change
        # in the transform.
        # So target_log_prob = log(0.5)
        assert_allclose(corr_log_prob[0], np.log(0.5), rtol=1e-6)


@pytest.mark.parametrize("dimension", [2, 3, 5])
@pytest.mark.parametrize("concentration", [0.6, 2.2])
def test_log_prob_LKJCholesky(dimension, concentration):
    # We will test against the fact that LKJCorrCholesky can be seen as a
    # TransformedDistribution with base distribution is a distribution of partial
    # correlations in C-vine method (modulo an affine transform to change domain from (0, 1)
    # to (1, 0)) and transform is a signed stick-breaking process.
    d = dist.LKJCholesky(dimension, concentration, sample_method="cvine")

    beta_sample = d._beta.sample(random.PRNGKey(0))
    beta_log_prob = np.sum(d._beta.log_prob(beta_sample))
    partial_correlation = 2 * beta_sample - 1
    affine_logdet = beta_sample.shape[-1] * np.log(2)
    sample = signed_stick_breaking_tril(partial_correlation)

    # compute signed stick breaking logdet
    inv_tanh = lambda t: np.log((1 + t) / (1 - t)) / 2  # noqa: E731
    inv_tanh_logdet = np.sum(np.log(vmap(grad(inv_tanh))(partial_correlation)))
    unconstrained = inv_tanh(partial_correlation)
    corr_cholesky_logdet = biject_to(constraints.corr_cholesky).log_abs_det_jacobian(
        unconstrained,
        sample,
    )
    signed_stick_breaking_logdet = corr_cholesky_logdet + inv_tanh_logdet

    actual_log_prob = d.log_prob(sample)
    expected_log_prob = beta_log_prob - affine_logdet - signed_stick_breaking_logdet
    assert_allclose(actual_log_prob, expected_log_prob, rtol=1e-5)

    assert_allclose(jax.jit(d.log_prob)(sample), d.log_prob(sample), atol=1e-7)


@pytest.mark.parametrize('jax_dist, sp_dist, params', CONTINUOUS + DISCRETE)
def test_log_prob_gradient(jax_dist, sp_dist, params):
    if jax_dist is dist.LKJCholesky:
        pytest.skip('we have separated tests for LKJCholesky distribution')
    rng = random.PRNGKey(0)

    value = jax_dist(*params).sample(rng)

    def fn(*args):
        return np.sum(jax_dist(*args).log_prob(value))

    eps = 1e-3
    for i in range(len(params)):
        if params[i] is None or np.result_type(params[i]) in (np.int32, np.int64):
            continue
        actual_grad = jax.grad(fn, i)(*params)
        args_lhs = [p if j != i else p - eps for j, p in enumerate(params)]
        args_rhs = [p if j != i else p + eps for j, p in enumerate(params)]
        fn_lhs = fn(*args_lhs)
        fn_rhs = fn(*args_rhs)
        # finite diff approximation
        expected_grad = (fn_rhs - fn_lhs) / (2. * eps)
        assert np.shape(actual_grad) == np.shape(params[i])
        if i == 0 and jax_dist is dist.Delta:
            # grad w.r.t. `value` of Delta distribution will be 0
            # but numerical value will give nan (= inf - inf)
            expected_grad = 0.
        assert_allclose(np.sum(actual_grad), expected_grad, rtol=0.01, atol=1e-3)


@pytest.mark.parametrize('jax_dist, sp_dist, params', CONTINUOUS + DISCRETE)
def test_mean_var(jax_dist, sp_dist, params):
    n = 200000
    d_jax = jax_dist(*params)
    k = random.PRNGKey(0)
    samples = d_jax.sample(k, sample_shape=(n,))
    # check with suitable scipy implementation if available
    if sp_dist and not _is_batched_multivariate(d_jax):
        d_sp = sp_dist(*params)
        try:
            sp_mean = d_sp.mean()
        except TypeError:  # mvn does not have .mean() method
            sp_mean = d_sp.mean
        # for multivariate distns try .cov first
        if d_jax.event_shape:
            try:
                sp_var = np.diag(d_sp.cov())
            except TypeError:  # mvn does not have .cov() method
                sp_var = np.diag(d_sp.cov)
            except AttributeError:
                sp_var = d_sp.var()
        else:
            sp_var = d_sp.var()
        assert_allclose(d_jax.mean, sp_mean, rtol=0.01, atol=1e-7)
        assert_allclose(d_jax.variance, sp_var, rtol=0.01, atol=1e-7)
        if np.all(np.isfinite(sp_mean)):
            assert_allclose(np.mean(samples, 0), d_jax.mean, rtol=0.05, atol=1e-2)
        if np.all(np.isfinite(sp_var)):
            assert_allclose(np.std(samples, 0), np.sqrt(d_jax.variance), rtol=0.05, atol=1e-2)
    elif jax_dist is dist.LKJCholesky:
        corr_samples = np.matmul(samples, np.swapaxes(samples, -2, -1))
        dimension, concentration, _ = params
        # marginal of off-diagonal entries
        marginal = dist.Beta(concentration + 0.5 * (dimension - 2),
                             concentration + 0.5 * (dimension - 2))
        # scale statistics due to linear mapping
        marginal_mean = 2 * marginal.mean - 1
        marginal_std = 2 * np.sqrt(marginal.variance)
        expected_mean = np.broadcast_to(np.reshape(marginal_mean, np.shape(marginal_mean) + (1, 1)),
                                        np.shape(marginal_mean) + d_jax.event_shape)
        expected_std = np.broadcast_to(np.reshape(marginal_std, np.shape(marginal_std) + (1, 1)),
                                       np.shape(marginal_std) + d_jax.event_shape)
        # diagonal elements of correlation matrices are 1
        expected_mean = expected_mean * (1 - np.identity(dimension)) + np.identity(dimension)
        expected_std = expected_std * (1 - np.identity(dimension))

        assert_allclose(np.mean(corr_samples, axis=0), expected_mean, atol=0.005)
        assert_allclose(np.std(corr_samples, axis=0), expected_std, atol=0.005)
    else:
        if np.all(np.isfinite(d_jax.mean)):
            assert_allclose(np.mean(samples, 0), d_jax.mean, rtol=0.05, atol=1e-2)
        if np.all(np.isfinite(d_jax.variance)):
            assert_allclose(np.std(samples, 0), np.sqrt(d_jax.variance), rtol=0.05, atol=1e-2)


@pytest.mark.parametrize('jax_dist, sp_dist, params', CONTINUOUS + DISCRETE)
@pytest.mark.parametrize('prepend_shape', [
    (),
    (2,),
    (2, 3),
])
def test_distribution_constraints(jax_dist, sp_dist, params, prepend_shape):
    dist_args = [p.name for p in inspect.signature(jax_dist).parameters.values()]

    valid_params, oob_params = list(params), list(params)
    key = random.PRNGKey(1)
    dependent_constraint = False
    for i in range(len(params)):
        if jax_dist is dist.LKJCholesky and dist_args[i] != "concentration":
            continue
        if params[i] is None:
            oob_params[i] = None
            valid_params[i] = None
            continue
        constraint = jax_dist.arg_constraints[dist_args[i]]
        if isinstance(constraint, constraints._Dependent):
            dependent_constraint = True
            break
        key, key_gen = random.split(key)
        oob_params[i] = gen_values_outside_bounds(constraint, np.shape(params[i]), key)
        valid_params[i] = gen_values_within_bounds(constraint, np.shape(params[i]), key)

    assert jax_dist(*oob_params)

    # Invalid parameter values throw ValueError
    if not dependent_constraint:
        with pytest.raises(ValueError):
            jax_dist(*oob_params, validate_args=True)

    d = jax_dist(*valid_params, validate_args=True)

    # Test agreement of log density evaluation on randomly generated samples
    # with scipy's implementation when available.
    if sp_dist and \
            not _is_batched_multivariate(d) and \
            not (d.event_shape and prepend_shape):
        valid_samples = gen_values_within_bounds(d.support, size=prepend_shape + d.batch_shape + d.event_shape)
        try:
            expected = sp_dist(*valid_params).logpdf(valid_samples)
        except AttributeError:
            expected = sp_dist(*valid_params).logpmf(valid_samples)
        assert_allclose(d.log_prob(valid_samples), expected, atol=1e-5)

    # Out of support samples throw ValueError
    oob_samples = gen_values_outside_bounds(d.support, size=prepend_shape + d.batch_shape + d.event_shape)
    with pytest.raises(ValueError):
        d.log_prob(oob_samples)


########################################
# Tests for constraints and transforms #
########################################


@pytest.mark.parametrize('constraint, x, expected', [
    (constraints.boolean, np.array([True, False]), np.array([True, True])),
    (constraints.boolean, np.array([1, 1]), np.array([True, True])),
    (constraints.boolean, np.array([-1, 1]), np.array([False, True])),
    (constraints.corr_cholesky, np.array([[[1, 0], [0, 1]], [[1, 0.1], [0, 1]]]),
     np.array([True, False])),  # NB: not lower_triangular
    (constraints.corr_cholesky, np.array([[[1, 0], [1, 0]], [[1, 0], [0.5, 0.5]]]),
     np.array([False, False])),  # NB: not positive_diagonal & not unit_norm_row
    (constraints.greater_than(1), 3, True),
    (constraints.greater_than(1), np.array([-1, 1, 5]), np.array([False, False, True])),
    (constraints.integer_interval(-3, 5), 0, True),
    (constraints.integer_interval(-3, 5), np.array([-5, -3, 0, 1.1, 5, 7]),
     np.array([False, True, True, False, True, False])),
    (constraints.interval(-3, 5), 0, True),
    (constraints.interval(-3, 5), np.array([-5, -3, 0, 5, 7]),
     np.array([False, False, True, False, False])),
    (constraints.lower_cholesky, np.array([[1., 0.], [-2., 0.1]]), True),
    (constraints.lower_cholesky, np.array([[[1., 0.], [-2., -0.1]], [[1., 0.1], [2., 0.2]]]),
     np.array([False, False])),
    (constraints.nonnegative_integer, 3, True),
    (constraints.nonnegative_integer, np.array([-1., 0., 5.]), np.array([False, True, True])),
    (constraints.positive, 3, True),
    (constraints.positive, np.array([-1, 0, 5]), np.array([False, False, True])),
    (constraints.positive_definite, np.array([[1., 0.3], [0.3, 1.]]), True),
    (constraints.positive_definite, np.array([[[2., 0.4], [0.3, 2.]], [[1., 0.1], [0.1, 0.]]]),
     np.array([False, False])),
    (constraints.positive_integer, 3, True),
    (constraints.positive_integer, np.array([-1., 0., 5.]), np.array([False, False, True])),
    (constraints.real, -1, True),
    (constraints.real, np.array([np.inf, np.NINF, np.nan, np.pi]),
     np.array([False, False, False, True])),
    (constraints.simplex, np.array([0.1, 0.3, 0.6]), True),
    (constraints.simplex, np.array([[0.1, 0.3, 0.6], [-0.1, 0.6, 0.5], [0.1, 0.6, 0.5]]),
     np.array([True, False, False])),
    (constraints.unit_interval, 0.1, True),
    (constraints.unit_interval, np.array([-5, 0, 0.5, 1, 7]),
     np.array([False, False, True, False, False])),
])
def test_constraints(constraint, x, expected):
    assert_array_equal(constraint(x), expected)


@pytest.mark.parametrize('constraint', [
    constraints.corr_cholesky,
    constraints.greater_than(2),
    constraints.interval(-3, 5),
    constraints.lower_cholesky,
    constraints.positive,
    constraints.real,
    constraints.simplex,
    constraints.unit_interval,
])
@pytest.mark.parametrize('shape', [(), (1,), (3,), (6,), (3, 1), (1, 3), (5, 3)])
def test_biject_to(constraint, shape):
    transform = biject_to(constraint)
    if isinstance(constraint, constraints._Interval):
        assert transform.codomain.upper_bound == constraint.upper_bound
        assert transform.codomain.lower_bound == constraint.lower_bound
    elif isinstance(constraint, constraints._GreaterThan):
        assert transform.codomain.lower_bound == constraint.lower_bound
    if len(shape) < transform.event_dim:
        return
    rng = random.PRNGKey(0)
    x = random.normal(rng, shape)
    y = transform(x)

    # test codomain
    batch_shape = shape if transform.event_dim == 0 else shape[:-1]
    assert_array_equal(transform.codomain(y), np.ones(batch_shape, dtype=np.bool_))

    # test inv
    z = transform.inv(y)
    assert_allclose(x, z, atol=1e-6, rtol=1e-6)

    # test domain, currently all is constraints.real or constraints.real_vector
    assert_array_equal(transform.domain(z), np.ones(batch_shape))

    # test log_abs_det_jacobian
    actual = transform.log_abs_det_jacobian(x, y)
    assert np.shape(actual) == batch_shape
    if len(shape) == transform.event_dim:
        if constraint is constraints.simplex:
            expected = onp.linalg.slogdet(jax.jacobian(transform)(x)[:-1, :])[1]
            inv_expected = onp.linalg.slogdet(jax.jacobian(transform.inv)(y)[:, :-1])[1]
        elif constraint is constraints.corr_cholesky:
            vec_transform = lambda x: matrix_to_tril_vec(transform(x), diagonal=-1)  # noqa: E731
            y_tril = matrix_to_tril_vec(y, diagonal=-1)
            inv_vec_transform = lambda x: transform.inv(vec_to_tril_matrix(x, diagonal=-1))  # noqa: E731
            expected = onp.linalg.slogdet(jax.jacobian(vec_transform)(x))[1]
            inv_expected = onp.linalg.slogdet(jax.jacobian(inv_vec_transform)(y_tril))[1]
        elif constraint is constraints.lower_cholesky:
            vec_transform = lambda x: matrix_to_tril_vec(transform(x))  # noqa: E731
            y_tril = matrix_to_tril_vec(y)
            inv_vec_transform = lambda x: transform.inv(vec_to_tril_matrix(x))  # noqa: E731
            expected = onp.linalg.slogdet(jax.jacobian(vec_transform)(x))[1]
            inv_expected = onp.linalg.slogdet(jax.jacobian(inv_vec_transform)(y_tril))[1]
        else:
            expected = np.log(np.abs(grad(transform)(x)))
            inv_expected = np.log(np.abs(grad(transform.inv)(y)))

        assert_allclose(actual, expected, atol=1e-6)
        assert_allclose(actual, -inv_expected, atol=1e-6)


# NB: skip transforms which are tested in `test_biject_to`
@pytest.mark.parametrize('transform, event_shape', [
    (PermuteTransform(np.array([3, 0, 4, 1, 2])), (5,)),
    (PowerTransform(2.), ()),
])
@pytest.mark.parametrize('batch_shape', [(), (1,), (3,), (6,), (3, 1), (1, 3), (5, 3)])
def test_bijective_transforms(transform, event_shape, batch_shape):
    shape = batch_shape + event_shape
    rng = random.PRNGKey(0)
    x = biject_to(transform.domain)(random.normal(rng, shape))
    y = transform(x)

    # test codomain
    assert_array_equal(transform.codomain(y), np.ones(batch_shape))

    # test inv
    z = transform.inv(y)
    assert_allclose(x, z, atol=1e-6, rtol=1e-6)

    # test domain
    assert_array_equal(transform.domain(z), np.ones(batch_shape))

    # test log_abs_det_jacobian
    actual = transform.log_abs_det_jacobian(x, y)
    assert np.shape(actual) == batch_shape
    if len(shape) == transform.event_dim:
        if isinstance(transform, PermuteTransform):
            expected = onp.linalg.slogdet(jax.jacobian(transform)(x))[1]
            inv_expected = onp.linalg.slogdet(jax.jacobian(transform.inv)(y))[1]
        else:
            expected = np.log(np.abs(grad(transform)(x)))
            inv_expected = np.log(np.abs(grad(transform.inv)(y)))

        assert_allclose(actual, expected, atol=1e-6)
        assert_allclose(actual, -inv_expected, atol=1e-6)


@pytest.mark.parametrize('transformed_dist', [
    dist.TransformedDistribution(dist.Normal(np.array([2., 3.]), 1.), constraints.ExpTransform()),
    dist.TransformedDistribution(dist.Exponential(np.ones(2)), [
        constraints.PowerTransform(0.7),
        constraints.AffineTransform(0., np.ones(2) * 3)
    ]),
])
def test_transformed_distribution_intermediates(transformed_dist):
    sample, intermediates = transformed_dist.sample_with_intermediates(random.PRNGKey(1))
    assert_allclose(transformed_dist.log_prob(sample, intermediates), transformed_dist.log_prob(sample))


<<<<<<< HEAD
def _make_iaf(input_dim, hidden_dims, rng):
    arn_init, arn = AutoregressiveNN(input_dim, hidden_dims, param_dims=[1, 1])
    _, init_params = arn_init(rng, (input_dim,))
    return InverseAutoregressiveTransform(arn, init_params)


@pytest.mark.parametrize('transforms', [
    [constraints.PowerTransform(0.7), constraints.AffineTransform(2., 3.)],
    [constraints.ExpTransform()],
    [constraints.ComposeTransform([constraints.AffineTransform(-2, 3),
                                   constraints.ExpTransform()]),
     constraints.PowerTransform(3.)],
    [_make_iaf(5, hidden_dims=[10], rng=random.PRNGKey(0)),
     constraints.PermuteTransform(np.arange(5)[::-1]),
     _make_iaf(5, hidden_dims=[10], rng=random.PRNGKey(1))]
])
def test_compose_transform_with_intermediates(transforms):
    transform = constraints.ComposeTransform(transforms)
    x = random.normal(random.PRNGKey(2), (7, 5))
    y, intermediates = transform.call_with_intermediates(x)
    logdet = transform.log_abs_det_jacobian(x, y, intermediates)
    assert_allclose(y, transform(x))
    assert_allclose(logdet, transform.log_abs_det_jacobian(x, y))
=======
def test_transformed_transformed_distribution():
    loc, scale = -2, 3
    dist1 = dist.TransformedDistribution(dist.Normal(2, 3), constraints.PowerTransform(2.))
    dist2 = dist.TransformedDistribution(dist1, constraints.AffineTransform(-2, 3))
    assert isinstance(dist2.base_dist, dist.Normal)
    assert len(dist2.transforms) == 2
    assert isinstance(dist2.transforms[0], constraints.PowerTransform)
    assert isinstance(dist2.transforms[1], constraints.AffineTransform)

    rng = random.PRNGKey(0)
    assert_allclose(loc + scale * dist1.sample(rng), dist2.sample(rng))
    intermediates = dist2.sample_with_intermediates(rng)
    assert len(intermediates) == 2
>>>>>>> 55882b18
<|MERGE_RESOLUTION|>--- conflicted
+++ resolved
@@ -721,7 +721,21 @@
     assert_allclose(transformed_dist.log_prob(sample, intermediates), transformed_dist.log_prob(sample))
 
 
-<<<<<<< HEAD
+def test_transformed_transformed_distribution():
+    loc, scale = -2, 3
+    dist1 = dist.TransformedDistribution(dist.Normal(2, 3), constraints.PowerTransform(2.))
+    dist2 = dist.TransformedDistribution(dist1, constraints.AffineTransform(-2, 3))
+    assert isinstance(dist2.base_dist, dist.Normal)
+    assert len(dist2.transforms) == 2
+    assert isinstance(dist2.transforms[0], constraints.PowerTransform)
+    assert isinstance(dist2.transforms[1], constraints.AffineTransform)
+
+    rng = random.PRNGKey(0)
+    assert_allclose(loc + scale * dist1.sample(rng), dist2.sample(rng))
+    intermediates = dist2.sample_with_intermediates(rng)
+    assert len(intermediates) == 2
+
+
 def _make_iaf(input_dim, hidden_dims, rng):
     arn_init, arn = AutoregressiveNN(input_dim, hidden_dims, param_dims=[1, 1])
     _, init_params = arn_init(rng, (input_dim,))
@@ -742,21 +756,6 @@
     transform = constraints.ComposeTransform(transforms)
     x = random.normal(random.PRNGKey(2), (7, 5))
     y, intermediates = transform.call_with_intermediates(x)
-    logdet = transform.log_abs_det_jacobian(x, y, intermediates)
+    logdet = transform.log_abs_det_jacobian_with_intermediates(x, y, intermediates)
     assert_allclose(y, transform(x))
-    assert_allclose(logdet, transform.log_abs_det_jacobian(x, y))
-=======
-def test_transformed_transformed_distribution():
-    loc, scale = -2, 3
-    dist1 = dist.TransformedDistribution(dist.Normal(2, 3), constraints.PowerTransform(2.))
-    dist2 = dist.TransformedDistribution(dist1, constraints.AffineTransform(-2, 3))
-    assert isinstance(dist2.base_dist, dist.Normal)
-    assert len(dist2.transforms) == 2
-    assert isinstance(dist2.transforms[0], constraints.PowerTransform)
-    assert isinstance(dist2.transforms[1], constraints.AffineTransform)
-
-    rng = random.PRNGKey(0)
-    assert_allclose(loc + scale * dist1.sample(rng), dist2.sample(rng))
-    intermediates = dist2.sample_with_intermediates(rng)
-    assert len(intermediates) == 2
->>>>>>> 55882b18
+    assert_allclose(logdet, transform.log_abs_det_jacobian(x, y))