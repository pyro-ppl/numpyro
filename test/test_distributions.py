# Copyright Contributors to the Pyro project.
# SPDX-License-Identifier: Apache-2.0

from collections import namedtuple
from functools import partial
import inspect
import os

import numpy as np
from numpy.testing import assert_allclose, assert_array_equal
import pytest
import scipy.stats as osp

import jax
from jax import grad, jacfwd, lax, vmap
import jax.numpy as jnp
import jax.random as random
from jax.scipy.special import logsumexp

from numpyro.nn import AutoregressiveNN
import numpyro.distributions as dist
from numpyro.distributions import constraints, transforms
from numpyro.distributions.discrete import _to_probs_bernoulli, _to_probs_multinom
from numpyro.distributions.flows import InverseAutoregressiveTransform
from numpyro.distributions.transforms import MultivariateAffineTransform, PermuteTransform, PowerTransform, biject_to
from numpyro.distributions.util import (
    matrix_to_tril_vec,
    multinomial,
    signed_stick_breaking_tril,
    vec_to_tril_matrix
)


def _identity(x): return x


class T(namedtuple('TestCase', ['jax_dist', 'sp_dist', 'params'])):
    def __new__(cls, jax_dist, *params):
        sp_dist = None
        if jax_dist in _DIST_MAP:
            sp_dist = _DIST_MAP[jax_dist]
        return super(cls, T).__new__(cls, jax_dist, sp_dist, params)


def _mvn_to_scipy(loc, cov, prec, tril):
    jax_dist = dist.MultivariateNormal(loc, cov, prec, tril)
    mean = jax_dist.mean
    cov = jax_dist.covariance_matrix
    return osp.multivariate_normal(mean=mean, cov=cov)


def _lowrank_mvn_to_scipy(loc, cov_fac, cov_diag):
    jax_dist = dist.LowRankMultivariateNormal(loc, cov_fac, cov_diag)
    mean = jax_dist.mean
    cov = jax_dist.covariance_matrix
    return osp.multivariate_normal(mean=mean, cov=cov)


class _ImproperWrapper(dist.ImproperUniform):
    def sample(self, key, sample_shape=()):
        transform = biject_to(self.support)
        prototype_value = jnp.zeros(self.event_shape)
        unconstrained_event_shape = jnp.shape(transform.inv(prototype_value))
        shape = sample_shape + self.batch_shape + unconstrained_event_shape
        unconstrained_samples = random.uniform(key, shape,
                                               minval=-2,
                                               maxval=2)
        return transform(unconstrained_samples)


_DIST_MAP = {
    dist.BernoulliProbs: lambda probs: osp.bernoulli(p=probs),
    dist.BernoulliLogits: lambda logits: osp.bernoulli(p=_to_probs_bernoulli(logits)),
    dist.Beta: lambda con1, con0: osp.beta(con1, con0),
    dist.BinomialProbs: lambda probs, total_count: osp.binom(n=total_count, p=probs),
    dist.BinomialLogits: lambda logits, total_count: osp.binom(n=total_count, p=_to_probs_bernoulli(logits)),
    dist.Cauchy: lambda loc, scale: osp.cauchy(loc=loc, scale=scale),
    dist.Chi2: lambda df: osp.chi2(df),
    dist.Dirichlet: lambda conc: osp.dirichlet(conc),
<<<<<<< HEAD
    dist.Exponential: lambda rate: osp.expon(scale=np.reciprocal(rate)),
    dist.Gamma: lambda conc, rate: osp.gamma(conc, scale=1. / rate),
=======
    dist.Exponential: lambda rate: osp.expon(scale=jnp.reciprocal(rate)),
    dist.Gamma: lambda conc, rate: osp.gamma(conc, scale=1./rate),
>>>>>>> 16c1f5ce
    dist.Gumbel: lambda loc, scale: osp.gumbel_r(loc=loc, scale=scale),
    dist.HalfCauchy: lambda scale: osp.halfcauchy(scale=scale),
    dist.HalfNormal: lambda scale: osp.halfnorm(scale=scale),
    dist.InverseGamma: lambda conc, rate: osp.invgamma(conc, scale=rate),
    dist.LogNormal: lambda loc, scale: osp.lognorm(s=scale, scale=jnp.exp(loc)),
    dist.MultinomialProbs: lambda probs, total_count: osp.multinomial(n=total_count, p=probs),
    dist.MultinomialLogits: lambda logits, total_count: osp.multinomial(n=total_count,
                                                                        p=_to_probs_multinom(logits)),
    dist.MultivariateNormal: _mvn_to_scipy,
    dist.LowRankMultivariateNormal: _lowrank_mvn_to_scipy,
    dist.Normal: lambda loc, scale: osp.norm(loc=loc, scale=scale),
    dist.Pareto: lambda alpha, scale: osp.pareto(alpha, scale=scale),
    dist.Poisson: lambda rate: osp.poisson(rate),
    dist.StudentT: lambda df, loc, scale: osp.t(df=df, loc=loc, scale=scale),
    dist.Uniform: lambda a, b: osp.uniform(a, b - a),
    dist.Logistic: lambda loc, scale: osp.logistic(loc=loc, scale=scale)
}

CONTINUOUS = [
    T(dist.Beta, 1., 2.),
    T(dist.Beta, 1., jnp.array([2., 2.])),
    T(dist.Beta, 1., jnp.array([[1., 1.], [2., 2.]])),
    T(dist.Chi2, 2.),
    T(dist.Chi2, jnp.array([0.3, 1.3])),
    T(dist.Cauchy, 0., 1.),
    T(dist.Cauchy, 0., jnp.array([1., 2.])),
    T(dist.Cauchy, jnp.array([0., 1.]), jnp.array([[1.], [2.]])),
    T(dist.Dirichlet, jnp.array([1.7])),
    T(dist.Dirichlet, jnp.array([0.2, 1.1])),
    T(dist.Dirichlet, jnp.array([[0.2, 1.1], [2., 2.]])),
    T(dist.Exponential, 2.),
    T(dist.Exponential, jnp.array([4., 2.])),
    T(dist.Gamma, jnp.array([1.7]), jnp.array([[2.], [3.]])),
    T(dist.Gamma, jnp.array([0.5, 1.3]), jnp.array([[1.], [3.]])),
    T(dist.GaussianRandomWalk, 0.1, 10),
    T(dist.GaussianRandomWalk, jnp.array([0.1, 0.3, 0.25]), 10),
    T(dist.Gumbel, 0., 1.),
    T(dist.Gumbel, 0.5, 2.),
    T(dist.Gumbel, jnp.array([0., 0.5]), jnp.array([1., 2.])),
    T(dist.HalfCauchy, 1.),
    T(dist.HalfCauchy, jnp.array([1., 2.])),
    T(dist.HalfNormal, 1.),
    T(dist.HalfNormal, jnp.array([1., 2.])),
    T(_ImproperWrapper, constraints.positive, (), (3,)),
    T(dist.InverseGamma, jnp.array([1.7]), jnp.array([[2.], [3.]])),
    T(dist.InverseGamma, jnp.array([0.5, 1.3]), jnp.array([[1.], [3.]])),
    T(dist.LKJ, 2, 0.5, "onion"),
    T(dist.LKJ, 5, jnp.array([0.5, 1., 2.]), "cvine"),
    T(dist.LKJCholesky, 2, 0.5, "onion"),
    T(dist.LKJCholesky, 2, 0.5, "cvine"),
    T(dist.LKJCholesky, 5, jnp.array([0.5, 1., 2.]), "onion"),
    pytest.param(*T(dist.LKJCholesky, 5, jnp.array([0.5, 1., 2.]), "cvine"),
                 marks=pytest.mark.skipif('CI' in os.environ, reason="reduce time for Travis")),
    pytest.param(*T(dist.LKJCholesky, 3, jnp.array([[3., 0.6], [0.2, 5.]]), "onion"),
                 marks=pytest.mark.skipif('CI' in os.environ, reason="reduce time for Travis")),
    T(dist.LKJCholesky, 3, jnp.array([[3., 0.6], [0.2, 5.]]), "cvine"),
    T(dist.Logistic, 0., 1.),
    T(dist.Logistic, 1., jnp.array([1., 2.])),
    T(dist.Logistic, jnp.array([0., 1.]), jnp.array([[1.], [2.]])),
    T(dist.LogNormal, 1., 0.2),
    T(dist.LogNormal, -1., jnp.array([0.5, 1.3])),
    T(dist.LogNormal, jnp.array([0.5, -0.7]), jnp.array([[0.1, 0.4], [0.5, 0.1]])),
    T(dist.MultivariateNormal, 0., jnp.array([[1., 0.5], [0.5, 1.]]), None, None),
    T(dist.MultivariateNormal, jnp.array([1., 3.]), None, jnp.array([[1., 0.5], [0.5, 1.]]), None),
    T(dist.MultivariateNormal, jnp.array([1., 3.]), None, jnp.array([[[1., 0.5], [0.5, 1.]]]), None),
    T(dist.MultivariateNormal, jnp.array([2.]), None, None, jnp.array([[1., 0.], [0.5, 1.]])),
    T(dist.MultivariateNormal, jnp.arange(6, dtype=jnp.float32).reshape((3, 2)), None, None,
      jnp.array([[1., 0.], [0., 1.]])),
    T(dist.MultivariateNormal, 0., None, jnp.broadcast_to(jnp.identity(3), (2, 3, 3)), None),
    T(dist.LowRankMultivariateNormal, jnp.zeros(2), jnp.array([[1], [0]]), jnp.array([1, 1])),
    T(dist.LowRankMultivariateNormal, jnp.arange(6, dtype=jnp.float32).reshape((2, 3)),
      jnp.arange(6, dtype=jnp.float32).reshape((3, 2)), jnp.array([1, 2, 3])),
    T(dist.Normal, 0., 1.),
    T(dist.Normal, 1., jnp.array([1., 2.])),
    T(dist.Normal, jnp.array([0., 1.]), jnp.array([[1.], [2.]])),
    T(dist.Pareto, 2., 1.),
    T(dist.Pareto, jnp.array([0.3, 2.]), jnp.array([1., 0.5])),
    T(dist.Pareto, jnp.array([1., 0.5]), jnp.array([[1.], [3.]])),
    T(dist.StudentT, 1., 1., 0.5),
    T(dist.StudentT, 2., jnp.array([1., 2.]), 2.),
    T(dist.StudentT, jnp.array([3, 5]), jnp.array([[1.], [2.]]), 2.),
    T(dist.TruncatedCauchy, -1., 0., 1.),
    T(dist.TruncatedCauchy, 1., 0., jnp.array([1., 2.])),
    T(dist.TruncatedCauchy, jnp.array([-2., 2.]), jnp.array([0., 1.]), jnp.array([[1.], [2.]])),
    T(dist.TruncatedNormal, -1., 0., 1.),
    T(dist.TruncatedNormal, 1., -1., jnp.array([1., 2.])),
    T(dist.TruncatedNormal, jnp.array([-2., 2.]), jnp.array([0., 1.]), jnp.array([[1.], [2.]])),
    T(dist.Uniform, 0., 2.),
    T(dist.Uniform, 1., jnp.array([2., 3.])),
    T(dist.Uniform, jnp.array([0., 0.]), jnp.array([[2.], [3.]])),
]

DIRECTIONAL = [
    T(dist.VonMises, 2., 10.)
]

DISCRETE = [
    T(dist.BetaBinomial, 2., 5., 10),
    T(dist.BetaBinomial, jnp.array([2., 4.]), jnp.array([5., 3.]), jnp.array([10, 12])),
    T(dist.BernoulliProbs, 0.2),
    T(dist.BernoulliProbs, jnp.array([0.2, 0.7])),
    T(dist.BernoulliLogits, jnp.array([-1., 3.])),
    T(dist.BinomialProbs, jnp.array([0.2, 0.7]), jnp.array([10, 2])),
    T(dist.BinomialProbs, jnp.array([0.2, 0.7]), jnp.array([5, 8])),
    T(dist.BinomialLogits, jnp.array([-1., 3.]), jnp.array([5, 8])),
    T(dist.CategoricalProbs, jnp.array([1.])),
    T(dist.CategoricalProbs, jnp.array([0.1, 0.5, 0.4])),
    T(dist.CategoricalProbs, jnp.array([[0.1, 0.5, 0.4], [0.4, 0.4, 0.2]])),
    T(dist.CategoricalLogits, jnp.array([-5.])),
    T(dist.CategoricalLogits, jnp.array([1., 2., -2.])),
    T(dist.Delta, 1),
    T(dist.Delta, jnp.array([0., 2.])),
    T(dist.Delta, jnp.array([0., 2.]), jnp.array([-2., -4.])),
    T(dist.CategoricalLogits, jnp.array([[-1, 2., 3.], [3., -4., -2.]])),
    T(dist.GammaPoisson, 2., 2.),
    T(dist.GammaPoisson, jnp.array([6., 2]), jnp.array([2., 8.])),
    T(dist.MultinomialProbs, jnp.array([0.2, 0.7, 0.1]), 10),
    T(dist.MultinomialProbs, jnp.array([0.2, 0.7, 0.1]), jnp.array([5, 8])),
    T(dist.MultinomialLogits, jnp.array([-1., 3.]), jnp.array([[5], [8]])),
    T(dist.OrderedLogistic, -2, jnp.array([-10., 4., 9.])),
    T(dist.OrderedLogistic, jnp.array([-4, 3, 4, 5]), jnp.array([-1.5])),
    T(dist.Poisson, 2.),
    T(dist.Poisson, jnp.array([2., 3., 5.])),
    T(dist.ZeroInflatedPoisson, 0.6, 2.),
    T(dist.ZeroInflatedPoisson, jnp.array([0.2, 0.7, 0.3]), jnp.array([2., 3., 5.])),
]


def _is_batched_multivariate(jax_dist):
    return len(jax_dist.event_shape) > 0 and len(jax_dist.batch_shape) > 0


def gen_values_within_bounds(constraint, size, key=random.PRNGKey(11)):
    eps = 1e-6

    if isinstance(constraint, constraints._Boolean):
        return random.bernoulli(key, shape=size)
    elif isinstance(constraint, constraints._GreaterThan):
        return jnp.exp(random.normal(key, size)) + constraint.lower_bound + eps
    elif isinstance(constraint, constraints._IntegerInterval):
        lower_bound = jnp.broadcast_to(constraint.lower_bound, size)
        upper_bound = jnp.broadcast_to(constraint.upper_bound, size)
        return random.randint(key, size, lower_bound, upper_bound + 1)
    elif isinstance(constraint, constraints._IntegerGreaterThan):
        return constraint.lower_bound + random.poisson(key, np.array(5), shape=size)
    elif isinstance(constraint, constraints._Interval):
        lower_bound = jnp.broadcast_to(constraint.lower_bound, size)
        upper_bound = jnp.broadcast_to(constraint.upper_bound, size)
        return random.uniform(key, size, minval=lower_bound, maxval=upper_bound)
    elif isinstance(constraint, (constraints._Real, constraints._RealVector)):
        return random.normal(key, size)
    elif isinstance(constraint, constraints._Simplex):
        return osp.dirichlet.rvs(alpha=jnp.ones((size[-1],)), size=size[:-1])
    elif isinstance(constraint, constraints._Multinomial):
        n = size[-1]
        return multinomial(key, p=jnp.ones((n,)) / n, n=constraint.upper_bound, shape=size[:-1])
    elif isinstance(constraint, constraints._CorrCholesky):
        return signed_stick_breaking_tril(
            random.uniform(key, size[:-2] + (size[-1] * (size[-1] - 1) // 2,), minval=-1, maxval=1))
    elif isinstance(constraint, constraints._CorrMatrix):
        cholesky = signed_stick_breaking_tril(
            random.uniform(key, size[:-2] + (size[-1] * (size[-1] - 1) // 2,), minval=-1, maxval=1))
        return jnp.matmul(cholesky, jnp.swapaxes(cholesky, -2, -1))
    elif isinstance(constraint, constraints._LowerCholesky):
        return jnp.tril(random.uniform(key, size))
    elif isinstance(constraint, constraints._PositiveDefinite):
        x = random.normal(key, size)
        return jnp.matmul(x, jnp.swapaxes(x, -2, -1))
    elif isinstance(constraint, constraints._OrderedVector):
        x = jnp.cumsum(random.exponential(key, size), -1)
        return x - random.normal(key, size[:-1])
    else:
        raise NotImplementedError('{} not implemented.'.format(constraint))


def gen_values_outside_bounds(constraint, size, key=random.PRNGKey(11)):
    if isinstance(constraint, constraints._Boolean):
        return random.bernoulli(key, shape=size) - 2
    elif isinstance(constraint, constraints._GreaterThan):
        return constraint.lower_bound - jnp.exp(random.normal(key, size))
    elif isinstance(constraint, constraints._IntegerInterval):
        lower_bound = jnp.broadcast_to(constraint.lower_bound, size)
        return random.randint(key, size, lower_bound - 1, lower_bound)
    elif isinstance(constraint, constraints._IntegerGreaterThan):
        return constraint.lower_bound - random.poisson(key, np.array(5), shape=size)
    elif isinstance(constraint, constraints._Interval):
        upper_bound = jnp.broadcast_to(constraint.upper_bound, size)
        return random.uniform(key, size, minval=upper_bound, maxval=upper_bound + 1.)
    elif isinstance(constraint, (constraints._Real, constraints._RealVector)):
        return lax.full(size, jnp.nan)
    elif isinstance(constraint, constraints._Simplex):
        return osp.dirichlet.rvs(alpha=jnp.ones((size[-1],)), size=size[:-1]) + 1e-2
    elif isinstance(constraint, constraints._Multinomial):
        n = size[-1]
        return multinomial(key, p=jnp.ones((n,)) / n, n=constraint.upper_bound, shape=size[:-1]) + 1
    elif isinstance(constraint, constraints._CorrCholesky):
        return signed_stick_breaking_tril(
            random.uniform(key, size[:-2] + (size[-1] * (size[-1] - 1) // 2,),
                           minval=-1, maxval=1)) + 1e-2
    elif isinstance(constraint, constraints._CorrMatrix):
        cholesky = 1e-2 + signed_stick_breaking_tril(
            random.uniform(key, size[:-2] + (size[-1] * (size[-1] - 1) // 2,), minval=-1, maxval=1))
        return jnp.matmul(cholesky, jnp.swapaxes(cholesky, -2, -1))
    elif isinstance(constraint, constraints._LowerCholesky):
        return random.uniform(key, size)
    elif isinstance(constraint, constraints._PositiveDefinite):
        return random.normal(key, size)
    elif isinstance(constraint, constraints._OrderedVector):
        x = jnp.cumsum(random.exponential(key, size), -1)
        return x[..., ::-1]
    else:
        raise NotImplementedError('{} not implemented.'.format(constraint))


@pytest.mark.parametrize('jax_dist, sp_dist, params', CONTINUOUS + DISCRETE + DIRECTIONAL)
@pytest.mark.parametrize('prepend_shape', [
    (),
    (2,),
    (2, 3),
])
def test_dist_shape(jax_dist, sp_dist, params, prepend_shape):
    jax_dist = jax_dist(*params)
    rng_key = random.PRNGKey(0)
    expected_shape = prepend_shape + jax_dist.batch_shape + jax_dist.event_shape
    samples = jax_dist.sample(key=rng_key, sample_shape=prepend_shape)
    assert isinstance(samples, jax.interpreters.xla.DeviceArray)
    assert jnp.shape(samples) == expected_shape
    if sp_dist and not _is_batched_multivariate(jax_dist):
        sp_dist = sp_dist(*params)
        sp_samples = sp_dist.rvs(size=prepend_shape + jax_dist.batch_shape)
        assert jnp.shape(sp_samples) == expected_shape
    if isinstance(jax_dist, dist.MultivariateNormal):
        assert jax_dist.covariance_matrix.ndim == len(jax_dist.batch_shape) + 2
        assert_allclose(jax_dist.precision_matrix, jnp.linalg.inv(jax_dist.covariance_matrix), rtol=1e-6)


@pytest.mark.parametrize('batch_shape', [(), (4,), (3, 2)])
def test_unit(batch_shape):
    log_factor = random.normal(random.PRNGKey(0), batch_shape)

    d = dist.Unit(log_factor=log_factor)
    x = d.sample(random.PRNGKey(1))
    assert x.shape == batch_shape + (0,)
    assert (d.log_prob(x) == log_factor).all()


@pytest.mark.parametrize('jax_dist, sp_dist, params', CONTINUOUS)
def test_sample_gradient(jax_dist, sp_dist, params):
    if not jax_dist.reparametrized_params:
        pytest.skip('{} not reparametrized.'.format(jax_dist.__name__))

    dist_args = [p.name for p in inspect.signature(jax_dist).parameters.values()]
    params_dict = dict(zip(dist_args[:len(params)], params))
    nonrepara_params_dict = {k: v for k, v in params_dict.items()
                             if k not in jax_dist.reparametrized_params}
    repara_params = tuple(v for k, v in params_dict.items()
                          if k in jax_dist.reparametrized_params)

    rng_key = random.PRNGKey(0)

    def fn(args):
        args_dict = dict(zip(jax_dist.reparametrized_params, args))
        return jnp.sum(jax_dist(**args_dict, **nonrepara_params_dict).sample(key=rng_key))

    actual_grad = jax.grad(fn)(repara_params)
    assert len(actual_grad) == len(repara_params)

    eps = 1e-3
    for i in range(len(repara_params)):
        if repara_params[i] is None:
            continue
        args_lhs = [p if j != i else p - eps for j, p in enumerate(repara_params)]
        args_rhs = [p if j != i else p + eps for j, p in enumerate(repara_params)]
        fn_lhs = fn(args_lhs)
        fn_rhs = fn(args_rhs)
        # finite diff approximation
        expected_grad = (fn_rhs - fn_lhs) / (2. * eps)
        assert jnp.shape(actual_grad[i]) == jnp.shape(repara_params[i])
        assert_allclose(jnp.sum(actual_grad[i]), expected_grad, rtol=0.02)


@pytest.mark.parametrize('jax_dist, sp_dist, params', [
    (dist.Gamma, osp.gamma, (1.,)),
    (dist.Gamma, osp.gamma, (0.1,)),
    (dist.Gamma, osp.gamma, (10.,)),
    # TODO: add more test cases for Beta/StudentT (and Dirichlet too) when
    # their pathwise grad (independent of standard_gamma grad) is implemented.
    pytest.param(dist.Beta, osp.beta, (1., 1.), marks=pytest.mark.xfail(
        reason='currently, variance of grad of beta sampler is large')),
    pytest.param(dist.StudentT, osp.t, (1.,), marks=pytest.mark.xfail(
        reason='currently, variance of grad of t sampler is large')),
])
def test_pathwise_gradient(jax_dist, sp_dist, params):
    rng_key = random.PRNGKey(0)
    N = 100
    z = jax_dist(*params).sample(key=rng_key, sample_shape=(N,))
    actual_grad = jacfwd(lambda x: jax_dist(*x).sample(key=rng_key, sample_shape=(N,)))(params)
    eps = 1e-3
    for i in range(len(params)):
        args_lhs = [p if j != i else p - eps for j, p in enumerate(params)]
        args_rhs = [p if j != i else p + eps for j, p in enumerate(params)]
        cdf_dot = (sp_dist(*args_rhs).cdf(z) - sp_dist(*args_lhs).cdf(z)) / (2 * eps)
        expected_grad = -cdf_dot / sp_dist(*params).pdf(z)
        assert_allclose(actual_grad[i], expected_grad, rtol=0.005)


@pytest.mark.parametrize('jax_dist, sp_dist, params', CONTINUOUS + DISCRETE + DIRECTIONAL)
@pytest.mark.parametrize('prepend_shape', [
    (),
    (2,),
    (2, 3),
])
@pytest.mark.parametrize('jit', [False, True])
def test_log_prob(jax_dist, sp_dist, params, prepend_shape, jit):
    jit_fn = _identity if not jit else jax.jit
    jax_dist = jax_dist(*params)
    rng_key = random.PRNGKey(0)
    samples = jax_dist.sample(key=rng_key, sample_shape=prepend_shape)
    assert jax_dist.log_prob(samples).shape == prepend_shape + jax_dist.batch_shape
    if not sp_dist:
        if isinstance(jax_dist, dist.TruncatedCauchy) or isinstance(jax_dist, dist.TruncatedNormal):
            low, loc, scale = params
            high = jnp.inf
            sp_dist = osp.cauchy if isinstance(jax_dist, dist.TruncatedCauchy) else osp.norm
            sp_dist = sp_dist(loc, scale)
            expected = sp_dist.logpdf(samples) - jnp.log(sp_dist.cdf(high) - sp_dist.cdf(low))
            assert_allclose(jit_fn(jax_dist.log_prob)(samples), expected, atol=1e-5)
            return
        pytest.skip('no corresponding scipy distn.')
    if _is_batched_multivariate(jax_dist):
        pytest.skip('batching not allowed in multivariate distns.')
    if jax_dist.event_shape and prepend_shape:
        # >>> d = sp.dirichlet([1.1, 1.1])
        # >>> samples = d.rvs(size=(2,))
        # >>> d.logpdf(samples)
        # ValueError: The input vector 'x' must lie within the normal simplex ...
        pytest.skip('batched samples cannot be scored by multivariate distributions.')
    sp_dist = sp_dist(*params)
    try:
        expected = sp_dist.logpdf(samples)
    except AttributeError:
        expected = sp_dist.logpmf(samples)
    except ValueError as e:
        # precision issue: jnp.sum(x / jnp.sum(x)) = 0.99999994 != 1
        if "The input vector 'x' must lie within the normal simplex." in str(e):
            samples = samples.copy().astype('float64')
            samples = samples / samples.sum(axis=-1, keepdims=True)
            expected = sp_dist.logpdf(samples)
        else:
            raise e
    assert_allclose(jit_fn(jax_dist.log_prob)(samples), expected, atol=1e-5)


@pytest.mark.parametrize('jax_dist, sp_dist, params', CONTINUOUS + DISCRETE)
def test_independent_shape(jax_dist, sp_dist, params):
    d = jax_dist(*params)
    batch_shape, event_shape = d.batch_shape, d.event_shape
    shape = batch_shape + event_shape
    for i in range(len(batch_shape)):
        indep = dist.Independent(d, reinterpreted_batch_ndims=i)
        sample = indep.sample(random.PRNGKey(0))
        event_boundary = len(shape) - len(event_shape) - i
        assert indep.batch_shape == shape[:event_boundary]
        assert indep.event_shape == shape[event_boundary:]
        assert jnp.shape(indep.log_prob(sample)) == shape[:event_boundary]


def _tril_cholesky_to_tril_corr(x):
    w = vec_to_tril_matrix(x, diagonal=-1)
    diag = jnp.sqrt(1 - jnp.sum(w ** 2, axis=-1))
    cholesky = w + jnp.expand_dims(diag, axis=-1) * jnp.identity(w.shape[-1])
    corr = jnp.matmul(cholesky, cholesky.T)
    return matrix_to_tril_vec(corr, diagonal=-1)


@pytest.mark.parametrize('dimension', [2, 3, 5])
def test_log_prob_LKJCholesky_uniform(dimension):
    # When concentration=1, the distribution of correlation matrices is uniform.
    # We will test that fact here.
    d = dist.LKJCholesky(dimension=dimension, concentration=1)
    N = 5
    corr_log_prob = []
    for i in range(N):
        sample = d.sample(random.PRNGKey(i))
        log_prob = d.log_prob(sample)
        sample_tril = matrix_to_tril_vec(sample, diagonal=-1)
        cholesky_to_corr_jac = np.linalg.slogdet(
            jax.jacobian(_tril_cholesky_to_tril_corr)(sample_tril))[1]
        corr_log_prob.append(log_prob - cholesky_to_corr_jac)

    corr_log_prob = jnp.array(corr_log_prob)
    # test if they are constant
    assert_allclose(corr_log_prob, jnp.broadcast_to(corr_log_prob[0], corr_log_prob.shape),
                    rtol=1e-6)

    if dimension == 2:
        # when concentration = 1, LKJ gives a uniform distribution over correlation matrix,
        # hence for the case dimension = 2,
        # density of a correlation matrix will be Uniform(-1, 1) = 0.5.
        # In addition, jacobian of the transformation from cholesky -> corr is 1 (hence its
        # log value is 0) because the off-diagonal lower triangular element does not change
        # in the transform.
        # So target_log_prob = log(0.5)
        assert_allclose(corr_log_prob[0], jnp.log(0.5), rtol=1e-6)


@pytest.mark.parametrize("dimension", [2, 3, 5])
@pytest.mark.parametrize("concentration", [0.6, 2.2])
def test_log_prob_LKJCholesky(dimension, concentration):
    # We will test against the fact that LKJCorrCholesky can be seen as a
    # TransformedDistribution with base distribution is a distribution of partial
    # correlations in C-vine method (modulo an affine transform to change domain from (0, 1)
    # to (1, 0)) and transform is a signed stick-breaking process.
    d = dist.LKJCholesky(dimension, concentration, sample_method="cvine")

    beta_sample = d._beta.sample(random.PRNGKey(0))
    beta_log_prob = jnp.sum(d._beta.log_prob(beta_sample))
    partial_correlation = 2 * beta_sample - 1
    affine_logdet = beta_sample.shape[-1] * jnp.log(2)
    sample = signed_stick_breaking_tril(partial_correlation)

    # compute signed stick breaking logdet
    inv_tanh = lambda t: jnp.log((1 + t) / (1 - t)) / 2  # noqa: E731
    inv_tanh_logdet = jnp.sum(jnp.log(vmap(grad(inv_tanh))(partial_correlation)))
    unconstrained = inv_tanh(partial_correlation)
    corr_cholesky_logdet = biject_to(constraints.corr_cholesky).log_abs_det_jacobian(
        unconstrained,
        sample,
    )
    signed_stick_breaking_logdet = corr_cholesky_logdet + inv_tanh_logdet

    actual_log_prob = d.log_prob(sample)
    expected_log_prob = beta_log_prob - affine_logdet - signed_stick_breaking_logdet
    assert_allclose(actual_log_prob, expected_log_prob, rtol=1e-5)

    assert_allclose(jax.jit(d.log_prob)(sample), d.log_prob(sample), atol=1e-7)


@pytest.mark.parametrize('rate', [0.1, 0.5, 0.9, 1.0, 1.1, 2.0, 10.0])
def test_ZIP_log_prob(rate):
    # if gate is 0 ZIP is Poisson
    zip_ = dist.ZeroInflatedPoisson(0., rate)
    pois = dist.Poisson(rate)
    s = zip_.sample(random.PRNGKey(0), (20,))
    zip_prob = zip_.log_prob(s)
    pois_prob = pois.log_prob(s)
    assert_allclose(zip_prob, pois_prob)

    # if gate is 1 ZIP is Delta(0)
    zip_ = dist.ZeroInflatedPoisson(1., rate)
    delta = dist.Delta(0.)
    s = jnp.array([0., 1.])
    zip_prob = zip_.log_prob(s)
    delta_prob = delta.log_prob(s)
    assert_allclose(zip_prob, delta_prob)


@pytest.mark.parametrize("total_count", [1, 2, 3, 10])
@pytest.mark.parametrize("shape", [(1,), (3, 1), (2, 3, 1)])
def test_beta_binomial_log_prob(total_count, shape):
    concentration0 = np.exp(np.random.normal(size=shape))
    concentration1 = np.exp(np.random.normal(size=shape))
    value = jnp.arange(1 + total_count)

    num_samples = 100000
    probs = np.random.beta(concentration1, concentration0, size=(num_samples,) + shape)
    log_probs = dist.Binomial(total_count, probs).log_prob(value)
    expected = logsumexp(log_probs, 0) - jnp.log(num_samples)

    actual = dist.BetaBinomial(concentration1, concentration0, total_count).log_prob(value)
    assert_allclose(actual, expected, rtol=0.02)


@pytest.mark.parametrize("shape", [(1,), (3, 1), (2, 3, 1)])
def test_gamma_poisson_log_prob(shape):
    gamma_conc = np.exp(np.random.normal(size=shape))
    gamma_rate = np.exp(np.random.normal(size=shape))
    value = jnp.arange(15)

    num_samples = 300000
    poisson_rate = np.random.gamma(gamma_conc, 1 / gamma_rate, size=(num_samples,) + shape)
    log_probs = dist.Poisson(poisson_rate).log_prob(value)
    expected = logsumexp(log_probs, 0) - jnp.log(num_samples)
    actual = dist.GammaPoisson(gamma_conc, gamma_rate).log_prob(value)
    assert_allclose(actual, expected, rtol=0.05)


@pytest.mark.parametrize('jax_dist, sp_dist, params', CONTINUOUS + DISCRETE + DIRECTIONAL)
def test_log_prob_gradient(jax_dist, sp_dist, params):
    if jax_dist in [dist.LKJ, dist.LKJCholesky]:
        pytest.skip('we have separated tests for LKJCholesky distribution')
    if jax_dist is _ImproperWrapper:
        pytest.skip('no param for ImproperUniform to test for log_prob gradient')

    rng_key = random.PRNGKey(0)
    value = jax_dist(*params).sample(rng_key)

    def fn(*args):
        return jnp.sum(jax_dist(*args).log_prob(value))

    eps = 1e-3
    for i in range(len(params)):
        if params[i] is None or jnp.result_type(params[i]) in (jnp.int32, jnp.int64):
            continue
        actual_grad = jax.grad(fn, i)(*params)
        args_lhs = [p if j != i else p - eps for j, p in enumerate(params)]
        args_rhs = [p if j != i else p + eps for j, p in enumerate(params)]
        fn_lhs = fn(*args_lhs)
        fn_rhs = fn(*args_rhs)
        # finite diff approximation
        expected_grad = (fn_rhs - fn_lhs) / (2. * eps)
        assert jnp.shape(actual_grad) == jnp.shape(params[i])
        if i == 0 and jax_dist is dist.Delta:
            # grad w.r.t. `value` of Delta distribution will be 0
            # but numerical value will give nan (= inf - inf)
            expected_grad = 0.
        assert_allclose(jnp.sum(actual_grad), expected_grad, rtol=0.01, atol=0.01)


@pytest.mark.parametrize('jax_dist, sp_dist, params', CONTINUOUS + DISCRETE + DIRECTIONAL)
def test_mean_var(jax_dist, sp_dist, params):
    if jax_dist is _ImproperWrapper:
        pytest.skip("Improper distribution does not has mean/var implemented")

    n = 20000 if jax_dist in [dist.LKJ, dist.LKJCholesky] else 200000
    d_jax = jax_dist(*params)
    k = random.PRNGKey(0)
    samples = d_jax.sample(k, sample_shape=(n,))
    # check with suitable scipy implementation if available
    if sp_dist and not _is_batched_multivariate(d_jax):
        d_sp = sp_dist(*params)
        try:
            sp_mean = d_sp.mean()
        except TypeError:  # mvn does not have .mean() method
            sp_mean = d_sp.mean
        # for multivariate distns try .cov first
        if d_jax.event_shape:
            try:
                sp_var = jnp.diag(d_sp.cov())
            except TypeError:  # mvn does not have .cov() method
                sp_var = jnp.diag(d_sp.cov)
            except AttributeError:
                sp_var = d_sp.var()
        else:
            sp_var = d_sp.var()
        assert_allclose(d_jax.mean, sp_mean, rtol=0.01, atol=1e-7)
        assert_allclose(d_jax.variance, sp_var, rtol=0.01, atol=1e-7)
        if jnp.all(jnp.isfinite(sp_mean)):
            assert_allclose(jnp.mean(samples, 0), d_jax.mean, rtol=0.05, atol=1e-2)
        if jnp.all(jnp.isfinite(sp_var)):
            assert_allclose(jnp.std(samples, 0), jnp.sqrt(d_jax.variance), rtol=0.05, atol=1e-2)
    elif jax_dist in [dist.LKJ, dist.LKJCholesky]:
        if jax_dist is dist.LKJCholesky:
            corr_samples = jnp.matmul(samples, jnp.swapaxes(samples, -2, -1))
        else:
            corr_samples = samples
        dimension, concentration, _ = params
        # marginal of off-diagonal entries
        marginal = dist.Beta(concentration + 0.5 * (dimension - 2),
                             concentration + 0.5 * (dimension - 2))
        # scale statistics due to linear mapping
        marginal_mean = 2 * marginal.mean - 1
        marginal_std = 2 * jnp.sqrt(marginal.variance)
        expected_mean = jnp.broadcast_to(jnp.reshape(marginal_mean, jnp.shape(marginal_mean) + (1, 1)),
                                         jnp.shape(marginal_mean) + d_jax.event_shape)
        expected_std = jnp.broadcast_to(jnp.reshape(marginal_std, jnp.shape(marginal_std) + (1, 1)),
                                        jnp.shape(marginal_std) + d_jax.event_shape)
        # diagonal elements of correlation matrices are 1
        expected_mean = expected_mean * (1 - jnp.identity(dimension)) + jnp.identity(dimension)
        expected_std = expected_std * (1 - jnp.identity(dimension))

<<<<<<< HEAD
        assert_allclose(np.mean(corr_samples, axis=0), expected_mean, atol=0.01)
        assert_allclose(np.std(corr_samples, axis=0), expected_std, atol=0.01)
    elif jax_dist in [dist.VonMises]:
        loc, conc = params
        if np.all(np.isfinite(d_jax.mean)):
            assert_allclose(loc, d_jax.mean, rtol=0.05, atol=1e-2)

        # von Mises circular variance
        expected_variance = 1 - lax.bessel_i1e(conc)/lax.bessel_i0e(conc)
        assert_allclose(expected_variance, d_jax.variance, rtol=0.05, atol=1e-2)
=======
        assert_allclose(jnp.mean(corr_samples, axis=0), expected_mean, atol=0.01)
        assert_allclose(jnp.std(corr_samples, axis=0), expected_std, atol=0.01)
>>>>>>> 16c1f5ce
    else:
        if jnp.all(jnp.isfinite(d_jax.mean)):
            assert_allclose(jnp.mean(samples, 0), d_jax.mean, rtol=0.05, atol=1e-2)
        if jnp.all(jnp.isfinite(d_jax.variance)):
            assert_allclose(jnp.std(samples, 0), jnp.sqrt(d_jax.variance), rtol=0.05, atol=1e-2)


@pytest.mark.parametrize('jax_dist, sp_dist, params', CONTINUOUS + DISCRETE + DIRECTIONAL)
@pytest.mark.parametrize('prepend_shape', [
    (),
    (2,),
    (2, 3),
])
def test_distribution_constraints(jax_dist, sp_dist, params, prepend_shape):
    dist_args = [p.name for p in inspect.signature(jax_dist).parameters.values()]

    valid_params, oob_params = list(params), list(params)
    key = random.PRNGKey(1)
    dependent_constraint = False
    for i in range(len(params)):
        if jax_dist in (_ImproperWrapper, dist.LKJ, dist.LKJCholesky) and dist_args[i] != "concentration":
            continue
        if params[i] is None:
            oob_params[i] = None
            valid_params[i] = None
            continue
        constraint = jax_dist.arg_constraints[dist_args[i]]
        if isinstance(constraint, constraints._Dependent):
            dependent_constraint = True
            break
        key, key_gen = random.split(key)
        oob_params[i] = gen_values_outside_bounds(constraint, jnp.shape(params[i]), key_gen)
        valid_params[i] = gen_values_within_bounds(constraint, jnp.shape(params[i]), key_gen)

    assert jax_dist(*oob_params)

    # Invalid parameter values throw ValueError
    if not dependent_constraint and jax_dist is not _ImproperWrapper:
        with pytest.raises(ValueError):
            jax_dist(*oob_params, validate_args=True)

    d = jax_dist(*valid_params, validate_args=True)

    # Test agreement of log density evaluation on randomly generated samples
    # with scipy's implementation when available.
    if sp_dist and \
            not _is_batched_multivariate(d) and \
            not (d.event_shape and prepend_shape):
        valid_samples = gen_values_within_bounds(d.support, size=prepend_shape + d.batch_shape + d.event_shape)
        try:
            expected = sp_dist(*valid_params).logpdf(valid_samples)
        except AttributeError:
            expected = sp_dist(*valid_params).logpmf(valid_samples)
        assert_allclose(d.log_prob(valid_samples), expected, atol=1e-5, rtol=1e-5)

    # Out of support samples throw ValueError
    oob_samples = gen_values_outside_bounds(d.support, size=prepend_shape + d.batch_shape + d.event_shape)
    with pytest.warns(UserWarning):
        d.log_prob(oob_samples)


def test_categorical_log_prob_grad():
    data = jnp.repeat(jnp.arange(3), 10)

    def f(x):
        return dist.Categorical(jax.nn.softmax(x * jnp.arange(1, 4))).log_prob(data).sum()

    def g(x):
        return dist.Categorical(logits=x * jnp.arange(1, 4)).log_prob(data).sum()

    x = 0.5
    fx, grad_fx = jax.value_and_grad(f)(x)
    gx, grad_gx = jax.value_and_grad(g)(x)
    assert_allclose(fx, gx)
    assert_allclose(grad_fx, grad_gx, atol=1e-4)


########################################
# Tests for constraints and transforms #
########################################


@pytest.mark.parametrize('constraint, x, expected', [
    (constraints.boolean, jnp.array([True, False]), jnp.array([True, True])),
    (constraints.boolean, jnp.array([1, 1]), jnp.array([True, True])),
    (constraints.boolean, jnp.array([-1, 1]), jnp.array([False, True])),
    (constraints.corr_cholesky, jnp.array([[[1, 0], [0, 1]], [[1, 0.1], [0, 1]]]),
     jnp.array([True, False])),  # NB: not lower_triangular
    (constraints.corr_cholesky, jnp.array([[[1, 0], [1, 0]], [[1, 0], [0.5, 0.5]]]),
     jnp.array([False, False])),  # NB: not positive_diagonal & not unit_norm_row
    (constraints.corr_matrix, jnp.array([[[1, 0], [0, 1]], [[1, 0.1], [0, 1]]]),
     jnp.array([True, False])),  # NB: not lower_triangular
    (constraints.corr_matrix, jnp.array([[[1, 0], [1, 0]], [[1, 0], [0.5, 0.5]]]),
     jnp.array([False, False])),  # NB: not unit diagonal
    (constraints.greater_than(1), 3, True),
    (constraints.greater_than(1), jnp.array([-1, 1, 5]), jnp.array([False, False, True])),
    (constraints.integer_interval(-3, 5), 0, True),
    (constraints.integer_interval(-3, 5), jnp.array([-5, -3, 0, 1.1, 5, 7]),
     jnp.array([False, True, True, False, True, False])),
    (constraints.interval(-3, 5), 0, True),
    (constraints.interval(-3, 5), jnp.array([-5, -3, 0, 5, 7]),
     jnp.array([False, False, True, False, False])),
    (constraints.lower_cholesky, jnp.array([[1., 0.], [-2., 0.1]]), True),
    (constraints.lower_cholesky, jnp.array([[[1., 0.], [-2., -0.1]], [[1., 0.1], [2., 0.2]]]),
     jnp.array([False, False])),
    (constraints.nonnegative_integer, 3, True),
    (constraints.nonnegative_integer, jnp.array([-1., 0., 5.]), jnp.array([False, True, True])),
    (constraints.positive, 3, True),
    (constraints.positive, jnp.array([-1, 0, 5]), jnp.array([False, False, True])),
    (constraints.positive_definite, jnp.array([[1., 0.3], [0.3, 1.]]), True),
    (constraints.positive_definite, jnp.array([[[2., 0.4], [0.3, 2.]], [[1., 0.1], [0.1, 0.]]]),
     jnp.array([False, False])),
    (constraints.positive_integer, 3, True),
    (constraints.positive_integer, jnp.array([-1., 0., 5.]), jnp.array([False, False, True])),
    (constraints.real, -1, True),
    (constraints.real, jnp.array([jnp.inf, jnp.NINF, jnp.nan, jnp.pi]),
     jnp.array([False, False, False, True])),
    (constraints.simplex, jnp.array([0.1, 0.3, 0.6]), True),
    (constraints.simplex, jnp.array([[0.1, 0.3, 0.6], [-0.1, 0.6, 0.5], [0.1, 0.6, 0.5]]),
     jnp.array([True, False, False])),
    (constraints.unit_interval, 0.1, True),
    (constraints.unit_interval, jnp.array([-5, 0, 0.5, 1, 7]),
     jnp.array([False, False, True, False, False])),
])
def test_constraints(constraint, x, expected):
    assert_array_equal(constraint(x), expected)


@pytest.mark.parametrize('constraint', [
    constraints.corr_cholesky,
    constraints.corr_matrix,
    constraints.greater_than(2),
    constraints.interval(-3, 5),
    constraints.lower_cholesky,
    constraints.ordered_vector,
    constraints.positive,
    constraints.positive_definite,
    constraints.real,
    constraints.simplex,
    constraints.unit_interval,
], ids=lambda x: x.__class__)
@pytest.mark.parametrize('shape', [(), (1,), (3,), (6,), (3, 1), (1, 3), (5, 3)])
def test_biject_to(constraint, shape):
    transform = biject_to(constraint)
    if transform.event_dim == 2:
        event_dim = 1  # actual dim of unconstrained domain
    else:
        event_dim = transform.event_dim
    if isinstance(constraint, constraints._Interval):
        assert transform.codomain.upper_bound == constraint.upper_bound
        assert transform.codomain.lower_bound == constraint.lower_bound
    elif isinstance(constraint, constraints._GreaterThan):
        assert transform.codomain.lower_bound == constraint.lower_bound
    if len(shape) < event_dim:
        return
    rng_key = random.PRNGKey(0)
    x = random.normal(rng_key, shape)
    y = transform(x)

    # test inv work for NaN arrays:
    x_nan = transform.inv(jnp.full(jnp.shape(y), jnp.nan))
    assert (x_nan.shape == x.shape)

    # test codomain
    batch_shape = shape if event_dim == 0 else shape[:-1]
    assert_array_equal(transform.codomain(y), jnp.ones(batch_shape, dtype=jnp.bool_))

    # test inv
    z = transform.inv(y)
    assert_allclose(x, z, atol=1e-6, rtol=1e-6)

    # test domain, currently all is constraints.real or constraints.real_vector
    assert_array_equal(transform.domain(z), jnp.ones(batch_shape))

    # test log_abs_det_jacobian
    actual = transform.log_abs_det_jacobian(x, y)
    assert jnp.shape(actual) == batch_shape
    if len(shape) == event_dim:
        if constraint is constraints.simplex:
            expected = np.linalg.slogdet(jax.jacobian(transform)(x)[:-1, :])[1]
            inv_expected = np.linalg.slogdet(jax.jacobian(transform.inv)(y)[:, :-1])[1]
        elif constraint is constraints.ordered_vector:
            expected = np.linalg.slogdet(jax.jacobian(transform)(x))[1]
            inv_expected = np.linalg.slogdet(jax.jacobian(transform.inv)(y))[1]
        elif constraint in [constraints.corr_cholesky, constraints.corr_matrix]:
            vec_transform = lambda x: matrix_to_tril_vec(transform(x), diagonal=-1)  # noqa: E731
            y_tril = matrix_to_tril_vec(y, diagonal=-1)

            def inv_vec_transform(y):
                matrix = vec_to_tril_matrix(y, diagonal=-1)
                if constraint is constraints.corr_matrix:
                    # fill the upper triangular part
                    matrix = matrix + jnp.swapaxes(matrix, -2, -1) + jnp.identity(matrix.shape[-1])
                return transform.inv(matrix)

            expected = np.linalg.slogdet(jax.jacobian(vec_transform)(x))[1]
            inv_expected = np.linalg.slogdet(jax.jacobian(inv_vec_transform)(y_tril))[1]
        elif constraint in [constraints.lower_cholesky, constraints.positive_definite]:
            vec_transform = lambda x: matrix_to_tril_vec(transform(x))  # noqa: E731
            y_tril = matrix_to_tril_vec(y)

            def inv_vec_transform(y):
                matrix = vec_to_tril_matrix(y)
                if constraint is constraints.positive_definite:
                    # fill the upper triangular part
                    matrix = matrix + jnp.swapaxes(matrix, -2, -1) - jnp.diag(jnp.diag(matrix))
                return transform.inv(matrix)

            expected = np.linalg.slogdet(jax.jacobian(vec_transform)(x))[1]
            inv_expected = np.linalg.slogdet(jax.jacobian(inv_vec_transform)(y_tril))[1]
        else:
            expected = jnp.log(jnp.abs(grad(transform)(x)))
            inv_expected = jnp.log(jnp.abs(grad(transform.inv)(y)))

        assert_allclose(actual, expected, atol=1e-6, rtol=1e-6)
        assert_allclose(actual, -inv_expected, atol=1e-6, rtol=1e-6)


# NB: skip transforms which are tested in `test_biject_to`
@pytest.mark.parametrize('transform, event_shape', [
    (PermuteTransform(jnp.array([3, 0, 4, 1, 2])), (5,)),
    (PowerTransform(2.), ()),
    (MultivariateAffineTransform(jnp.array([1., 2.]), jnp.array([[0.6, 0.], [1.5, 0.4]])), (2,))
])
@pytest.mark.parametrize('batch_shape', [(), (1,), (3,), (6,), (3, 1), (1, 3), (5, 3)])
def test_bijective_transforms(transform, event_shape, batch_shape):
    shape = batch_shape + event_shape
    rng_key = random.PRNGKey(0)
    x = biject_to(transform.domain)(random.normal(rng_key, shape))
    y = transform(x)

    # test codomain
    assert_array_equal(transform.codomain(y), jnp.ones(batch_shape))

    # test inv
    z = transform.inv(y)
    assert_allclose(x, z, atol=1e-6, rtol=1e-6)

    # test domain
    assert_array_equal(transform.domain(z), jnp.ones(batch_shape))

    # test log_abs_det_jacobian
    actual = transform.log_abs_det_jacobian(x, y)
    assert jnp.shape(actual) == batch_shape
    if len(shape) == transform.event_dim:
        if len(event_shape) == 1:
            expected = np.linalg.slogdet(jax.jacobian(transform)(x))[1]
            inv_expected = np.linalg.slogdet(jax.jacobian(transform.inv)(y))[1]
        else:
            expected = jnp.log(jnp.abs(grad(transform)(x)))
            inv_expected = jnp.log(jnp.abs(grad(transform.inv)(y)))

        assert_allclose(actual, expected, atol=1e-6)
        assert_allclose(actual, -inv_expected, atol=1e-6)


@pytest.mark.parametrize('transformed_dist', [
    dist.TransformedDistribution(dist.Normal(jnp.array([2., 3.]), 1.), transforms.ExpTransform()),
    dist.TransformedDistribution(dist.Exponential(jnp.ones(2)), [
        transforms.PowerTransform(0.7),
        transforms.AffineTransform(0., jnp.ones(2) * 3)
    ]),
])
def test_transformed_distribution_intermediates(transformed_dist):
    sample, intermediates = transformed_dist.sample_with_intermediates(random.PRNGKey(1))
    assert_allclose(transformed_dist.log_prob(sample, intermediates), transformed_dist.log_prob(sample))


def test_transformed_transformed_distribution():
    loc, scale = -2, 3
    dist1 = dist.TransformedDistribution(dist.Normal(2, 3), transforms.PowerTransform(2.))
    dist2 = dist.TransformedDistribution(dist1, transforms.AffineTransform(-2, 3))
    assert isinstance(dist2.base_dist, dist.Normal)
    assert len(dist2.transforms) == 2
    assert isinstance(dist2.transforms[0], transforms.PowerTransform)
    assert isinstance(dist2.transforms[1], transforms.AffineTransform)

    rng_key = random.PRNGKey(0)
    assert_allclose(loc + scale * dist1.sample(rng_key), dist2.sample(rng_key))
    intermediates = dist2.sample_with_intermediates(rng_key)
    assert len(intermediates) == 2


def _make_iaf(input_dim, hidden_dims, rng_key):
    arn_init, arn = AutoregressiveNN(input_dim, hidden_dims, param_dims=[1, 1])
    _, init_params = arn_init(rng_key, (input_dim,))
    return InverseAutoregressiveTransform(partial(arn, init_params))


@pytest.mark.parametrize('ts', [
    [transforms.PowerTransform(0.7), transforms.AffineTransform(2., 3.)],
    [transforms.ExpTransform()],
    [transforms.ComposeTransform([transforms.AffineTransform(-2, 3),
                                  transforms.ExpTransform()]),
     transforms.PowerTransform(3.)],
    [_make_iaf(5, hidden_dims=[10], rng_key=random.PRNGKey(0)),
     transforms.PermuteTransform(jnp.arange(5)[::-1]),
     _make_iaf(5, hidden_dims=[10], rng_key=random.PRNGKey(1))]
])
def test_compose_transform_with_intermediates(ts):
    transform = transforms.ComposeTransform(ts)
    x = random.normal(random.PRNGKey(2), (7, 5))
    y, intermediates = transform.call_with_intermediates(x)
    logdet = transform.log_abs_det_jacobian(x, y, intermediates)
    assert_allclose(y, transform(x))
    assert_allclose(logdet, transform.log_abs_det_jacobian(x, y))


@pytest.mark.parametrize('x_dim, y_dim', [(3, 3), (3, 4)])
def test_unpack_transform(x_dim, y_dim):
    xy = np.random.randn(x_dim + y_dim)
    unpack_fn = lambda xy: {'x': xy[:x_dim], 'y': xy[x_dim:]}  # noqa: E731
    transform = transforms.UnpackTransform(unpack_fn)
    z = transform(xy)
    if x_dim == y_dim:
        with pytest.warns(UserWarning, match="UnpackTransform.inv"):
            t = transform.inv(z)
    else:
        t = transform.inv(z)

    assert_allclose(t, xy)


@pytest.mark.parametrize('jax_dist, sp_dist, params', CONTINUOUS)
def test_generated_sample_distribution(jax_dist, sp_dist, params,
                                       N_sample=100_000,
                                       key=random.PRNGKey(11)):
    """ On samplers that we do not get directly from JAX, (e.g. we only get
    Gumbel(0,1) but also provide samplers for Gumbel(loc, scale)), also test
    agreement in the empirical distribution of generated samples between our
    samplers and those from SciPy.
    """

    if jax_dist not in [dist.Gumbel]:
        pytest.skip("{} sampling method taken from upstream, no need to"
                    "test generated samples.".format(jax_dist.__name__))

    jax_dist = jax_dist(*params)
    if sp_dist and not jax_dist.event_shape and not jax_dist.batch_shape:
        our_samples = jax_dist.sample(key, (N_sample,))
        ks_result = osp.kstest(our_samples, sp_dist(*params).cdf)
        assert ks_result.pvalue > 0.05


@pytest.mark.parametrize('jax_dist, params, support', [
    (dist.BernoulliLogits, (5.,), jnp.arange(2)),
    (dist.BernoulliProbs, (0.5,), jnp.arange(2)),
    (dist.BinomialLogits, (4.5, 10), jnp.arange(11)),
    (dist.BinomialProbs, (0.5, 11), jnp.arange(12)),
    (dist.BetaBinomial, (2., 0.5, 12), jnp.arange(13)),
    (dist.CategoricalLogits, (jnp.array([3., 4., 5.]),), jnp.arange(3)),
    (dist.CategoricalProbs, (jnp.array([0.1, 0.5, 0.4]),), jnp.arange(3)),
])
@pytest.mark.parametrize('batch_shape', [(5,), ()])
@pytest.mark.parametrize('expand', [False, True])
def test_enumerate_support_smoke(jax_dist, params, support, batch_shape, expand):
    p0 = jnp.broadcast_to(params[0], batch_shape + jnp.shape(params[0]))
    actual = jax_dist(p0, *params[1:]).enumerate_support(expand=expand)
    expected = support.reshape((-1,) + (1,) * len(batch_shape))
    if expand:
        expected = jnp.broadcast_to(expected, support.shape + batch_shape)
    assert_allclose(actual, expected)


@pytest.mark.parametrize('jax_dist, sp_dist, params', CONTINUOUS + DISCRETE)
@pytest.mark.parametrize('prepend_shape', [
    (),
    (2, 3),
])
@pytest.mark.parametrize('sample_shape', [
    (),
    (4,),
])
def test_expand(jax_dist, sp_dist, params, prepend_shape, sample_shape):
    jax_dist = jax_dist(*params)
    new_batch_shape = prepend_shape + jax_dist.batch_shape
    expanded_dist = jax_dist.expand(new_batch_shape)
    rng_key = random.PRNGKey(0)
    samples = expanded_dist.sample(rng_key, sample_shape)
    assert expanded_dist.batch_shape == new_batch_shape
    assert samples.shape == sample_shape + new_batch_shape + jax_dist.event_shape
    assert expanded_dist.log_prob(samples).shape == sample_shape + new_batch_shape
    # test expand of expand
    assert expanded_dist.expand((3,) + new_batch_shape).batch_shape == (3,) + new_batch_shape
    # test expand error
    if prepend_shape:
        with pytest.raises(ValueError, match="Cannot broadcast distribution of shape"):
            assert expanded_dist.expand((3,) + jax_dist.batch_shape)


@pytest.mark.parametrize('batch_shape', [
    (),
    (4,),
])
def test_polya_gamma(batch_shape, num_points=20000):
    d = dist.TruncatedPolyaGamma(batch_shape=batch_shape)
    rng_key = random.PRNGKey(0)

    # test density approximately normalized
    x = jnp.linspace(1.0e-6, d.truncation_point, num_points)
    prob = (d.truncation_point / num_points) * jnp.exp(logsumexp(d.log_prob(x), axis=-1))
    assert_allclose(prob, jnp.ones(batch_shape), rtol=1.0e-4)

    # test mean of approximate sampler
    z = d.sample(rng_key, sample_shape=(3000,))
    mean = jnp.mean(z, axis=-1)
    assert_allclose(mean, 0.25 * jnp.ones(batch_shape), rtol=0.07)


@pytest.mark.parametrize("extra_event_dims,expand_shape", [
    (0, (4, 3, 2, 1)),
    (0, (4, 3, 2, 2)),
    (1, (5, 4, 3, 2)),
    (2, (5, 4, 3)),
])
def test_expand_reshaped_distribution(extra_event_dims, expand_shape):
    loc = jnp.zeros((1, 6))
    scale_tril = jnp.eye(6)
    d = dist.MultivariateNormal(loc, scale_tril=scale_tril)
    full_shape = (4, 1, 1, 1, 6)
    reshaped_dist = d.expand([4, 1, 1, 1]).to_event(extra_event_dims)
    cut = 4 - extra_event_dims
    batch_shape, event_shape = full_shape[:cut], full_shape[cut:]
    assert reshaped_dist.batch_shape == batch_shape
    assert reshaped_dist.event_shape == event_shape
    large = reshaped_dist.expand(expand_shape)
    assert large.batch_shape == expand_shape
    assert large.event_shape == event_shape

    # Throws error when batch shape cannot be broadcasted
    with pytest.raises((RuntimeError, ValueError)):
        reshaped_dist.expand(expand_shape + (3,))

    # Throws error when trying to shrink existing batch shape
    with pytest.raises((RuntimeError, ValueError)):
        large.expand(expand_shape[1:])


@pytest.mark.parametrize('batch_shape, mask_shape', [
    ((), ()),
    ((2,), ()),
    ((), (2,)),
    ((2,), (2,)),
    ((4, 2), (1, 2)),
    ((2,), (4, 2)),
])
@pytest.mark.parametrize('event_shape', [
    (),
    (3,)
])
def test_mask(batch_shape, event_shape, mask_shape):
    jax_dist = dist.Normal().expand(batch_shape + event_shape).to_event(len(event_shape))
    mask = dist.Bernoulli(0.5).sample(random.PRNGKey(0), mask_shape)
    if mask_shape == ():
        mask = bool(mask)
    samples = jax_dist.sample(random.PRNGKey(1))
    actual = jax_dist.mask(mask).log_prob(samples)
    assert_allclose(actual != 0, jnp.broadcast_to(mask, lax.broadcast_shapes(batch_shape, mask_shape)))<|MERGE_RESOLUTION|>--- conflicted
+++ resolved
@@ -77,13 +77,8 @@
     dist.Cauchy: lambda loc, scale: osp.cauchy(loc=loc, scale=scale),
     dist.Chi2: lambda df: osp.chi2(df),
     dist.Dirichlet: lambda conc: osp.dirichlet(conc),
-<<<<<<< HEAD
     dist.Exponential: lambda rate: osp.expon(scale=np.reciprocal(rate)),
     dist.Gamma: lambda conc, rate: osp.gamma(conc, scale=1. / rate),
-=======
-    dist.Exponential: lambda rate: osp.expon(scale=jnp.reciprocal(rate)),
-    dist.Gamma: lambda conc, rate: osp.gamma(conc, scale=1./rate),
->>>>>>> 16c1f5ce
     dist.Gumbel: lambda loc, scale: osp.gumbel_r(loc=loc, scale=scale),
     dist.HalfCauchy: lambda scale: osp.halfcauchy(scale=scale),
     dist.HalfNormal: lambda scale: osp.halfnorm(scale=scale),
@@ -655,21 +650,16 @@
         expected_mean = expected_mean * (1 - jnp.identity(dimension)) + jnp.identity(dimension)
         expected_std = expected_std * (1 - jnp.identity(dimension))
 
-<<<<<<< HEAD
-        assert_allclose(np.mean(corr_samples, axis=0), expected_mean, atol=0.01)
-        assert_allclose(np.std(corr_samples, axis=0), expected_std, atol=0.01)
+        assert_allclose(jnp.mean(corr_samples, axis=0), expected_mean, atol=0.01)
+        assert_allclose(jnp.std(corr_samples, axis=0), expected_std, atol=0.01)
     elif jax_dist in [dist.VonMises]:
         loc, conc = params
         if np.all(np.isfinite(d_jax.mean)):
             assert_allclose(loc, d_jax.mean, rtol=0.05, atol=1e-2)
 
         # von Mises circular variance
-        expected_variance = 1 - lax.bessel_i1e(conc)/lax.bessel_i0e(conc)
+        expected_variance = 1 - lax.bessel_i1e(conc) / lax.bessel_i0e(conc)
         assert_allclose(expected_variance, d_jax.variance, rtol=0.05, atol=1e-2)
-=======
-        assert_allclose(jnp.mean(corr_samples, axis=0), expected_mean, atol=0.01)
-        assert_allclose(jnp.std(corr_samples, axis=0), expected_std, atol=0.01)
->>>>>>> 16c1f5ce
     else:
         if jnp.all(jnp.isfinite(d_jax.mean)):
             assert_allclose(jnp.mean(samples, 0), d_jax.mean, rtol=0.05, atol=1e-2)
