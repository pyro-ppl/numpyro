--- conflicted
+++ resolved
@@ -4391,7 +4391,6 @@
 
 
 @pytest.mark.parametrize(
-<<<<<<< HEAD
     argnames="concentration1,concentration0,value",
     argvalues=[
         (1.0, 8.0, 0.0),
@@ -4517,7 +4516,8 @@
         f"All gradients for Beta({concentration1},{concentration0}) at x={value} "
         f"should be finite"
     )
-=======
+
+@pytest.mark.parametrize(
     "left_censored, right_censored, lower, upper, censoring_type",
     [
         # left censored examples
@@ -4613,4 +4613,4 @@
             censored_dist.log_prob(value)
     else:
         censored_dist.log_prob(value)  # Should not raise
->>>>>>> d49f7182
+  