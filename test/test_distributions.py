# Copyright Contributors to the Pyro project.
# SPDX-License-Identifier: Apache-2.0

from collections import namedtuple
from functools import partial
import inspect
from itertools import product
import math
import os
from typing import Any, Callable

import numpy as np
from numpy.testing import assert_allclose, assert_array_equal
import pytest
import scipy
from scipy.sparse import csr_matrix
import scipy.stats as osp

import jax
from jax import grad, lax, vmap
import jax.numpy as jnp
import jax.random as random
from jax.random import PRNGKey
from jax.scipy.special import expit, logsumexp
from jax.scipy.stats import norm as jax_norm, truncnorm as jax_truncnorm

import numpyro.distributions as dist
from numpyro.distributions import (
    SineBivariateVonMises,
    constraints,
    kl_divergence,
    transforms,
)
from numpyro.distributions.batch_util import vmap_over
from numpyro.distributions.discrete import _to_probs_bernoulli, _to_probs_multinom
from numpyro.distributions.distribution import DistributionLike
from numpyro.distributions.flows import InverseAutoregressiveTransform
from numpyro.distributions.transforms import (
    LowerCholeskyAffine,
    PermuteTransform,
    PowerTransform,
    SimplexToOrderedTransform,
    SoftplusTransform,
    biject_to,
)
from numpyro.distributions.util import (
    matrix_to_tril_vec,
    multinomial,
    signed_stick_breaking_tril,
    sum_rightmost,
    vec_to_tril_matrix,
)
from numpyro.nn import AutoregressiveNN

<<<<<<< HEAD
TEST_FAILURE_RATE = 2.6e-06  # For all goodness-of-fit tests.

=======
>>>>>>> cefc361a

def my_kron(A, B):
    D = A[..., :, None, :, None] * B[..., None, :, None, :]
    ds = D.shape
    newshape = (*ds[:-4], ds[-4] * ds[-3], ds[-2] * ds[-1])
    return D.reshape(newshape)


def _identity(x):
    return x


def _circ_mean(angles):
    return jnp.arctan2(
        jnp.mean(jnp.sin(angles), axis=0), jnp.mean(jnp.cos(angles), axis=0)
    )


def sde_fn1(x, _):
    lam = 0.1
    sigma2 = 0.1
    return lam * x, sigma2


def sde_fn2(xy, _):
    tau, a = 2.0, 1.1
    x, y = xy[0], xy[1]
    dx = tau * (x - x**3.0 / 3.0 + y)
    dy = (1.0 / tau) * (a - x)
    dxy = jnp.vstack([dx, dy]).reshape(xy.shape)

    sigma2 = 0.1
    return dxy, sigma2


class T(namedtuple("TestCase", ["jax_dist", "sp_dist", "params"])):
    def __new__(cls, jax_dist, *params):
        sp_dist = get_sp_dist(jax_dist)
        return super(cls, T).__new__(cls, jax_dist, sp_dist, params)


def _mvn_to_scipy(loc, cov, prec, tril):
    jax_dist = dist.MultivariateNormal(loc, cov, prec, tril)
    mean = jax_dist.mean
    cov = jax_dist.covariance_matrix
    return osp.multivariate_normal(mean=mean, cov=cov)


def _multivariate_t_to_scipy(df, loc, tril):
    if scipy.__version__ < "1.6.0":
        pytest.skip(
            "Multivariate Student-T distribution is not available in scipy < 1.6"
        )
    jax_dist = dist.MultivariateStudentT(df, loc, tril)
    mean = jax_dist.mean
    cov = jax_dist.covariance_matrix
    return osp.multivariate_t(loc=mean, shape=cov, df=df)


def _lowrank_mvn_to_scipy(loc, cov_fac, cov_diag):
    jax_dist = dist.LowRankMultivariateNormal(loc, cov_fac, cov_diag)
    mean = jax_dist.mean
    cov = jax_dist.covariance_matrix
    return osp.multivariate_normal(mean=mean, cov=cov)


def _truncnorm_to_scipy(loc, scale, low, high):
    if low is None:
        a = -np.inf
    else:
        a = (low - loc) / scale
    if high is None:
        b = np.inf
    else:
        b = (high - loc) / scale
    return osp.truncnorm(a, b, loc=loc, scale=scale)


def _wishart_to_scipy(conc, scale, rate, tril):
    jax_dist = dist.Wishart(conc, scale, rate, tril)
    if not jnp.isscalar(jax_dist.concentration):
        pytest.skip("scipy Wishart only supports a single scalar concentration")
    # Cast to float explicitly because np.isscalar returns False on scalar jax arrays.
    return osp.wishart(float(jax_dist.concentration), jax_dist.scale_matrix)


def _TruncatedNormal(loc, scale, low, high):
    return dist.TruncatedNormal(loc=loc, scale=scale, low=low, high=high)


def _TruncatedCauchy(loc, scale, low, high):
    return dist.TruncatedCauchy(loc=loc, scale=scale, low=low, high=high)


_TruncatedNormal.arg_constraints = {}
_TruncatedNormal.reparametrized_params = []
_TruncatedNormal.infer_shapes = lambda *args: (lax.broadcast_shapes(*args), ())


class SineSkewedUniform(dist.SineSkewed):
    def __init__(self, skewness, **kwargs):
        lower, upper = (np.array([-math.pi, -math.pi]), np.array([math.pi, math.pi]))
        base_dist = dist.Uniform(lower, upper, **kwargs).to_event(lower.ndim)
        super().__init__(base_dist, skewness, **kwargs)


@vmap_over.register
def _vmap_over_sine_skewed_uniform(self: SineSkewedUniform, skewness=None):
    return vmap_over.dispatch(dist.SineSkewed)(self, base_dist=None, skewness=skewness)


class SineSkewedVonMises(dist.SineSkewed):
    def __init__(self, skewness, **kwargs):
        von_loc, von_conc = (np.array([0.0]), np.array([1.0]))
        base_dist = dist.VonMises(von_loc, von_conc, **kwargs).to_event(von_loc.ndim)
        super().__init__(base_dist, skewness, **kwargs)


@vmap_over.register
def _vmap_over_sine_skewed_von_mises(self: SineSkewedVonMises, skewness=None):
    return vmap_over.dispatch(dist.SineSkewed)(self, base_dist=None, skewness=skewness)


class SineSkewedVonMisesBatched(dist.SineSkewed):
    def __init__(self, skewness, **kwargs):
        von_loc, von_conc = (np.array([0.0, -1.234]), np.array([1.0, 10.0]))
        base_dist = dist.VonMises(von_loc, von_conc, **kwargs).to_event(von_loc.ndim)
        super().__init__(base_dist, skewness, **kwargs)


@vmap_over.register
def _vmap_over_sine_skewed_von_mises_batched(
    self: SineSkewedVonMisesBatched, skewness=None
):
    return vmap_over.dispatch(dist.SineSkewed)(self, base_dist=None, skewness=skewness)


class _GaussianMixture(dist.MixtureSameFamily):
    arg_constraints = {}
    reparametrized_params = []

    def __init__(self, mixing_probs, loc, scale):
        component_dist = dist.Normal(loc=loc, scale=scale)
        mixing_distribution = dist.Categorical(probs=mixing_probs)
        super().__init__(
            mixing_distribution=mixing_distribution,
            component_distribution=component_dist,
        )

    @property
    def loc(self):
        return self.component_distribution.loc

    @property
    def scale(self):
        return self.component_distribution.scale


@vmap_over.register
def _vmap_over_gaussian_mixture(self: _GaussianMixture, loc=None, scale=None):
    component_distribution = vmap_over(
        self.component_distribution, loc=loc, scale=scale
    )
    return vmap_over.dispatch(dist.MixtureSameFamily)(
        self, _component_distribution=component_distribution
    )


class _Gaussian2DMixture(dist.MixtureSameFamily):
    arg_constraints = {}
    reparametrized_params = []

    def __init__(self, mixing_probs, loc, covariance_matrix):
        component_dist = dist.MultivariateNormal(
            loc=loc, covariance_matrix=covariance_matrix
        )
        mixing_distribution = dist.Categorical(probs=mixing_probs)
        super().__init__(
            mixing_distribution=mixing_distribution,
            component_distribution=component_dist,
        )

    @property
    def loc(self):
        return self.component_distribution.loc

    @property
    def covariance_matrix(self):
        return self.component_distribution.covariance_matrix


@vmap_over.register
def _vmap_over_gaussian_2d_mixture(self: _Gaussian2DMixture, loc=None):
    component_distribution = vmap_over(self.component_distribution, loc=loc)
    return vmap_over.dispatch(dist.MixtureSameFamily)(
        self, _component_distribution=component_distribution
    )


class _GeneralMixture(dist.MixtureGeneral):
    arg_constraints = {}
    reparametrized_params = []

    def __init__(self, mixing_probs, locs, scales):
        component_dists = [
            dist.Normal(loc=loc_, scale=scale_) for loc_, scale_ in zip(locs, scales)
        ]
        mixing_distribution = dist.Categorical(probs=mixing_probs)
        return super().__init__(
            mixing_distribution=mixing_distribution,
            component_distributions=component_dists,
        )

    @property
    def locs(self):
        # hotfix for vmapping tests, which cannot easily check non-array attributes
        return self.component_distributions[0].loc

    @property
    def scales(self):
        return self.component_distributions[0].scale


@vmap_over.register
def _vmap_over_general_mixture(self: _GeneralMixture, locs=None, scales=None):
    component_distributions = [
        vmap_over(d, loc=locs, scale=scales) for d in self.component_distributions
    ]
    return vmap_over.dispatch(dist.MixtureGeneral)(
        self, _component_distributions=component_distributions
    )


class _General2DMixture(dist.MixtureGeneral):
    arg_constraints = {}
    reparametrized_params = []

    def __init__(self, mixing_probs, locs, covariance_matrices):
        component_dists = [
            dist.MultivariateNormal(loc=loc_, covariance_matrix=covariance_matrix)
            for loc_, covariance_matrix in zip(locs, covariance_matrices)
        ]
        mixing_distribution = dist.Categorical(probs=mixing_probs)
        return super().__init__(
            mixing_distribution=mixing_distribution,
            component_distributions=component_dists,
        )

    @property
    def locs(self):
        # hotfix for vmapping tests, which cannot easily check non-array attributes
        return self.component_distributions[0].loc

    @property
    def covariance_matrices(self):
        return self.component_distributions[0].covariance_matrix


@vmap_over.register
def _vmap_over_general_2d_mixture(self: _General2DMixture, locs=None):
    component_distributions = [
        vmap_over(d, loc=locs) for d in self.component_distributions
    ]
    return vmap_over.dispatch(dist.MixtureGeneral)(
        self, _component_distributions=component_distributions
    )


class _ImproperWrapper(dist.ImproperUniform):
    def sample(self, key, sample_shape=()):
        transform = biject_to(self.support)
        prototype_value = jnp.zeros(self.event_shape)
        unconstrained_event_shape = jnp.shape(transform.inv(prototype_value))
        shape = sample_shape + self.batch_shape + unconstrained_event_shape
        unconstrained_samples = random.uniform(key, shape, minval=-2, maxval=2)
        return transform(unconstrained_samples)


class ZeroInflatedPoissonLogits(dist.discrete.ZeroInflatedLogits):
    arg_constraints = {"rate": constraints.positive, "gate_logits": constraints.real}
    pytree_data_fields = ("rate",)

    def __init__(self, rate, gate_logits, *, validate_args=None):
        self.rate = rate
        super().__init__(dist.Poisson(rate), gate_logits, validate_args=validate_args)


@vmap_over.register
def _vmap_over_zero_inflated_poisson_logits(
    self: ZeroInflatedPoissonLogits, rate=None, gate_logits=None
):
    dist_axes = vmap_over.dispatch(dist.discrete.ZeroInflatedLogits)(
        self,
        base_dist=vmap_over(self.base_dist, rate=rate),
        gate_logits=gate_logits,
        gate=gate_logits,
    )
    dist_axes.rate = rate
    return dist_axes


class SparsePoisson(dist.Poisson):
    def __init__(self, rate, *, validate_args=None):
        super().__init__(rate, is_sparse=True, validate_args=validate_args)


class FoldedNormal(dist.FoldedDistribution):
    arg_constraints = {"loc": constraints.real, "scale": constraints.positive}

    def __init__(self, loc, scale, validate_args=None):
        self.loc = loc
        self.scale = scale
        super().__init__(dist.Normal(loc, scale), validate_args=validate_args)


@vmap_over.register
def _vmap_over_folded_normal(self: "FoldedNormal", loc=None, scale=None):
    d = vmap_over.dispatch(dist.FoldedDistribution)(
        self, base_dist=vmap_over(self.base_dist, loc=loc, scale=scale)
    )
    d.loc = loc
    d.scale = scale
    return d


class _SparseCAR(dist.CAR):
    reparametrized_params = ["loc", "correlation", "conditional_precision"]

    def __init__(
        self,
        loc,
        correlation,
        conditional_precision,
        adj_matrix,
        *,
        is_sparse=True,
        validate_args=None,
    ):
        super().__init__(
            loc,
            correlation,
            conditional_precision,
            adj_matrix,
            is_sparse=True,
            validate_args=validate_args,
        )


_DIST_MAP = {
    dist.AsymmetricLaplace: lambda loc, scale, asymmetry: osp.laplace_asymmetric(
        asymmetry, loc=loc, scale=scale
    ),
    dist.BernoulliProbs: lambda probs: osp.bernoulli(p=probs),
    dist.BernoulliLogits: lambda logits: osp.bernoulli(p=_to_probs_bernoulli(logits)),
    dist.Beta: lambda con1, con0: osp.beta(con1, con0),
    dist.BetaProportion: lambda mu, kappa: osp.beta(mu * kappa, (1 - mu) * kappa),
    dist.BinomialProbs: lambda probs, total_count: osp.binom(n=total_count, p=probs),
    dist.BinomialLogits: lambda logits, total_count: osp.binom(
        n=total_count, p=_to_probs_bernoulli(logits)
    ),
    dist.Cauchy: lambda loc, scale: osp.cauchy(loc=loc, scale=scale),
    dist.Chi2: lambda df: osp.chi2(df),
    dist.Dirichlet: lambda conc: osp.dirichlet(conc),
    dist.DiscreteUniform: lambda low, high: osp.randint(low, high + 1),
    dist.Exponential: lambda rate: osp.expon(scale=jnp.reciprocal(rate)),
    dist.Gamma: lambda conc, rate: osp.gamma(conc, scale=1.0 / rate),
    dist.GeometricProbs: lambda probs: osp.geom(p=probs, loc=-1),
    dist.GeometricLogits: lambda logits: osp.geom(
        p=_to_probs_bernoulli(logits), loc=-1
    ),
    dist.Gumbel: lambda loc, scale: osp.gumbel_r(loc=loc, scale=scale),
    dist.HalfCauchy: lambda scale: osp.halfcauchy(scale=scale),
    dist.HalfNormal: lambda scale: osp.halfnorm(scale=scale),
    dist.InverseGamma: lambda conc, rate: osp.invgamma(conc, scale=rate),
    dist.Laplace: lambda loc, scale: osp.laplace(loc=loc, scale=scale),
    dist.LogNormal: lambda loc, scale: osp.lognorm(s=scale, scale=jnp.exp(loc)),
    dist.LogUniform: lambda a, b: osp.loguniform(a, b),
    dist.MultinomialProbs: lambda probs, total_count: osp.multinomial(
        n=total_count, p=probs
    ),
    dist.MultinomialLogits: lambda logits, total_count: osp.multinomial(
        n=total_count, p=_to_probs_multinom(logits)
    ),
    dist.MultivariateNormal: _mvn_to_scipy,
    dist.MultivariateStudentT: _multivariate_t_to_scipy,
    dist.LowRankMultivariateNormal: _lowrank_mvn_to_scipy,
    dist.Normal: lambda loc, scale: osp.norm(loc=loc, scale=scale),
    dist.Pareto: lambda scale, alpha: osp.pareto(alpha, scale=scale),
    dist.Poisson: lambda rate: osp.poisson(rate),
    dist.StudentT: lambda df, loc, scale: osp.t(df=df, loc=loc, scale=scale),
    dist.Uniform: lambda a, b: osp.uniform(a, b - a),
    dist.Logistic: lambda loc, scale: osp.logistic(loc=loc, scale=scale),
    dist.VonMises: lambda loc, conc: osp.vonmises(
        loc=np.array(loc, dtype=np.float64), kappa=np.array(conc, dtype=np.float64)
    ),
    dist.Weibull: lambda scale, conc: osp.weibull_min(
        c=conc,
        scale=scale,
    ),
    dist.Wishart: _wishart_to_scipy,
    _TruncatedNormal: _truncnorm_to_scipy,
    dist.Levy: lambda loc, scale: osp.levy(loc=loc, scale=scale),
}


def get_sp_dist(jax_dist):
    classes = jax_dist.mro() if isinstance(jax_dist, type) else [jax_dist]
    for cls in classes:
        if cls in _DIST_MAP:
            return _DIST_MAP[cls]


CONTINUOUS = [
    T(dist.AsymmetricLaplace, 1.0, 0.5, 1.0),
    T(dist.AsymmetricLaplace, np.array([1.0, 2.0]), 2.0, 2.0),
    T(dist.AsymmetricLaplace, np.array([[1.0], [2.0]]), 2.0, np.array([3.0, 5.0])),
    T(dist.AsymmetricLaplaceQuantile, 0.0, 1.0, 0.5),
    T(dist.AsymmetricLaplaceQuantile, np.array([1.0, 2.0]), 2.0, 0.7),
    T(
        dist.AsymmetricLaplaceQuantile,
        np.array([[1.0], [2.0]]),
        2.0,
        np.array([0.2, 0.8]),
    ),
    T(dist.Beta, 0.2, 1.1),
    T(dist.Beta, 1.0, np.array([2.0, 2.0])),
    T(dist.Beta, 1.0, np.array([[1.0, 1.0], [2.0, 2.0]])),
    T(dist.BetaProportion, 0.2, 10.0),
    T(dist.BetaProportion, 0.51, np.array([2.0, 1.0])),
    T(dist.BetaProportion, 0.5, np.array([[4.0, 4.0], [2.0, 2.0]])),
    T(dist.Chi2, 2.0),
    T(dist.Chi2, np.array([0.3, 1.3])),
    T(dist.Cauchy, 0.0, 1.0),
    T(dist.Cauchy, 0.0, np.array([1.0, 2.0])),
    T(dist.Cauchy, np.array([0.0, 1.0]), np.array([[1.0], [2.0]])),
    T(dist.Dirichlet, np.array([1.7])),
    T(dist.Dirichlet, np.array([0.2, 1.1])),
    T(dist.Dirichlet, np.array([[0.2, 1.1], [2.0, 2.0]])),
    T(
        dist.EulerMaruyama,
        np.array([0.0, 0.1, 0.2]),
        sde_fn1,
        dist.Normal(0.1, 1.0),
    ),
    T(
        dist.EulerMaruyama,
        np.array([0.0, 0.1, 0.2]),
        sde_fn2,
        dist.Normal(jnp.array([0.0, 1.0]), 1e-3).to_event(1),
    ),
    T(
        dist.EulerMaruyama,
        np.array([[0.0, 0.1, 0.2], [10.0, 10.1, 10.2]]),
        sde_fn2,
        dist.Normal(jnp.array([0.0, 1.0]), 1e-3).to_event(1),
    ),
    T(
        dist.EulerMaruyama,
        np.array([[0.0, 0.1, 0.2], [10.0, 10.1, 10.2]]),
        sde_fn2,
        dist.Normal(jnp.array([[0.0, 1.0], [2.0, 3.0]]), 1e-2).to_event(1),
    ),
    T(dist.Exponential, 2.0),
    T(dist.Exponential, np.array([4.0, 2.0])),
    T(dist.Gamma, np.array([1.7]), np.array([[2.0], [3.0]])),
    T(dist.Gamma, np.array([0.5, 1.3]), np.array([[1.0], [3.0]])),
    T(dist.GaussianRandomWalk, 0.1, 10),
    T(dist.GaussianRandomWalk, np.array([0.1, 0.3, 0.25]), 10),
    T(
        dist.GaussianStateSpace,
        10,
        np.array([[0.8, 0.2], [-0.1, 1.1]]),
        np.array([[0.8, 0.2], [0.2, 0.7]]),
    ),
    T(
        dist.GaussianStateSpace,
        5,
        np.array([[0.8, 0.2], [-0.1, 1.1]]),
        np.array([0.1, 0.3, 0.25])[:, None, None] * np.array([[0.8, 0.2], [0.2, 0.7]]),
    ),
    T(
        dist.GaussianCopulaBeta,
        np.array([7.0, 2.0]),
        np.array([4.0, 10.0]),
        np.array([[1.0, 0.75], [0.75, 1.0]]),
    ),
    T(dist.GaussianCopulaBeta, 2.0, 1.5, np.eye(3)),
    T(dist.GaussianCopulaBeta, 2.0, 1.5, np.full((5, 3, 3), np.eye(3))),
    T(dist.Gompertz, np.array([1.7]), np.array([[2.0], [3.0]])),
    T(dist.Gompertz, np.array([0.5, 1.3]), np.array([[1.0], [3.0]])),
    T(dist.Gumbel, 0.0, 1.0),
    T(dist.Gumbel, 0.5, 2.0),
    T(dist.Gumbel, np.array([0.0, 0.5]), np.array([1.0, 2.0])),
    T(FoldedNormal, 2.0, 4.0),
    T(FoldedNormal, np.array([2.0, 50.0]), np.array([4.0, 100.0])),
    T(dist.HalfCauchy, 1.0),
    T(dist.HalfCauchy, np.array([1.0, 2.0])),
    T(dist.HalfNormal, 1.0),
    T(dist.HalfNormal, np.array([1.0, 2.0])),
    T(_ImproperWrapper, constraints.positive, (), (3,)),
    T(dist.InverseGamma, np.array([3.1]), np.array([[2.0], [3.0]])),
    T(dist.InverseGamma, np.array([1.7]), np.array([[2.0], [3.0]])),
    T(dist.InverseGamma, np.array([0.5, 1.3]), np.array([[1.0], [3.0]])),
    T(dist.Kumaraswamy, 10.0, np.array([2.0, 3.0])),
    T(dist.Kumaraswamy, np.array([1.7]), np.array([[2.0], [3.0]])),
    T(dist.Kumaraswamy, 0.6, 0.5),
    T(dist.Laplace, 0.0, 1.0),
    T(dist.Laplace, 0.5, np.array([1.0, 2.5])),
    T(dist.Laplace, np.array([1.0, -0.5]), np.array([2.3, 3.0])),
    T(dist.LKJ, 2, 0.5, "onion"),
    T(dist.LKJ, 5, np.array([0.5, 1.0, 2.0]), "cvine"),
    T(dist.LKJCholesky, 2, 0.5, "onion"),
    T(dist.LKJCholesky, 2, 0.5, "cvine"),
    T(dist.LKJCholesky, 5, np.array([0.5, 1.0, 2.0]), "onion"),
    pytest.param(
        *T(dist.LKJCholesky, 5, np.array([0.5, 1.0, 2.0]), "cvine"),
        marks=pytest.mark.skipif("CI" in os.environ, reason="reduce time for CI"),
    ),
    pytest.param(
        *T(dist.LKJCholesky, 3, np.array([[3.0, 0.6], [0.2, 5.0]]), "onion"),
        marks=pytest.mark.skipif("CI" in os.environ, reason="reduce time for CI"),
    ),
    T(dist.LKJCholesky, 3, np.array([[3.0, 0.6], [0.2, 5.0]]), "cvine"),
    T(dist.Logistic, 0.0, 1.0),
    T(dist.Logistic, 1.0, np.array([1.0, 2.0])),
    T(dist.Logistic, np.array([0.0, 1.0]), np.array([[1.0], [2.0]])),
    T(dist.LogNormal, 1.0, 0.2),
    T(dist.LogNormal, -1.0, np.array([0.5, 1.3])),
    T(dist.LogNormal, np.array([0.5, -0.7]), np.array([[0.1, 0.4], [0.5, 0.1]])),
    T(dist.LogUniform, 1.0, 2.0),
    T(dist.LogUniform, 1.0, np.array([2.0, 3.0])),
    T(dist.LogUniform, np.array([1.0, 2.0]), np.array([[3.0], [4.0]])),
    T(
        dist.MatrixNormal,
        1.0 * np.arange(6).reshape(3, 2),
        np.array([[1.0, 0, 0], [0.3, 0.36, 0], [0.4, 0.49, 4]]),
        np.array([[1.0, 0], [0.4, 1]]),
    ),
    T(
        dist.MatrixNormal,
        1.0 * np.arange(12).reshape((2, 3, 2)),
        np.array([[1.0, 0, 0], [0.3, 0.36, 0], [0.4, 0.49, 4]]) * np.ones((2, 3, 3)),
        np.array([[1.0, 0], [0.4, 0.5]]) * np.ones((2, 2, 2)),
    ),
    T(
        dist.MatrixNormal,
        1.0 * np.arange(36).reshape((2, 3, 3, 2)),
        np.identity(3),
        np.identity(2),
    ),
    T(dist.MultivariateNormal, 0.0, np.array([[1.0, 0.5], [0.5, 1.0]]), None, None),
    T(
        dist.MultivariateNormal,
        np.array([1.0, 3.0]),
        None,
        np.array([[1.0, 0.5], [0.5, 1.0]]),
        None,
    ),
    T(
        dist.MultivariateNormal,
        np.array([1.0, 3.0]),
        None,
        np.array([[[1.0, 0.5], [0.5, 1.0]]]),
        None,
    ),
    T(
        dist.MultivariateNormal,
        np.array([2.0]),
        None,
        None,
        np.array([[1.0, 0.0], [0.5, 1.0]]),
    ),
    T(
        dist.MultivariateNormal,
        np.arange(6, dtype=np.float32).reshape((3, 2)),
        None,
        None,
        np.array([[1.0, 0.0], [0.0, 1.0]]),
    ),
    T(
        dist.MultivariateNormal,
        0.0,
        None,
        np.broadcast_to(np.identity(3), (2, 3, 3)),
        None,
    ),
    T(
        dist.CAR,
        1.2,
        np.array([-0.2, 0.3]),
        0.1,
        np.array(
            [
                [0.0, 1.0, 1.0, 0.0],
                [1.0, 0.0, 0.0, 1.0],
                [1.0, 0.0, 0.0, 1.0],
                [0.0, 1.0, 1.0, 0.0],
            ]
        ),
    ),
    T(
        dist.CAR,
        np.array([0.0, 1.0, 3.0, 4.0]),
        0.1,
        np.array([0.3, 0.7]),
        np.array(
            [
                [0.0, 1.0, 1.0, 0.0],
                [1.0, 0.0, 0.0, 1.0],
                [1.0, 0.0, 0.0, 1.0],
                [0.0, 1.0, 1.0, 0.0],
            ]
        ),
    ),
    T(
        _SparseCAR,
        np.array([[0.0, 1.0, 3.0, 4.0], [2.0, -1.0, -3.0, 2.0]]),
        0.0,
        0.1,
        np.array(
            [
                [0.0, 1.0, 1.0, 0.0],
                [1.0, 0.0, 0.0, 1.0],
                [1.0, 0.0, 0.0, 1.0],
                [0.0, 1.0, 1.0, 0.0],
            ]
        ),
    ),
    T(
        dist.MultivariateStudentT,
        15.0,
        0.0,
        np.array([[1.0, 0.0], [0.5, 1.0]]),
    ),
    T(
        dist.MultivariateStudentT,
        15.0,
        np.array([1.0, 3.0]),
        np.array([[1.0, 0.0], [0.5, 1.0]]),
    ),
    T(
        dist.MultivariateStudentT,
        15.0,
        np.array([1.0, 3.0]),
        np.array([[[1.0, 0.0], [0.5, 1.0]]]),
    ),
    T(
        dist.MultivariateStudentT,
        15.0,
        np.array([3.0]),
        np.array([[1.0, 0.0], [0.5, 1.0]]),
    ),
    T(
        dist.MultivariateStudentT,
        15.0,
        np.arange(6, dtype=np.float32).reshape((3, 2)),
        np.array([[1.0, 0.0], [0.5, 1.0]]),
    ),
    T(
        dist.MultivariateStudentT,
        15.0,
        np.ones(3),
        np.broadcast_to(np.identity(3), (2, 3, 3)),
    ),
    T(
        dist.MultivariateStudentT,
        np.array(7.0),
        np.array([1.0, 3.0]),
        np.array([[1.0, 0.0], [0.5, 1.0]]),
    ),
    T(
        dist.MultivariateStudentT,
        np.arange(20, 22, dtype=jnp.float32),
        np.ones(3),
        np.broadcast_to(jnp.identity(3), (2, 3, 3)),
    ),
    T(
        dist.MultivariateStudentT,
        np.arange(20, 26, dtype=jnp.float32).reshape((3, 2)),
        np.ones(2),
        np.array([[1.0, 0.0], [0.5, 1.0]]),
    ),
    T(
        dist.LowRankMultivariateNormal,
        np.zeros(2),
        np.array([[1.0], [0.0]]),
        np.array([1.0, 1.0]),
    ),
    T(
        dist.LowRankMultivariateNormal,
        np.arange(6, dtype=jnp.float32).reshape((2, 3)),
        np.arange(6, dtype=jnp.float32).reshape((3, 2)),
        np.array([1.0, 2.0, 3.0]),
    ),
    T(dist.Normal, 0.0, 1.0),
    T(dist.Normal, 1.0, np.array([1.0, 2.0])),
    T(dist.Normal, np.array([0.0, 1.0]), np.array([[1.0], [2.0]])),
    T(dist.Pareto, 1.0, 2.0),
    T(dist.Pareto, np.array([1.0, 0.5]), np.array([0.3, 2.0])),
    T(dist.Pareto, np.array([[1.0], [3.0]]), np.array([1.0, 0.5])),
    T(dist.RelaxedBernoulliLogits, 2.0, -10.0),
    T(dist.RelaxedBernoulliLogits, np.array([1.0, 3.0]), np.array([3.0, 8.0])),
    T(dist.SoftLaplace, 1.0, 1.0),
    T(dist.SoftLaplace, np.array([-1.0, 50.0]), np.array([4.0, 100.0])),
    T(dist.StudentT, 1.0, 1.0, 0.5),
    T(dist.StudentT, 2.0, np.array([1.0, 2.0]), 2.0),
    T(dist.StudentT, np.array([3.0, 5.0]), np.array([[1.0], [2.0]]), 2.0),
    T(_TruncatedCauchy, 0.0, 1.0, -1.0, None),
    T(_TruncatedCauchy, 0.0, np.array([1.0, 2.0]), 1.0, None),
    T(
        _TruncatedCauchy,
        np.array([0.0, 1.0]),
        np.array([[1.0], [2.0]]),
        np.array([-2.0, 2.0]),
        None,
    ),
    T(_TruncatedCauchy, 0.0, 1.0, None, 1.0),
    T(_TruncatedCauchy, 0.0, 1.0, -1.0, 1.0),
    T(_TruncatedNormal, 0.0, 1.0, -1.0, None),
    T(_TruncatedNormal, -1.0, np.array([1.0, 2.0]), 1.0, None),
    T(
        _TruncatedNormal,
        np.array([0.0, 1.0]),
        np.array([[1.0], [2.0]]),
        np.array([-2.0, 2.0]),
        None,
    ),
    T(_TruncatedNormal, -1.0, 2.0, 1.0, 5.0),
    T(_TruncatedNormal, np.array([-1.0, 4.0]), 2.0, None, 5.0),
    T(_TruncatedNormal, -1.0, np.array([2.0, 3.0]), 1.0, None),
    T(_TruncatedNormal, -1.0, 2.0, np.array([-6.0, 4.0]), np.array([-4.0, 6.0])),
    T(
        _TruncatedNormal,
        np.array([0.0, 1.0]),
        np.array([[1.0], [2.0]]),
        None,
        np.array([-2.0, 2.0]),
    ),
    T(dist.TwoSidedTruncatedDistribution, dist.Laplace(0.0, 1.0), -2.0, 3.0),
    T(dist.Uniform, 0.0, 2.0),
    T(dist.Uniform, 1.0, np.array([2.0, 3.0])),
    T(dist.Uniform, np.array([0.0, 0.0]), np.array([[2.0], [3.0]])),
    T(dist.Weibull, 0.2, 1.1),
    T(dist.Weibull, 2.8, np.array([2.0, 2.0])),
    T(dist.Weibull, 1.8, np.array([[1.0, 1.0], [2.0, 2.0]])),
    T(dist.Wishart, 3, 2 * np.eye(2) + 0.1, None, None),
    T(
        dist.Wishart,
        3.0,
        None,
        np.array([[1.0, 0.5], [0.5, 1.0]]),
        None,
    ),
    T(
        dist.Wishart,
        np.array([4.0, 5.0]),
        None,
        np.array([[[1.0, 0.5], [0.5, 1.0]]]),
        None,
    ),
    T(
        dist.Wishart,
        np.array([3.0]),
        None,
        None,
        np.array([[1.0, 0.0], [0.5, 1.0]]),
    ),
    T(
        dist.Wishart,
        np.arange(3, 9, dtype=np.float32).reshape((3, 2)),
        None,
        None,
        np.array([[1.0, 0.0], [0.0, 1.0]]),
    ),
    T(
        dist.Wishart,
        9.0,
        None,
        np.broadcast_to(np.identity(3), (2, 3, 3)),
        None,
    ),
    T(dist.WishartCholesky, 3, 2 * np.eye(2) + 0.1, None, None),
    T(
        dist.WishartCholesky,
        3.0,
        None,
        np.array([[1.0, 0.5], [0.5, 1.0]]),
        None,
    ),
    T(
        dist.WishartCholesky,
        np.array([4.0, 5.0]),
        None,
        np.array([[[1.0, 0.5], [0.5, 1.0]]]),
        None,
    ),
    T(
        dist.WishartCholesky,
        np.array([3.0]),
        None,
        None,
        np.array([[1.0, 0.0], [0.5, 1.0]]),
    ),
    T(
        dist.WishartCholesky,
        np.arange(3, 9, dtype=np.float32).reshape((3, 2)),
        None,
        None,
        np.array([[1.0, 0.0], [0.0, 1.0]]),
    ),
    T(
        dist.WishartCholesky,
        9.0,
        None,
        np.broadcast_to(np.identity(3), (2, 3, 3)),
        None,
    ),
    T(dist.ZeroSumNormal, 1.0, (5,)),
    T(dist.ZeroSumNormal, np.array([2.0]), (5,)),
    T(dist.ZeroSumNormal, 1.0, (4, 5)),
    T(
        _GaussianMixture,
        np.ones(3) / 3.0,
        np.array([0.0, 7.7, 2.1]),
        np.array([4.2, 7.7, 2.1]),
    ),
    T(
        _Gaussian2DMixture,
        np.array([0.2, 0.5, 0.3]),
        np.array([[-1.2, 1.5], [2.0, 2.0], [-1, 4.0]]),  # Mean
        np.array(
            [
                [
                    [0.1, -0.2],
                    [-0.2, 1.0],
                ],
                [
                    [0.75, 0.0],
                    [0.0, 0.75],
                ],
                [
                    [1.0, 0.5],
                    [0.5, 0.27],
                ],
            ]
        ),  # Covariance
    ),
    T(
        _GeneralMixture,
        np.array([0.2, 0.3, 0.5]),
        np.array([0.0, 7.7, 2.1]),
        np.array([4.2, 1.7, 2.1]),
    ),
    T(
        _General2DMixture,
        np.array([0.2, 0.5, 0.3]),
        np.array([[-1.2, 1.5], [2.0, 2.0], [-1, 4.0]]),  # Mean
        np.array(
            [
                [
                    [0.1, -0.2],
                    [-0.2, 1.0],
                ],
                [
                    [0.75, 0.0],
                    [0.0, 0.75],
                ],
                [
                    [1.0, 0.5],
                    [0.5, 0.27],
                ],
            ]
        ),  # Covariance
    ),
    T(dist.LowerTruncatedPowerLaw, -np.pi, np.array([2.0, 5.0, 10.0, 50.0])),
    T(dist.DoublyTruncatedPowerLaw, -1.0, 1.0, 2.0),
    T(dist.DoublyTruncatedPowerLaw, np.pi, 5.0, 50.0),
    T(dist.DoublyTruncatedPowerLaw, -1.0, 5.0, 50.0),
    T(dist.DoublyTruncatedPowerLaw, np.pi, 1.0, 2.0),
    T(dist.Levy, 0.0, 1.0),
    T(dist.Levy, 0.0, np.array([1.0, 2.0, 10.0])),
    T(dist.Levy, np.array([1.0, 2.0, 10.0]), np.pi),
]

DIRECTIONAL = [
    T(dist.VonMises, 2.0, 10.0),
    T(dist.VonMises, 2.0, np.array([150.0, 10.0])),
    T(dist.VonMises, np.array([1 / 3 * np.pi, -1.0]), np.array([20.0, 30.0])),
    pytest.param(
        *T(
            dist.SineBivariateVonMises,
            0.0,
            0.0,
            5.0,
            6.0,
            2.0,
        ),
        marks=pytest.mark.skipif("CI" in os.environ, reason="reduce time for CI"),
    ),
    T(
        dist.SineBivariateVonMises,
        3.003,
        -1.343,
        5.0,
        6.0,
        2.0,
    ),
    pytest.param(
        *T(
            dist.SineBivariateVonMises,
            -1.232,
            -1.3430,
            3.4,
            2.0,
            1.0,
        ),
        marks=pytest.mark.skipif("CI" in os.environ, reason="reduce time for CI"),
    ),
    pytest.param(
        *T(
            dist.SineBivariateVonMises,
            np.array([math.pi - 0.2, 1.0]),
            np.array([0.0, 1.0]),
            np.array([5.0, 5.0]),
            np.array([7.0, 0.5]),
            None,
            np.array([0.5, 0.1]),
        ),
        marks=pytest.mark.skipif("CI" in os.environ, reason="reduce time for CI"),
    ),
    T(dist.ProjectedNormal, np.array([0.0, 0.0])),
    T(dist.ProjectedNormal, np.array([[2.0, 3.0]])),
    T(dist.ProjectedNormal, np.array([0.0, 0.0, 0.0])),
    T(dist.ProjectedNormal, np.array([[-1.0, 2.0, 3.0]])),
    T(SineSkewedUniform, np.array([-math.pi / 4, 0.1])),
    T(SineSkewedVonMises, np.array([0.342355])),
    T(SineSkewedVonMisesBatched, np.array([[0.342355, -0.0001], [0.91, 0.09]])),
]

DISCRETE = [
    T(dist.BetaBinomial, 2.0, 5.0, 10),
    T(
        dist.BetaBinomial,
        np.array([2.0, 4.0]),
        np.array([5.0, 3.0]),
        np.array([10, 12]),
    ),
    T(dist.BernoulliProbs, 0.2),
    T(dist.BernoulliProbs, np.array([0.2, 0.7])),
    T(dist.BernoulliLogits, np.array([-1.0, 3.0])),
    T(dist.BinomialProbs, np.array([0.2, 0.7]), np.array([10, 2])),
    T(dist.BinomialProbs, np.array([0.2, 0.7]), np.array([5, 8])),
    T(dist.BinomialLogits, np.array([-1.0, 3.0]), np.array([5, 8])),
    T(dist.CategoricalProbs, np.array([1.0])),
    T(dist.CategoricalProbs, np.array([0.1, 0.5, 0.4])),
    T(dist.CategoricalProbs, np.array([[0.1, 0.5, 0.4], [0.4, 0.4, 0.2]])),
    T(dist.CategoricalLogits, np.array([-5.0])),
    T(dist.CategoricalLogits, np.array([1.0, 2.0, -2.0])),
    T(dist.CategoricalLogits, np.array([[-1, 2.0, 3.0], [3.0, -4.0, -2.0]])),
    T(dist.Delta, 1),
    T(dist.Delta, np.array([0.0, 2.0])),
    T(dist.Delta, np.array([0.0, 2.0]), np.array([-2.0, -4.0])),
    T(dist.DirichletMultinomial, np.array([1.0, 2.0, 3.9]), 10),
    T(dist.DirichletMultinomial, np.array([0.2, 0.7, 1.1]), np.array([5, 5])),
    T(dist.GammaPoisson, 2.0, 2.0),
    T(dist.GammaPoisson, np.array([6.0, 2]), np.array([2.0, 8.0])),
    T(dist.GeometricProbs, 0.2),
    T(dist.GeometricProbs, np.array([0.2, 0.7])),
    T(dist.GeometricLogits, np.array([-1.0, 3.0])),
    T(dist.MultinomialProbs, np.array([0.2, 0.7, 0.1]), 10),
    T(dist.MultinomialProbs, np.array([0.2, 0.7, 0.1]), np.array([5, 8])),
    T(dist.MultinomialLogits, np.array([-1.0, 3.0]), np.array([[5], [8]])),
    T(dist.NegativeBinomialProbs, 10, 0.2),
    T(dist.NegativeBinomialProbs, 10, np.array([0.2, 0.6])),
    T(dist.NegativeBinomialProbs, np.array([4.2, 10.7, 2.1]), 0.2),
    T(
        dist.NegativeBinomialProbs,
        np.array([4.2, 10.7, 2.1]),
        np.array([0.2, 0.6, 0.5]),
    ),
    T(dist.NegativeBinomialLogits, 10, -2.1),
    T(dist.NegativeBinomialLogits, 10, np.array([-5.2, 2.1])),
    T(dist.NegativeBinomialLogits, np.array([4.2, 10.7, 2.1]), -5.2),
    T(
        dist.NegativeBinomialLogits,
        np.array([4.2, 7.7, 2.1]),
        np.array([4.2, 0.7, 2.1]),
    ),
    T(dist.NegativeBinomial2, 0.3, 10),
    T(dist.NegativeBinomial2, np.array([10.2, 7, 31]), 10),
    T(dist.NegativeBinomial2, np.array([10.2, 7, 31]), np.array([10.2, 20.7, 2.1])),
    T(dist.OrderedLogistic, -2, np.array([-10.0, 4.0, 9.0])),
    T(dist.OrderedLogistic, np.array([-4, 3, 4, 5]), np.array([-1.5])),
    T(dist.DiscreteUniform, -2, np.array([-1.0, 4.0, 9.0])),
    T(dist.DiscreteUniform, np.array([-4, 3, 4, 5]), np.array([6])),
    T(dist.Poisson, 2.0),
    T(dist.Poisson, np.array([2.0, 3.0, 5.0])),
    T(SparsePoisson, 2.0),
    T(SparsePoisson, np.array([2.0, 3.0, 5.0])),
    T(SparsePoisson, 2),
    T(dist.ZeroInflatedPoisson, 0.6, 2.0),
    T(dist.ZeroInflatedPoisson, np.array([0.2, 0.7, 0.3]), np.array([2.0, 3.0, 5.0])),
    T(ZeroInflatedPoissonLogits, 2.0, 3.0),
    T(
        ZeroInflatedPoissonLogits,
        np.array([0.2, 4.0, 0.3]),
        np.array([2.0, -3.0, 5.0]),
    ),
]

BASE = [
    T(lambda *args: dist.Normal(*args).to_event(2), np.arange(24).reshape(3, 4, 2)),
    T(lambda *args: dist.Normal(*args).expand((3, 4, 7)), np.arange(7)),
    T(
        lambda *args: dist.Normal(*args).to_event(2).expand((7, 3)),
        np.arange(24).reshape(3, 4, 2),
    ),
]


def _is_batched_multivariate(jax_dist):
    return len(jax_dist.event_shape) > 0 and len(jax_dist.batch_shape) > 0


def gen_values_within_bounds(constraint, size, key=random.PRNGKey(11)):
    eps = 1e-6

    if constraint is constraints.boolean:
        return random.bernoulli(key, shape=size)
    elif isinstance(constraint, constraints.greater_than):
        return jnp.exp(random.normal(key, size)) + constraint.lower_bound + eps
    elif isinstance(constraint, constraints.less_than):
        return constraint.upper_bound - jnp.exp(random.normal(key, size)) - eps
    elif isinstance(constraint, constraints.integer_interval):
        lower_bound = jnp.broadcast_to(constraint.lower_bound, size)
        upper_bound = jnp.broadcast_to(constraint.upper_bound, size)
        return random.randint(key, size, lower_bound, upper_bound + 1)
    elif isinstance(constraint, constraints.integer_greater_than):
        return constraint.lower_bound + random.poisson(key, np.array(5), shape=size)
    elif isinstance(constraint, constraints.interval):
        lower_bound = jnp.broadcast_to(constraint.lower_bound, size)
        upper_bound = jnp.broadcast_to(constraint.upper_bound, size)
        return random.uniform(key, size, minval=lower_bound, maxval=upper_bound)
    elif constraint in (constraints.real, constraints.real_vector):
        return random.normal(key, size)
    elif constraint is constraints.simplex:
        return osp.dirichlet.rvs(alpha=jnp.ones((size[-1],)), size=size[:-1])
    elif isinstance(constraint, constraints.multinomial):
        n = size[-1]
        return multinomial(
            key, p=jnp.ones((n,)) / n, n=constraint.upper_bound, shape=size[:-1]
        )
    elif constraint is constraints.corr_cholesky:
        return signed_stick_breaking_tril(
            random.uniform(
                key, size[:-2] + (size[-1] * (size[-1] - 1) // 2,), minval=-1, maxval=1
            )
        )
    elif constraint is constraints.corr_matrix:
        cholesky = signed_stick_breaking_tril(
            random.uniform(
                key, size[:-2] + (size[-1] * (size[-1] - 1) // 2,), minval=-1, maxval=1
            )
        )
        return jnp.matmul(cholesky, jnp.swapaxes(cholesky, -2, -1))
    elif constraint is constraints.lower_cholesky:
        return jnp.tril(random.uniform(key, size))
    elif constraint is constraints.positive_definite:
        x = random.normal(key, size)
        return jnp.matmul(x, jnp.swapaxes(x, -2, -1))
    elif constraint is constraints.ordered_vector:
        x = jnp.cumsum(random.exponential(key, size), -1)
        return x - random.normal(key, size[:-1] + (1,))
    elif isinstance(constraint, constraints.independent):
        return gen_values_within_bounds(constraint.base_constraint, size, key)
    elif constraint is constraints.sphere:
        x = random.normal(key, size)
        return x / jnp.linalg.norm(x, axis=-1)
    elif constraint is constraints.l1_ball:
        key1, key2 = random.split(key)
        sign = random.bernoulli(key1)
        bounds = [0, (-1) ** sign * 0.5]
        return random.uniform(key, size, float, *sorted(bounds))
    elif isinstance(constraint, constraints.zero_sum):
        x = random.normal(key, size)
        zero_sum_axes = tuple(i for i in range(-constraint.event_dim, 0))
        for axis in zero_sum_axes:
            x -= x.mean(axis)
        return x

    else:
        raise NotImplementedError("{} not implemented.".format(constraint))


def gen_values_outside_bounds(constraint, size, key=random.PRNGKey(11)):
    if constraint is constraints.boolean:
        return random.bernoulli(key, shape=size) - 2
    elif isinstance(constraint, constraints.greater_than):
        return constraint.lower_bound - jnp.exp(random.normal(key, size))
    elif isinstance(constraint, constraints.less_than):
        return constraint.upper_bound + jnp.exp(random.normal(key, size))
    elif isinstance(constraint, constraints.integer_interval):
        lower_bound = jnp.broadcast_to(constraint.lower_bound, size)
        return random.randint(key, size, lower_bound - 1, lower_bound)
    elif isinstance(constraint, constraints.integer_greater_than):
        return constraint.lower_bound - random.poisson(key, np.array(5), shape=size)
    elif isinstance(constraint, constraints.interval):
        upper_bound = jnp.broadcast_to(constraint.upper_bound, size)
        return random.uniform(key, size, minval=upper_bound, maxval=upper_bound + 1.0)
    elif constraint in [constraints.real, constraints.real_vector]:
        return lax.full(size, np.nan)
    elif constraint is constraints.simplex:
        return osp.dirichlet.rvs(alpha=jnp.ones((size[-1],)), size=size[:-1]) + 1e-2
    elif isinstance(constraint, constraints.multinomial):
        n = size[-1]
        return (
            multinomial(
                key, p=jnp.ones((n,)) / n, n=constraint.upper_bound, shape=size[:-1]
            )
            + 1
        )
    elif constraint is constraints.corr_cholesky:
        return (
            signed_stick_breaking_tril(
                random.uniform(
                    key,
                    size[:-2] + (size[-1] * (size[-1] - 1) // 2,),
                    minval=-1,
                    maxval=1,
                )
            )
            + 1e-2
        )
    elif constraint is constraints.corr_matrix:
        cholesky = 1e-2 + signed_stick_breaking_tril(
            random.uniform(
                key, size[:-2] + (size[-1] * (size[-1] - 1) // 2,), minval=-1, maxval=1
            )
        )
        return jnp.matmul(cholesky, jnp.swapaxes(cholesky, -2, -1))
    elif constraint is constraints.lower_cholesky:
        return random.uniform(key, size)
    elif constraint is constraints.positive_definite:
        return random.normal(key, size)
    elif constraint is constraints.ordered_vector:
        x = jnp.cumsum(random.exponential(key, size), -1)
        return x[..., ::-1]
    elif isinstance(constraint, constraints.independent):
        return gen_values_outside_bounds(constraint.base_constraint, size, key)
    elif constraint is constraints.sphere:
        x = random.normal(key, size)
        x = x / jnp.linalg.norm(x, axis=-1, keepdims=True)
        return 2 * x
    elif constraint is constraints.l1_ball:
        key1, key2 = random.split(key)
        sign = random.bernoulli(key1)
        bounds = [(-1) ** sign * 1.1, (-1) ** sign * 2]
        return random.uniform(key, size, float, *sorted(bounds))
    elif isinstance(constraint, constraints.zero_sum):
        x = random.normal(key, size)
        return x
    else:
        raise NotImplementedError("{} not implemented.".format(constraint))


@pytest.mark.parametrize(
    "jax_dist_cls, sp_dist, params", CONTINUOUS + DISCRETE + DIRECTIONAL
)
@pytest.mark.parametrize("prepend_shape", [(), (2,), (2, 3)])
def test_dist_shape(jax_dist_cls, sp_dist, params, prepend_shape):
    jax_dist = jax_dist_cls(*params)
    rng_key = random.PRNGKey(0)
    expected_shape = prepend_shape + jax_dist.batch_shape + jax_dist.event_shape
    samples = jax_dist.sample(key=rng_key, sample_shape=prepend_shape)
    if jax_dist_cls is not dist.Delta:
        assert isinstance(samples, jnp.ndarray)
    assert jnp.shape(samples) == expected_shape
    if (
        sp_dist
        and not _is_batched_multivariate(jax_dist)
        and not isinstance(jax_dist, dist.MultivariateStudentT)
    ):
        sp_dist = sp_dist(*params)
        size = prepend_shape + jax_dist.batch_shape
        # The scipy implementation of the Wishart distribution cannot handle an empty
        # tuple as the sample size so we replace it by `1` which generates a single
        # sample without any sample shape.
        if isinstance(jax_dist, dist.Wishart):
            size = size or 1
        sp_samples = sp_dist.rvs(size=size)
        assert jnp.shape(sp_samples) == expected_shape
    elif (
        sp_dist
        and not _is_batched_multivariate(jax_dist)
        and isinstance(jax_dist, dist.MultivariateStudentT)
    ):
        sp_dist = sp_dist(*params)
        size_ = prepend_shape + jax_dist.batch_shape
        size = (1) if size_ == () else size_
        try:
            sp_samples = sp_dist.rvs(size=size)
        except ValueError:
            pytest.skip("scipy multivariate t doesn't support size with > 1 element")
        assert jnp.shape(sp_samples) == expected_shape
    if isinstance(jax_dist, (dist.MultivariateNormal, dist.MultivariateStudentT)):
        assert jax_dist.covariance_matrix.ndim == len(jax_dist.batch_shape) + 2
        assert_allclose(
            jax_dist.precision_matrix,
            jnp.linalg.inv(jax_dist.covariance_matrix),
            rtol=1e-6,
        )


@pytest.mark.parametrize(
    "jax_dist, sp_dist, params", CONTINUOUS + DISCRETE + DIRECTIONAL
)
def test_infer_shapes(jax_dist, sp_dist, params):
    shapes = []
    for param in params:
        if param is None:
            shapes.append(None)
            continue
        shape = getattr(param, "shape", ())
        if callable(shape):
            shape = shape()
        shapes.append(shape)
    jax_dist = jax_dist(*params)
    try:
        expected_batch_shape, expected_event_shape = type(jax_dist).infer_shapes(
            *shapes
        )
    except NotImplementedError:
        pytest.skip(f"{type(jax_dist).__name__}.infer_shapes() is not implemented")
    assert jax_dist.batch_shape == expected_batch_shape
    assert jax_dist.event_shape == expected_event_shape


@pytest.mark.parametrize(
    "jax_dist, sp_dist, params", CONTINUOUS + DISCRETE + DIRECTIONAL
)
def test_has_rsample(jax_dist, sp_dist, params):
    jax_dist = jax_dist(*params)
    masked_dist = jax_dist.mask(False)
    indept_dist = jax_dist.expand_by([2]).to_event(1)
    transf_dist = dist.TransformedDistribution(jax_dist, biject_to(constraints.real))
    assert masked_dist.has_rsample == jax_dist.has_rsample
    assert indept_dist.has_rsample == jax_dist.has_rsample
    assert transf_dist.has_rsample == jax_dist.has_rsample

    if jax_dist.has_rsample:
        assert isinstance(jax_dist, dist.Delta) or not jax_dist.is_discrete
        if isinstance(jax_dist, dist.TransformedDistribution):
            assert jax_dist.base_dist.has_rsample
        else:
            assert set(jax_dist.arg_constraints) == set(jax_dist.reparametrized_params)
        jax_dist.rsample(random.PRNGKey(0))
        if isinstance(jax_dist, dist.Normal):
            masked_dist.rsample(random.PRNGKey(0))
            indept_dist.rsample(random.PRNGKey(0))
            transf_dist.rsample(random.PRNGKey(0))
    else:
        with pytest.raises(NotImplementedError):
            jax_dist.rsample(random.PRNGKey(0))
        if isinstance(jax_dist, dist.BernoulliProbs):
            with pytest.raises(NotImplementedError):
                masked_dist.rsample(random.PRNGKey(0))
            with pytest.raises(NotImplementedError):
                indept_dist.rsample(random.PRNGKey(0))
            with pytest.raises(NotImplementedError):
                transf_dist.rsample(random.PRNGKey(0))


@pytest.mark.parametrize(
    "jax_dist_cls, sp_dist, params", CONTINUOUS + DISCRETE + DIRECTIONAL
)
def test_args_attributes(jax_dist_cls, sp_dist, params):
    jax_dist = jax_dist_cls(*params)
    for constraint in jax_dist.arg_constraints.values():
        if jax_dist_cls != dist.Delta:
            constraint.event_dim
        constraint.is_discrete


@pytest.mark.parametrize("batch_shape", [(), (4,), (3, 2)])
def test_unit(batch_shape):
    log_factor = random.normal(random.PRNGKey(0), batch_shape)
    d = dist.Unit(log_factor=log_factor)
    x = d.sample(random.PRNGKey(1))
    assert x.shape == batch_shape + (0,)
    assert (d.log_prob(x) == log_factor).all()


@pytest.mark.parametrize("jax_dist, sp_dist, params", CONTINUOUS)
def test_sample_gradient(jax_dist, sp_dist, params):
    # we have pathwise gradient for gamma sampler
    gamma_derived_params = {
        "Gamma": ["concentration"],
        "Beta": ["concentration1", "concentration0"],
        "BetaProportion": ["mean", "concentration"],
        "Chi2": ["df"],
        "Dirichlet": ["concentration"],
        "InverseGamma": ["concentration"],
        "LKJ": ["concentration"],
        "LKJCholesky": ["concentration"],
        "StudentT": ["df"],
    }.get(jax_dist.__name__, [])

    if (
        jax_dist in [dist.DoublyTruncatedPowerLaw]
        and jnp.result_type(float) == jnp.float32
    ):
        pytest.skip("DoublyTruncatedPowerLaw is tested with x64 only.")

    dist_args = [
        p
        for p in (
            inspect.getfullargspec(jax_dist.__init__)[0][1:]
            if inspect.isclass(jax_dist)
            # account the the case jax_dist is a function
            else inspect.getfullargspec(jax_dist)[0]
        )
    ]
    params_dict = dict(zip(dist_args[: len(params)], params))

    jax_class = type(jax_dist(**params_dict))
    reparametrized_params = [
        p for p in jax_class.reparametrized_params if p not in gamma_derived_params
    ]
    if not reparametrized_params:
        pytest.skip("{} not reparametrized.".format(jax_class.__name__))

    nonrepara_params_dict = {
        k: v for k, v in params_dict.items() if k not in reparametrized_params
    }
    repara_params = tuple(
        v for k, v in params_dict.items() if k in reparametrized_params
    )

    rng_key = random.PRNGKey(0)

    def fn(args):
        args_dict = dict(zip(reparametrized_params, args))
        return jnp.sum(
            jax_dist(**args_dict, **nonrepara_params_dict).sample(key=rng_key)
        )

    actual_grad = jax.grad(fn)(repara_params)
    assert len(actual_grad) == len(repara_params)

    eps = 1e-3
    for i in range(len(repara_params)):
        if repara_params[i] is None:
            continue
        args_lhs = [p if j != i else p - eps for j, p in enumerate(repara_params)]
        args_rhs = [p if j != i else p + eps for j, p in enumerate(repara_params)]
        fn_lhs = fn(args_lhs)
        fn_rhs = fn(args_rhs)
        # finite diff approximation
        expected_grad = (fn_rhs - fn_lhs) / (2.0 * eps)
        assert jnp.shape(actual_grad[i]) == jnp.shape(repara_params[i])
        assert_allclose(jnp.sum(actual_grad[i]), expected_grad, rtol=0.02, atol=0.03)


@pytest.mark.parametrize(
    "jax_dist, params",
    [
        (dist.Gamma, (1.0,)),
        (dist.Gamma, (0.1,)),
        (dist.Gamma, (10.0,)),
        (dist.Chi2, (1.0,)),
        (dist.Chi2, (0.1,)),
        (dist.Chi2, (10.0,)),
        (dist.Beta, (1.0, 1.0)),
        (dist.StudentT, (5.0, 2.0, 4.0)),
    ],
)
def test_pathwise_gradient(jax_dist, params):
    rng_key = random.PRNGKey(0)
    N = 1000000

    def f(params):
        z = jax_dist(*params).sample(key=rng_key, sample_shape=(N,))
        return (z + z**2).mean(0)

    def g(params):
        d = jax_dist(*params)
        return d.mean + d.variance + d.mean**2

    actual_grad = grad(f)(params)
    expected_grad = grad(g)(params)
    assert_allclose(actual_grad, expected_grad, rtol=0.005)


@pytest.mark.parametrize(
    "jax_dist, sp_dist, params", CONTINUOUS + DISCRETE + DIRECTIONAL
)
def test_jit_log_likelihood(jax_dist, sp_dist, params):
    if jax_dist.__name__ in (
        "EulerMaruyama",
        "GaussianRandomWalk",
        "GaussianStateSpace",
        "_ImproperWrapper",
        "LKJ",
        "LKJCholesky",
        "_SparseCAR",
        "ZeroSumNormal",
    ):
        pytest.xfail(reason="non-jittable params")

    rng_key = random.PRNGKey(0)
    samples = jax_dist(*params).sample(key=rng_key, sample_shape=(2, 3))

    def log_likelihood(*params):
        return jax_dist(*params).log_prob(samples)

    expected = log_likelihood(*params)
    actual = jax.jit(log_likelihood)(*params)
    assert_allclose(actual, expected, atol=2e-5, rtol=2e-5)


@pytest.mark.parametrize(
    "jax_dist, sp_dist, params", CONTINUOUS + DISCRETE + DIRECTIONAL
)
@pytest.mark.parametrize("prepend_shape", [(), (2,), (2, 3)])
@pytest.mark.parametrize("jit", [False, True])
def test_log_prob(jax_dist, sp_dist, params, prepend_shape, jit):
    jit_fn = _identity if not jit else jax.jit
    jax_dist = jax_dist(*params)

    rng_key = random.PRNGKey(0)
    samples = jax_dist.sample(key=rng_key, sample_shape=prepend_shape)
    assert jax_dist.log_prob(samples).shape == prepend_shape + jax_dist.batch_shape
    truncated_dists = (
        dist.LeftTruncatedDistribution,
        dist.RightTruncatedDistribution,
        dist.TwoSidedTruncatedDistribution,
    )
    if sp_dist is None:
        if isinstance(jax_dist, truncated_dists):
            if isinstance(params[0], dist.Distribution):
                # new api
                loc, scale, low, high = (
                    params[0].loc,
                    params[0].scale,
                    params[1],
                    params[2],
                )
            else:
                # old api
                loc, scale, low, high = params
            if low is None:
                low = -np.inf
            if high is None:
                high = np.inf
            sp_dist = get_sp_dist(type(jax_dist.base_dist))(loc, scale)
            expected = sp_dist.logpdf(samples) - jnp.log(
                sp_dist.cdf(high) - sp_dist.cdf(low)
            )
            assert_allclose(jit_fn(jax_dist.log_prob)(samples), expected, atol=1e-5)
            return
        pytest.skip("no corresponding scipy distn.")
    if _is_batched_multivariate(jax_dist):
        pytest.skip("batching not allowed in multivariate distns.")
    if jax_dist.event_shape and prepend_shape:
        # >>> d = sp.dirichlet([1.1, 1.1])
        # >>> samples = d.rvs(size=(2,))
        # >>> d.logpdf(samples)
        # ValueError: The input vector 'x' must lie within the normal simplex ...
        pytest.skip("batched samples cannot be scored by multivariate distributions.")
    sp_dist = sp_dist(*params)
    try:
        expected = sp_dist.logpdf(samples)
    except AttributeError:
        expected = sp_dist.logpmf(samples)
    except ValueError as e:
        # precision issue: jnp.sum(x / jnp.sum(x)) = 0.99999994 != 1
        if "The input vector 'x' must lie within the normal simplex." in str(e):
            samples = jax.device_get(samples).astype("float64")
            samples = samples / samples.sum(axis=-1, keepdims=True)
            expected = sp_dist.logpdf(samples)
        else:
            raise e
    assert_allclose(jit_fn(jax_dist.log_prob)(samples), expected, atol=1e-5)


@pytest.mark.parametrize(
    "jax_dist, sp_dist, params", CONTINUOUS + DISCRETE + DIRECTIONAL
)
def test_entropy_scipy(jax_dist, sp_dist, params):
    jax_dist = jax_dist(*params)

    try:
        actual = jax_dist.entropy()
    except NotImplementedError:
        pytest.skip(reason=f"distribution {jax_dist} does not implement `entropy`")
    if _is_batched_multivariate(jax_dist):
        pytest.skip("batching not allowed in multivariate distns.")
    if sp_dist is None:
        pytest.skip(reason="no corresponding scipy distribution")

    sp_dist = sp_dist(*params)
    expected = sp_dist.entropy()
    assert_allclose(actual, expected, atol=1e-5)


@pytest.mark.parametrize(
    "jax_dist, sp_dist, params", CONTINUOUS + DISCRETE + DIRECTIONAL + BASE
)
def test_entropy_samples(jax_dist, sp_dist, params):
    jax_dist = jax_dist(*params)

    try:
        actual = jax_dist.entropy()
    except NotImplementedError:
        pytest.skip(reason=f"distribution {jax_dist} does not implement `entropy`")

    samples = jax_dist.sample(jax.random.key(8), (1000,))
    neg_log_probs = -jax_dist.log_prob(samples)
    mean = neg_log_probs.mean(axis=0)
    stderr = neg_log_probs.std(axis=0) / jnp.sqrt(neg_log_probs.shape[-1] - 1)
    z = (actual - mean) / stderr

    # Check the z-score is small or that all values are close. This happens, for
    # example, for uniform distributions with constant log prob and hence zero stderr.
    assert (jnp.abs(z) < 5).all() or jnp.allclose(actual, neg_log_probs, atol=1e-5)


def test_entropy_categorical():
    # There is no scipy mapping for categorical distributions, but the multinomial with
    # one trial has the same entropy--which we check here.
    logits = jax.random.normal(jax.random.key(9), (7,))
    probs = _to_probs_multinom(logits)
    sp_dist = osp.multinomial(1, probs)
    for jax_dist in [dist.CategoricalLogits(logits), dist.CategoricalProbs(probs)]:
        assert_allclose(jax_dist.entropy(), sp_dist.entropy())


def test_mixture_log_prob():
    gmm = dist.MixtureSameFamily(
        dist.Categorical(logits=np.zeros(2)), dist.Normal(0, 1).expand([2])
    )
    actual = gmm.log_prob(0.0)
    expected = dist.Normal(0, 1).log_prob(0.0)
    assert_allclose(actual, expected)


@pytest.mark.parametrize(
    "jax_dist, sp_dist, params",
    # TODO: add more complete pattern for Discrete.cdf
    CONTINUOUS + [T(dist.Poisson, 2.0), T(dist.Poisson, np.array([2.0, 3.0, 5.0]))],
)
@pytest.mark.filterwarnings("ignore:overflow encountered:RuntimeWarning")
def test_cdf_and_icdf(jax_dist, sp_dist, params):
    d = jax_dist(*params)
    if d.event_dim > 0:
        pytest.skip("skip testing cdf/icdf methods of multivariate distributions")
    samples = d.sample(key=random.PRNGKey(0), sample_shape=(100,))
    quantiles = random.uniform(random.PRNGKey(1), (100,) + d.shape())
    try:
        rtol = 2e-3 if jax_dist in (dist.Gamma, dist.LogNormal, dist.StudentT) else 1e-5
        if d.shape() == () and not d.is_discrete:
            assert_allclose(
                jax.vmap(jax.grad(d.cdf))(samples),
                jnp.exp(d.log_prob(samples)),
                atol=1e-5,
                rtol=rtol,
            )
            assert_allclose(
                jax.vmap(jax.grad(d.icdf))(quantiles),
                jnp.exp(-d.log_prob(d.icdf(quantiles))),
                atol=1e-5,
                rtol=rtol,
            )
        assert_allclose(d.cdf(d.icdf(quantiles)), quantiles, atol=1e-5, rtol=1e-5)
        assert_allclose(d.icdf(d.cdf(samples)), samples, atol=1e-5, rtol=rtol)
    except NotImplementedError:
        pytest.skip("cdf/icdf not implemented")

    # test against scipy
    if not sp_dist:
        pytest.skip("no corresponding scipy distn.")
    sp_dist = sp_dist(*params)
    try:
        actual_cdf = d.cdf(samples)
        expected_cdf = sp_dist.cdf(samples)
        assert_allclose(actual_cdf, expected_cdf, atol=1e-5, rtol=1e-5)
        actual_icdf = d.icdf(quantiles)
        expected_icdf = sp_dist.ppf(quantiles)
        assert_allclose(actual_icdf, expected_icdf, atol=1e-4, rtol=1e-4)
    except NotImplementedError:
        pytest.skip("cdf/icdf not implemented")


@pytest.mark.parametrize("jax_dist, sp_dist, params", CONTINUOUS + DISCRETE)
def test_independent_shape(jax_dist, sp_dist, params):
    d = jax_dist(*params)
    batch_shape, event_shape = d.batch_shape, d.event_shape
    shape = batch_shape + event_shape
    for i in range(len(batch_shape)):
        indep = dist.Independent(d, reinterpreted_batch_ndims=i)
        sample = indep.sample(random.PRNGKey(0))
        event_boundary = len(shape) - len(event_shape) - i
        assert indep.batch_shape == shape[:event_boundary]
        assert indep.event_shape == shape[event_boundary:]
        assert jnp.shape(indep.log_prob(sample)) == shape[:event_boundary]


def _tril_cholesky_to_tril_corr(x):
    w = vec_to_tril_matrix(x, diagonal=-1)
    diag = jnp.sqrt(1 - jnp.sum(w**2, axis=-1))
    cholesky = w + jnp.expand_dims(diag, axis=-1) * jnp.identity(w.shape[-1])
    corr = jnp.matmul(cholesky, cholesky.T)
    return matrix_to_tril_vec(corr, diagonal=-1)


@pytest.mark.parametrize("dimension", [2, 3, 5])
def test_log_prob_LKJCholesky_uniform(dimension):
    # When concentration=1, the distribution of correlation matrices is uniform.
    # We will test that fact here.
    d = dist.LKJCholesky(dimension=dimension, concentration=1)
    N = 5
    corr_log_prob = []
    for i in range(N):
        sample = d.sample(random.PRNGKey(i))
        log_prob = d.log_prob(sample)
        sample_tril = matrix_to_tril_vec(sample, diagonal=-1)
        cholesky_to_corr_jac = np.linalg.slogdet(
            jax.jacobian(_tril_cholesky_to_tril_corr)(sample_tril)
        )[1]
        corr_log_prob.append(log_prob - cholesky_to_corr_jac)

    corr_log_prob = np.array(corr_log_prob)
    # test if they are constant
    assert_allclose(
        corr_log_prob,
        jnp.broadcast_to(corr_log_prob[0], corr_log_prob.shape),
        rtol=1e-6,
    )

    if dimension == 2:
        # when concentration = 1, LKJ gives a uniform distribution over correlation matrix,
        # hence for the case dimension = 2,
        # density of a correlation matrix will be Uniform(-1, 1) = 0.5.
        # In addition, jacobian of the transformation from cholesky -> corr is 1 (hence its
        # log value is 0) because the off-diagonal lower triangular element does not change
        # in the transform.
        # So target_log_prob = log(0.5)
        assert_allclose(corr_log_prob[0], jnp.log(0.5), rtol=1e-6)


@pytest.mark.parametrize("dimension", [2, 3, 5])
@pytest.mark.parametrize("concentration", [0.6, 2.2])
def test_log_prob_LKJCholesky(dimension, concentration):
    # We will test against the fact that LKJCorrCholesky can be seen as a
    # TransformedDistribution with base distribution is a distribution of partial
    # correlations in C-vine method (modulo an affine transform to change domain from (0, 1)
    # to (1, 0)) and transform is a signed stick-breaking process.
    d = dist.LKJCholesky(dimension, concentration, sample_method="cvine")

    beta_sample = d._beta.sample(random.PRNGKey(0))
    beta_log_prob = jnp.sum(d._beta.log_prob(beta_sample))
    partial_correlation = 2 * beta_sample - 1
    affine_logdet = beta_sample.shape[-1] * jnp.log(2)
    sample = signed_stick_breaking_tril(partial_correlation)

    # compute signed stick breaking logdet
    inv_tanh = lambda t: jnp.log((1 + t) / (1 - t)) / 2  # noqa: E731
    inv_tanh_logdet = jnp.sum(jnp.log(vmap(grad(inv_tanh))(partial_correlation)))
    unconstrained = inv_tanh(partial_correlation)
    corr_cholesky_logdet = biject_to(constraints.corr_cholesky).log_abs_det_jacobian(
        unconstrained, sample
    )
    signed_stick_breaking_logdet = corr_cholesky_logdet + inv_tanh_logdet

    actual_log_prob = d.log_prob(sample)
    expected_log_prob = beta_log_prob - affine_logdet - signed_stick_breaking_logdet
    assert_allclose(actual_log_prob, expected_log_prob, rtol=2e-5)

    assert_allclose(jax.jit(d.log_prob)(sample), d.log_prob(sample), atol=2e-6)


def test_zero_inflated_logits_probs_agree():
    concentration = np.exp(np.random.normal(1))
    rate = np.exp(np.random.normal(1))
    d = dist.GammaPoisson(concentration, rate)
    gate_logits = np.random.normal(0)
    gate_probs = expit(gate_logits)
    zi_logits = dist.ZeroInflatedDistribution(d, gate_logits=gate_logits)
    zi_probs = dist.ZeroInflatedDistribution(d, gate=gate_probs)
    sample = np.random.randint(0, 20, (1000, 100))
    assert_allclose(zi_probs.log_prob(sample), zi_logits.log_prob(sample))


@pytest.mark.parametrize("rate", [0.1, 0.5, 0.9, 1.0, 1.1, 2.0, 10.0])
def test_ZIP_log_prob(rate):
    # if gate is 0 ZIP is Poisson
    zip_ = dist.ZeroInflatedPoisson(0.0, rate)
    pois = dist.Poisson(rate)
    s = zip_.sample(random.PRNGKey(0), (20,))
    zip_prob = zip_.log_prob(s)
    pois_prob = pois.log_prob(s)
    assert_allclose(zip_prob, pois_prob, rtol=1e-6)

    # if gate is 1 ZIP is Delta(0)
    zip_ = dist.ZeroInflatedPoisson(1.0, rate)
    delta = dist.Delta(0.0)
    s = np.array([0.0, 1.0])
    zip_prob = zip_.log_prob(s)
    delta_prob = delta.log_prob(s)
    assert_allclose(zip_prob, delta_prob, rtol=1e-6)


@pytest.mark.parametrize("total_count", [1, 2, 3, 10])
@pytest.mark.parametrize("shape", [(1,), (3, 1), (2, 3, 1)])
def test_beta_binomial_log_prob(total_count, shape):
    concentration0 = np.exp(np.random.normal(size=shape))
    concentration1 = np.exp(np.random.normal(size=shape))
    value = jnp.arange(1 + total_count)

    num_samples = 100000
    probs = np.random.beta(concentration1, concentration0, size=(num_samples,) + shape)
    log_probs = dist.Binomial(total_count, probs).log_prob(value)
    expected = logsumexp(log_probs, 0) - jnp.log(num_samples)

    actual = dist.BetaBinomial(concentration1, concentration0, total_count).log_prob(
        value
    )
    assert_allclose(actual, expected, rtol=0.02)


@pytest.mark.parametrize("total_count", [1, 2, 3, 10])
@pytest.mark.parametrize("batch_shape", [(1,), (3, 1), (2, 3, 1)])
def test_dirichlet_multinomial_log_prob(total_count, batch_shape):
    event_shape = (3,)
    concentration = np.exp(np.random.normal(size=batch_shape + event_shape))
    # test on one-hots
    value = total_count * jnp.eye(event_shape[-1]).reshape(
        event_shape + (1,) * len(batch_shape) + event_shape
    )

    num_samples = 100000
    probs = dist.Dirichlet(concentration).sample(random.PRNGKey(0), (num_samples, 1))
    log_probs = dist.Multinomial(total_count, probs).log_prob(value)
    expected = logsumexp(log_probs, 0) - jnp.log(num_samples)

    actual = dist.DirichletMultinomial(concentration, total_count).log_prob(value)
    assert_allclose(actual, expected, rtol=0.05)


@pytest.mark.parametrize("shape", [(1,), (3, 1), (2, 3, 1)])
def test_gamma_poisson_log_prob(shape):
    gamma_conc = np.exp(np.random.normal(size=shape))
    gamma_rate = np.exp(np.random.normal(size=shape))
    value = jnp.arange(15)

    num_samples = 300000
    poisson_rate = np.random.gamma(
        gamma_conc, 1 / gamma_rate, size=(num_samples,) + shape
    )
    log_probs = dist.Poisson(poisson_rate).log_prob(value)
    expected = logsumexp(log_probs, 0) - jnp.log(num_samples)
    actual = dist.GammaPoisson(gamma_conc, gamma_rate).log_prob(value)
    assert_allclose(actual, expected, rtol=0.05)


@pytest.mark.parametrize(
    "jax_dist, sp_dist, params", CONTINUOUS + DISCRETE + DIRECTIONAL
)
def test_log_prob_gradient(jax_dist, sp_dist, params):
    if jax_dist in [dist.LKJ, dist.LKJCholesky]:
        pytest.skip("we have separated tests for LKJCholesky distribution")
    if jax_dist is _ImproperWrapper:
        pytest.skip("no param for ImproperUniform to test for log_prob gradient")
    if (
        jax_dist in [dist.DoublyTruncatedPowerLaw]
        and jnp.result_type(float) == jnp.float32
    ):
        pytest.skip("DoublyTruncatedPowerLaw is tested with x64 only.")

    rng_key = random.PRNGKey(0)
    value = jax_dist(*params).sample(rng_key)

    def fn(*args):
        return jnp.sum(jax_dist(*args).log_prob(value))

    eps = 1e-3
    atol = 0.01
    rtol = 0.01
    if jax_dist is dist.EulerMaruyama:
        atol = 0.064
        rtol = 0.042
    elif jax_dist is dist.NegativeBinomialLogits:
        atol = 0.013
        rtol = 0.044

    for i in range(len(params)):
        if jax_dist is dist.EulerMaruyama and i == 1:
            # skip taking grad w.r.t. sde_fn
            continue
        if jax_dist is _SparseCAR and i == 3:
            # skip taking grad w.r.t. adj_matrix
            continue
        if jax_dist is dist.ZeroSumNormal and i != 0:
            # skip taking grad w.r.t. event_shape
            continue
        if isinstance(
            params[i], dist.Distribution
        ):  # skip taking grad w.r.t. base_dist
            continue
        if jax_dist is dist.DoublyTruncatedPowerLaw and i != 0:
            continue
        if params[i] is None or jnp.result_type(params[i]) in (jnp.int32, jnp.int64):
            continue
        actual_grad = jax.grad(fn, i)(*params)
        args_lhs = [p if j != i else p - eps for j, p in enumerate(params)]
        args_rhs = [p if j != i else p + eps for j, p in enumerate(params)]
        fn_lhs = fn(*args_lhs)
        fn_rhs = fn(*args_rhs)
        # finite diff approximation
        expected_grad = (fn_rhs - fn_lhs) / (2.0 * eps)
        assert jnp.shape(actual_grad) == jnp.shape(params[i])
        if i == 0 and jax_dist is dist.Delta:
            # grad w.r.t. `value` of Delta distribution will be 0
            # but numerical value will give nan (= inf - inf)
            expected_grad = 0.0
        assert_allclose(jnp.sum(actual_grad), expected_grad, rtol=rtol, atol=atol)


@pytest.mark.parametrize(
    "jax_dist, sp_dist, params", CONTINUOUS + DISCRETE + DIRECTIONAL
)
def test_mean_var(jax_dist, sp_dist, params):
    if jax_dist is _ImproperWrapper:
        pytest.skip("Improper distribution does not has mean/var implemented")
    if jax_dist is FoldedNormal:
        pytest.skip("Folded distribution does not has mean/var implemented")
    if jax_dist is dist.EulerMaruyama:
        pytest.skip("EulerMaruyama distribution does not has mean/var implemented")
    if jax_dist is dist.RelaxedBernoulliLogits:
        pytest.skip("RelaxedBernoulli distribution does not has mean/var implemented")
    if "SineSkewed" in jax_dist.__name__:
        pytest.skip("Skewed Distribution are not symmetric about location.")
    if jax_dist in (
        _TruncatedNormal,
        _TruncatedCauchy,
        dist.LeftTruncatedDistribution,
        dist.RightTruncatedDistribution,
        dist.TwoSidedTruncatedDistribution,
    ):
        pytest.skip("Truncated distributions do not has mean/var implemented")
    if jax_dist is dist.ProjectedNormal:
        pytest.skip("Mean is defined in submanifold")
    if jax_dist in [dist.LowerTruncatedPowerLaw, dist.DoublyTruncatedPowerLaw]:
        pytest.skip(
            f"{jax_dist.__name__} distribution does not has mean/var implemented"
        )

    n = (
        20000
        if jax_dist in [dist.LKJ, dist.LKJCholesky, dist.SineBivariateVonMises]
        else 200000
    )
    d_jax = jax_dist(*params)
    k = random.PRNGKey(0)
    samples = d_jax.sample(k, sample_shape=(n,)).astype(np.float32)
    # check with suitable scipy implementation if available
    # XXX: VonMises is already tested below
    if (
        sp_dist
        and not _is_batched_multivariate(d_jax)
        and jax_dist
        not in [dist.VonMises, dist.MultivariateStudentT, dist.MatrixNormal]
    ):
        d_sp = sp_dist(*params)
        try:
            sp_mean = d_sp.mean()
        except TypeError:  # mvn does not have .mean() method
            sp_mean = d_sp.mean
        # for multivariate distns try .cov first
        if d_jax.event_shape:
            try:
                sp_var = jnp.diag(d_sp.cov())
            except TypeError:  # mvn does not have .cov() method
                sp_var = jnp.diag(d_sp.cov)
            except (AttributeError, ValueError):
                sp_var = d_sp.var()
        else:
            sp_var = d_sp.var()
        assert_allclose(d_jax.mean, sp_mean, rtol=0.01, atol=1e-7)
        assert_allclose(d_jax.variance, sp_var, rtol=0.01, atol=1e-7)
        if jnp.all(jnp.isfinite(sp_mean)):
            assert_allclose(jnp.mean(samples, 0), d_jax.mean, rtol=0.05, atol=1e-2)
        if jnp.all(jnp.isfinite(sp_var)):
            rtol = 0.05
            atol = 1e-2
            if jax_dist is dist.InverseGamma:
                rtol = 0.054
            assert_allclose(
                jnp.std(samples, 0), jnp.sqrt(d_jax.variance), rtol=rtol, atol=atol
            )
    elif jax_dist in [dist.LKJ, dist.LKJCholesky]:
        if jax_dist is dist.LKJCholesky:
            corr_samples = jnp.matmul(samples, jnp.swapaxes(samples, -2, -1))
        else:
            corr_samples = samples
        dimension, concentration, _ = params
        # marginal of off-diagonal entries
        marginal = dist.Beta(
            concentration + 0.5 * (dimension - 2), concentration + 0.5 * (dimension - 2)
        )
        # scale statistics due to linear mapping
        marginal_mean = 2 * marginal.mean - 1
        marginal_std = 2 * jnp.sqrt(marginal.variance)
        expected_mean = jnp.broadcast_to(
            jnp.reshape(marginal_mean, jnp.shape(marginal_mean) + (1, 1)),
            jnp.shape(marginal_mean) + d_jax.event_shape,
        )
        expected_std = jnp.broadcast_to(
            jnp.reshape(marginal_std, jnp.shape(marginal_std) + (1, 1)),
            jnp.shape(marginal_std) + d_jax.event_shape,
        )
        # diagonal elements of correlation matrices are 1
        expected_mean = expected_mean * (1 - jnp.identity(dimension)) + jnp.identity(
            dimension
        )
        expected_std = expected_std * (1 - jnp.identity(dimension))

        assert_allclose(jnp.mean(corr_samples, axis=0), expected_mean, atol=0.011)
        assert_allclose(jnp.std(corr_samples, axis=0), expected_std, atol=0.011)
    elif jax_dist in [dist.VonMises]:
        # circular mean = sample mean
        assert_allclose(d_jax.mean, jnp.mean(samples, 0), rtol=0.05, atol=1e-2)

        # circular variance
        x, y = jnp.mean(jnp.cos(samples), 0), jnp.mean(jnp.sin(samples), 0)

        expected_variance = 1 - jnp.sqrt(x**2 + y**2)
        assert_allclose(d_jax.variance, expected_variance, rtol=0.05, atol=1e-2)
    elif jax_dist in [dist.SineBivariateVonMises]:
        phi_loc = _circ_mean(samples[..., 0])
        psi_loc = _circ_mean(samples[..., 1])

        assert_allclose(
            d_jax.mean, jnp.stack((phi_loc, psi_loc), axis=-1), rtol=0.05, atol=1e-2
        )
    elif jax_dist in [dist.MatrixNormal]:
        sample_shape = (200_000,)
        # use X ~ MN(loc, U, V) then vec(X) ~ MVN(vec(loc), kron(V, U))
        if len(d_jax.batch_shape) > 0:
            axes = [len(sample_shape) + i for i in range(len(d_jax.batch_shape))]
            axes = tuple(axes)
            samples_re = jnp.moveaxis(samples, axes, jnp.arange(len(axes)))
            subshape = samples_re.shape[: len(axes)]
            ixi = product(*[range(k) for k in subshape])
            for ix in ixi:
                # mean
                def get_min_shape(ix, batch_shape):
                    return min(ix, tuple(map(lambda x: x - 1, batch_shape)))

                ix_loc = get_min_shape(ix, d_jax.loc.shape[: len(ix)])
                jnp.allclose(
                    jnp.mean(samples_re[ix], 0),
                    jnp.squeeze(d_jax.mean[ix_loc]),
                    rtol=0.5,
                    atol=1e-2,
                )
                # cov
                samples_mvn = jnp.squeeze(samples_re[ix]).reshape(
                    sample_shape + (-1,), order="F"
                )
                ix_col = get_min_shape(ix, d_jax.scale_tril_column.shape[: len(ix)])
                ix_row = get_min_shape(ix, d_jax.scale_tril_row.shape[: len(ix)])
                scale_tril = my_kron(
                    d_jax.scale_tril_column[ix_col],
                    d_jax.scale_tril_row[ix_row],
                )
                sample_scale_tril = jnp.linalg.cholesky(jnp.cov(samples_mvn.T))
                jnp.allclose(sample_scale_tril, scale_tril, atol=0.5, rtol=1e-2)
        else:  # unbatched
            # mean
            jnp.allclose(
                jnp.mean(samples, 0),
                jnp.squeeze(d_jax.mean),
                rtol=0.5,
                atol=1e-2,
            )
            # cov
            samples_mvn = jnp.squeeze(samples).reshape(sample_shape + (-1,), order="F")
            scale_tril = my_kron(
                jnp.squeeze(d_jax.scale_tril_column), jnp.squeeze(d_jax.scale_tril_row)
            )
            sample_scale_tril = jnp.linalg.cholesky(jnp.cov(samples_mvn.T))
            jnp.allclose(sample_scale_tril, scale_tril, atol=0.5, rtol=1e-2)
    else:
        if jnp.all(jnp.isfinite(d_jax.mean)):
            assert_allclose(jnp.mean(samples, 0), d_jax.mean, rtol=0.05, atol=1e-2)
        if isinstance(d_jax, dist.CAR):
            pytest.skip("CAR distribution does not have `variance` implemented.")
        if isinstance(d_jax, dist.Gompertz):
            pytest.skip("Gompertz distribution does not have `variance` implemented.")
        if jnp.all(jnp.isfinite(d_jax.variance)):
            assert jnp.allclose(
                jnp.std(samples, 0), jnp.sqrt(d_jax.variance), rtol=0.05, atol=1e-2
            )


@pytest.mark.parametrize(
    "jax_dist, sp_dist, params", CONTINUOUS + DISCRETE + DIRECTIONAL
)
@pytest.mark.parametrize("prepend_shape", [(), (2,), (2, 3)])
def test_distribution_constraints(jax_dist, sp_dist, params, prepend_shape):
    if jax_dist in (
        _TruncatedNormal,
        _TruncatedCauchy,
        _GaussianMixture,
        _Gaussian2DMixture,
        _GeneralMixture,
        _General2DMixture,
    ):
        pytest.skip(f"{jax_dist.__name__} is a function, not a class")

    dist_args = [p for p in inspect.getfullargspec(jax_dist.__init__)[0][1:]]

    valid_params, oob_params = list(params), list(params)
    key = random.PRNGKey(1)
    dependent_constraint = False
    for i in range(len(params)):
        if (
            jax_dist in (_ImproperWrapper, dist.LKJ, dist.LKJCholesky)
            and dist_args[i] != "concentration"
        ):
            continue
        if "SineSkewed" in jax_dist.__name__ and dist_args[i] != "skewness":
            continue
        if jax_dist is dist.EulerMaruyama and dist_args[i] != "t":
            continue
        if (
            jax_dist is dist.TwoSidedTruncatedDistribution
            and dist_args[i] == "base_dist"
        ):
            continue
        if (
            issubclass(jax_dist, (dist.GaussianRandomWalk, dist.GaussianStateSpace))
            and dist_args[i] == "num_steps"
        ):
            continue
        if jax_dist is dist.ZeroSumNormal and dist_args[i] == "event_shape":
            continue
        if (
            jax_dist is dist.SineBivariateVonMises
            and dist_args[i] == "weighted_correlation"
        ):
            continue
        if params[i] is None:
            oob_params[i] = None
            valid_params[i] = None
            continue
        constraint = jax_dist.arg_constraints[dist_args[i]]
        if isinstance(constraint, constraints._Dependent):
            dependent_constraint = True
            break
        key, key_gen = random.split(key)
        oob_params[i] = gen_values_outside_bounds(
            constraint, jnp.shape(params[i]), key_gen
        )
        valid_params[i] = gen_values_within_bounds(
            constraint, jnp.shape(params[i]), key_gen
        )
        if jax_dist is dist.MultivariateStudentT:
            # As mean is only defined for df > 1 & we instantiate
            # scipy.stats.multivariate_t with same mean as jax_dist
            # we need to ensure this is defined, so force df >= 1
            valid_params[0] += 1

        if jax_dist is dist.LogUniform:
            # scipy.stats.loguniform take parameter a and b
            # which is a > 0 and b > a.
            # gen_values_within_bounds() generates just
            # a > 0 and b > 0. Then, make b = a + b.
            valid_params[1] += valid_params[0]

    assert jax_dist(*oob_params)

    # Invalid parameter values throw ValueError
    if not dependent_constraint and (
        jax_dist is not _ImproperWrapper and "SineSkewed" not in jax_dist.__name__
    ):
        with pytest.raises(ValueError):
            jax_dist(*oob_params, validate_args=True)

        with pytest.raises(ValueError):
            # test error raised under jit omnistaging
            oob_params = jax.device_get(oob_params)

            def dist_gen_fn():
                d = jax_dist(*oob_params, validate_args=True)
                return d

            jax.jit(dist_gen_fn)()

    d = jax_dist(*valid_params, validate_args=True)

    # Test agreement of log density evaluation on randomly generated samples
    # with scipy's implementation when available.
    if (
        sp_dist
        and not _is_batched_multivariate(d)
        and not (d.event_shape and prepend_shape)
    ):
        valid_samples = gen_values_within_bounds(
            d.support, size=prepend_shape + d.batch_shape + d.event_shape
        )
        try:
            expected = sp_dist(*valid_params).logpdf(valid_samples)
        except AttributeError:
            expected = sp_dist(*valid_params).logpmf(valid_samples)
        assert_allclose(d.log_prob(valid_samples), expected, atol=1e-5, rtol=1e-5)

    # Out of support samples throw ValueError
    oob_samples = gen_values_outside_bounds(
        d.support, size=prepend_shape + d.batch_shape + d.event_shape
    )
    with pytest.warns(UserWarning, match="Out-of-support"):
        d.log_prob(oob_samples)

    with pytest.warns(UserWarning, match="Out-of-support"):
        # test warning work under jit omnistaging
        oob_samples = jax.device_get(oob_samples)
        valid_params = jax.device_get(valid_params)

        def log_prob_fn():
            d = jax_dist(*valid_params, validate_args=True)
            return d.log_prob(oob_samples)

        jax.jit(log_prob_fn)()


def test_omnistaging_invalid_param():
    def f(x):
        return dist.LogNormal(x, -np.ones(2), validate_args=True).log_prob(0)

    with pytest.raises(ValueError, match="got invalid"):
        jax.jit(f)(0)


def test_omnistaging_invalid_sample():
    def f(x):
        return dist.LogNormal(x, np.ones(2), validate_args=True).log_prob(-1)

    with pytest.warns(UserWarning, match="Out-of-support"):
        jax.jit(f)(0)


def test_categorical_log_prob_grad():
    data = jnp.repeat(jnp.arange(3), 10)

    def f(x):
        return (
            dist.Categorical(jax.nn.softmax(x * jnp.arange(1, 4))).log_prob(data).sum()
        )

    def g(x):
        return dist.Categorical(logits=x * jnp.arange(1, 4)).log_prob(data).sum()

    x = 0.5
    fx, grad_fx = jax.value_and_grad(f)(x)
    gx, grad_gx = jax.value_and_grad(g)(x)
    assert_allclose(fx, gx, rtol=1e-6)
    assert_allclose(grad_fx, grad_gx, atol=1e-4)


def test_beta_proportion_invalid_mean():
    with (
        dist.distribution.validation_enabled(),
        pytest.raises(
            ValueError,
            match=r"^BetaProportion distribution got invalid mean parameter\.$",
        ),
    ):
        dist.BetaProportion(1.0, 1.0)


########################################
# Tests for constraints and transforms #
########################################


@pytest.mark.parametrize(
    "constraint, x, expected",
    [
        (constraints.boolean, np.array([True, False]), np.array([True, True])),
        (constraints.boolean, np.array([1, 1]), np.array([True, True])),
        (constraints.boolean, np.array([-1, 1]), np.array([False, True])),
        (
            constraints.corr_cholesky,
            np.array([[[1, 0], [0, 1]], [[1, 0.1], [0, 1]]]),
            np.array([True, False]),
        ),  # NB: not lower_triangular
        (
            constraints.corr_cholesky,
            np.array([[[1, 0], [1, 0]], [[1, 0], [0.5, 0.5]]]),
            np.array([False, False]),
        ),  # NB: not positive_diagonal & not unit_norm_row
        (
            constraints.corr_matrix,
            np.array([[[1, 0], [0, 1]], [[1, 0.1], [0, 1]]]),
            np.array([True, False]),
        ),  # NB: not lower_triangular
        (
            constraints.corr_matrix,
            np.array([[[1, 0], [1, 0]], [[1, 0], [0.5, 0.5]]]),
            np.array([False, False]),
        ),  # NB: not unit diagonal
        (constraints.greater_than(1), 3, True),
        (
            constraints.greater_than(1),
            np.array([-1, 1, 5]),
            np.array([False, False, True]),
        ),
        (constraints.integer_interval(-3, 5), 0, True),
        (
            constraints.integer_interval(-3, 5),
            np.array([-5, -3, 0, 1.1, 5, 7]),
            np.array([False, True, True, False, True, False]),
        ),
        (constraints.interval(-3, 5), 0, True),
        (
            constraints.interval(-3, 5),
            np.array([-5, -3, 0, 5, 7]),
            np.array([False, True, True, True, False]),
        ),
        (constraints.less_than(1), -2, True),
        (
            constraints.less_than(1),
            np.array([-1, 1, 5]),
            np.array([True, False, False]),
        ),
        (constraints.lower_cholesky, np.array([[1.0, 0.0], [-2.0, 0.1]]), True),
        (
            constraints.lower_cholesky,
            np.array([[[1.0, 0.0], [-2.0, -0.1]], [[1.0, 0.1], [2.0, 0.2]]]),
            np.array([False, False]),
        ),
        (constraints.nonnegative_integer, 3, True),
        (
            constraints.nonnegative_integer,
            np.array([-1.0, 0.0, 5.0]),
            np.array([False, True, True]),
        ),
        (constraints.positive, 3, True),
        (constraints.positive, np.array([-1, 0, 5]), np.array([False, False, True])),
        (constraints.positive_definite, np.array([[1.0, 0.3], [0.3, 1.0]]), True),
        (
            constraints.positive_definite,
            np.array([[[2.0, 0.4], [0.3, 2.0]], [[1.0, 0.1], [0.1, 0.0]]]),
            np.array([False, False]),
        ),
        (constraints.positive_integer, 3, True),
        (
            constraints.positive_integer,
            np.array([-1.0, 0.0, 5.0]),
            np.array([False, False, True]),
        ),
        (constraints.real, -1, True),
        (
            constraints.real,
            np.array([np.inf, -np.inf, np.nan, np.pi]),
            np.array([False, False, False, True]),
        ),
        (constraints.simplex, np.array([0.1, 0.3, 0.6]), True),
        (
            constraints.simplex,
            np.array([[0.1, 0.3, 0.6], [-0.1, 0.6, 0.5], [0.1, 0.6, 0.5]]),
            np.array([True, False, False]),
        ),
        (constraints.softplus_positive, 3, True),
        (
            constraints.softplus_positive,
            np.array([-1, 0, 5]),
            np.array([False, False, True]),
        ),
        (
            constraints.softplus_lower_cholesky,
            np.array([[1.0, 0.0], [-2.0, 0.1]]),
            True,
        ),
        (
            constraints.softplus_lower_cholesky,
            np.array([[[1.0, 0.0], [-2.0, -0.1]], [[1.0, 0.1], [2.0, 0.2]]]),
            np.array([False, False]),
        ),
        (constraints.unit_interval, 0.1, True),
        (
            constraints.unit_interval,
            np.array([-5, 0, 0.5, 1, 7]),
            np.array([False, True, True, True, False]),
        ),
        (
            constraints.sphere,
            np.array([[1, 0, 0], [0.5, 0.5, 0]]),
            np.array([True, False]),
        ),
        (
            constraints.open_interval(0.0, 1.0),
            np.array([-5, 0, 0.5, 1, 7]),
            np.array([False, False, True, False, False]),
        ),
    ],
)
def test_constraints(constraint, x, expected):
    v = constraint.feasible_like(x)
    if jnp.result_type(v) == "float32" or jnp.result_type(v) == "float64":
        assert not constraint.is_discrete
    assert_array_equal(constraint(x), expected)

    feasible_value = constraint.feasible_like(x)
    assert jnp.shape(feasible_value) == jnp.shape(x)
    assert_allclose(constraint(feasible_value), jnp.full(jnp.shape(expected), True))

    try:
        inverse = biject_to(constraint).inv(feasible_value)
    except NotImplementedError:
        pass
    else:
        assert_allclose(inverse, jnp.zeros_like(inverse), atol=2e-7)


@pytest.mark.parametrize(
    "constraint",
    [
        constraints.corr_cholesky,
        constraints.corr_matrix,
        constraints.greater_than(2),
        constraints.interval(-3, 5),
        constraints.l1_ball,
        constraints.less_than(1),
        constraints.lower_cholesky,
        constraints.scaled_unit_lower_cholesky,
        constraints.ordered_vector,
        constraints.positive,
        constraints.positive_definite,
        constraints.positive_ordered_vector,
        constraints.real,
        constraints.real_vector,
        constraints.simplex,
        constraints.softplus_positive,
        constraints.softplus_lower_cholesky,
        constraints.unit_interval,
        constraints.open_interval(0.0, 1.0),
    ],
    ids=lambda x: x.__class__,
)
@pytest.mark.parametrize("shape", [(), (1,), (3,), (6,), (3, 1), (1, 3), (5, 3)])
def test_biject_to(constraint, shape):
    transform = biject_to(constraint)
    event_dim = transform.domain.event_dim
    if isinstance(constraint, constraints._Interval):
        assert transform.codomain.upper_bound == constraint.upper_bound
        assert transform.codomain.lower_bound == constraint.lower_bound
    elif isinstance(constraint, constraints._GreaterThan):
        assert transform.codomain.lower_bound == constraint.lower_bound
    elif isinstance(constraint, constraints._LessThan):
        assert transform.codomain.upper_bound == constraint.upper_bound
    if len(shape) < event_dim:
        return
    rng_key = random.PRNGKey(0)
    x = random.normal(rng_key, shape)
    y = transform(x)

    assert transform.forward_shape(x.shape) == y.shape
    assert transform.inverse_shape(y.shape) == x.shape

    # test inv work for NaN arrays:
    x_nan = transform.inv(jnp.full(jnp.shape(y), np.nan))
    assert x_nan.shape == x.shape

    # test codomain
    batch_shape = shape if event_dim == 0 else shape[:-1]
    assert_array_equal(transform.codomain(y), jnp.ones(batch_shape, dtype=jnp.bool_))

    # test inv
    z = transform.inv(y)
    atol = 1e-5
    rtol = 1e-5
    if constraint in [constraints.l1_ball]:
        atol = 5e-5
    assert_allclose(x, z, atol=atol, rtol=rtol)

    # test domain, currently all is constraints.real or constraints.real_vector
    assert_array_equal(transform.domain(z), jnp.ones(batch_shape))

    # test log_abs_det_jacobian
    actual = transform.log_abs_det_jacobian(x, y)
    assert jnp.shape(actual) == batch_shape
    if len(shape) == event_dim:
        if constraint is constraints.simplex:
            expected = np.linalg.slogdet(jax.jacobian(transform)(x)[:-1, :])[1]
            inv_expected = np.linalg.slogdet(jax.jacobian(transform.inv)(y)[:, :-1])[1]
        elif constraint in [
            constraints.real_vector,
            constraints.ordered_vector,
            constraints.positive_ordered_vector,
            constraints.l1_ball,
        ]:
            expected = np.linalg.slogdet(jax.jacobian(transform)(x))[1]
            inv_expected = np.linalg.slogdet(jax.jacobian(transform.inv)(y))[1]
        elif constraint in [constraints.corr_cholesky, constraints.corr_matrix]:
            vec_transform = lambda x: matrix_to_tril_vec(  # noqa: E731
                transform(x), diagonal=-1
            )
            y_tril = matrix_to_tril_vec(y, diagonal=-1)

            def inv_vec_transform(y):
                matrix = vec_to_tril_matrix(y, diagonal=-1)
                if constraint is constraints.corr_matrix:
                    # fill the upper triangular part
                    matrix = (
                        matrix
                        + jnp.swapaxes(matrix, -2, -1)
                        + jnp.identity(matrix.shape[-1])
                    )
                return transform.inv(matrix)

            expected = np.linalg.slogdet(jax.jacobian(vec_transform)(x))[1]
            inv_expected = np.linalg.slogdet(jax.jacobian(inv_vec_transform)(y_tril))[1]
        elif constraint in [
            constraints.lower_cholesky,
            constraints.scaled_unit_lower_cholesky,
            constraints.positive_definite,
            constraints.softplus_lower_cholesky,
        ]:
            vec_transform = lambda x: matrix_to_tril_vec(transform(x))  # noqa: E731
            y_tril = matrix_to_tril_vec(y)

            def inv_vec_transform(y):
                matrix = vec_to_tril_matrix(y)
                if constraint is constraints.positive_definite:
                    # fill the upper triangular part
                    matrix = (
                        matrix
                        + jnp.swapaxes(matrix, -2, -1)
                        - jnp.diag(jnp.diag(matrix))
                    )
                return transform.inv(matrix)

            expected = np.linalg.slogdet(jax.jacobian(vec_transform)(x))[1]
            inv_expected = np.linalg.slogdet(jax.jacobian(inv_vec_transform)(y_tril))[1]
        else:
            expected = jnp.log(jnp.abs(grad(transform)(x)))
            inv_expected = jnp.log(jnp.abs(grad(transform.inv)(y)))

        assert_allclose(actual, expected, atol=1e-5, rtol=1e-5)
        assert_allclose(actual, -inv_expected, atol=1e-5, rtol=1e-5)


# NB: skip transforms which are tested in `test_biject_to`
@pytest.mark.parametrize(
    "transform, event_shape",
    [
        (PermuteTransform(np.array([3, 0, 4, 1, 2])), (5,)),
        (PowerTransform(2.0), ()),
        (SoftplusTransform(), ()),
        (
            LowerCholeskyAffine(
                np.array([1.0, 2.0]), np.array([[0.6, 0.0], [1.5, 0.4]])
            ),
            (2,),
        ),
        (
            transforms.ComposeTransform(
                [
                    biject_to(constraints.simplex),
                    SimplexToOrderedTransform(0.0),
                    biject_to(constraints.ordered_vector).inv,
                ]
            ),
            (5,),
        ),
    ],
)
@pytest.mark.parametrize(
    "batch_shape",
    [
        (),
        (1,),
        (3,),
        (6,),
        (3, 1),
        (1, 3),
        (5, 3),
    ],
)
def test_bijective_transforms(transform, event_shape, batch_shape):
    shape = batch_shape + event_shape
    rng_key = random.PRNGKey(0)
    x = biject_to(transform.domain)(random.normal(rng_key, shape))
    y = transform(x)

    # test codomain
    assert_array_equal(transform.codomain(y), jnp.ones(batch_shape))

    # test inv
    z = transform.inv(y)
    assert_allclose(x, z, atol=1e-6, rtol=1e-4)
    assert transform.inv.inv is transform
    assert transform.inv is transform.inv
    assert transform.domain is transform.inv.codomain
    assert transform.codomain is transform.inv.domain

    # test domain
    assert_array_equal(transform.domain(z), jnp.ones(batch_shape))

    # test log_abs_det_jacobian
    actual = transform.log_abs_det_jacobian(x, y)
    assert_allclose(actual, -transform.inv.log_abs_det_jacobian(y, x))
    assert jnp.shape(actual) == batch_shape
    if len(shape) == transform.domain.event_dim:
        if len(event_shape) == 1:
            expected = np.linalg.slogdet(jax.jacobian(transform)(x))[1]
            inv_expected = np.linalg.slogdet(jax.jacobian(transform.inv)(y))[1]
        else:
            expected = jnp.log(jnp.abs(grad(transform)(x)))
            inv_expected = jnp.log(jnp.abs(grad(transform.inv)(y)))
        atol = 1e-6
        if isinstance(transform, transforms.ComposeTransform):
            atol = 2.2e-6
        assert_allclose(actual, expected, atol=atol)
        assert_allclose(actual, -inv_expected, atol=atol)


@pytest.mark.parametrize("batch_shape", [(), (5,)])
def test_composed_transform(batch_shape):
    t1 = transforms.AffineTransform(0, 2)
    t2 = transforms.LowerCholeskyTransform()
    t = transforms.ComposeTransform([t1, t2, t1])
    assert t.domain.event_dim == 1
    assert t.codomain.event_dim == 2

    x = np.random.normal(size=batch_shape + (6,))
    y = t(x)
    log_det = t.log_abs_det_jacobian(x, y)
    assert log_det.shape == batch_shape
    expected_log_det = (
        jnp.log(2) * 6 + t2.log_abs_det_jacobian(x * 2, y / 2) + jnp.log(2) * 9
    )
    assert_allclose(log_det, expected_log_det)


@pytest.mark.parametrize("batch_shape", [(), (5,)])
def test_composed_transform_1(batch_shape):
    t1 = transforms.AffineTransform(0, 2)
    t2 = transforms.LowerCholeskyTransform()
    t = transforms.ComposeTransform([t1, t2, t2])
    assert t.domain.event_dim == 1
    assert t.codomain.event_dim == 3

    x = np.random.normal(size=batch_shape + (6,))
    y = t(x)
    log_det = t.log_abs_det_jacobian(x, y)
    assert log_det.shape == batch_shape
    z = t2(x * 2)
    expected_log_det = (
        jnp.log(2) * 6
        + t2.log_abs_det_jacobian(x * 2, z)
        + t2.log_abs_det_jacobian(z, t2(z)).sum(-1)
    )
    assert_allclose(log_det, expected_log_det)


@pytest.mark.parametrize("batch_shape", [(), (5,)])
def test_simplex_to_order_transform(batch_shape):
    simplex = jnp.arange(5.0) / jnp.arange(5.0).sum()
    simplex = jnp.broadcast_to(simplex, batch_shape + simplex.shape)
    transform = SimplexToOrderedTransform()
    out = transform(simplex)
    assert out.shape == transform.forward_shape(simplex.shape)
    assert simplex.shape == transform.inverse_shape(out.shape)


@pytest.mark.parametrize("batch_shape", [(), (5,)])
@pytest.mark.parametrize("prepend_event_shape", [(), (4,)])
@pytest.mark.parametrize("sample_shape", [(), (7,)])
def test_transformed_distribution(batch_shape, prepend_event_shape, sample_shape):
    base_dist = (
        dist.Normal(0, 1)
        .expand(batch_shape + prepend_event_shape + (6,))
        .to_event(1 + len(prepend_event_shape))
    )
    t1 = transforms.AffineTransform(0, 2)
    t2 = transforms.LowerCholeskyTransform()
    d = dist.TransformedDistribution(base_dist, [t1, t2, t1])
    assert d.event_dim == 2 + len(prepend_event_shape)

    y = d.sample(random.PRNGKey(0), sample_shape)
    t = transforms.ComposeTransform([t1, t2, t1])
    x = t.inv(y)
    assert x.shape == sample_shape + base_dist.shape()
    log_prob = d.log_prob(y)
    assert log_prob.shape == sample_shape + batch_shape
    t_log_det = t.log_abs_det_jacobian(x, y)
    if prepend_event_shape:
        t_log_det = t_log_det.sum(-1)
    expected_log_prob = base_dist.log_prob(x) - t_log_det
    assert_allclose(log_prob, expected_log_prob, atol=1e-5)


@pytest.mark.parametrize(
    "transformed_dist",
    [
        dist.TransformedDistribution(
            dist.Normal(np.array([2.0, 3.0]), 1.0), transforms.ExpTransform()
        ),
        dist.TransformedDistribution(
            dist.Exponential(jnp.ones(2)),
            [
                transforms.PowerTransform(0.7),
                transforms.AffineTransform(0.0, jnp.ones(2) * 3),
            ],
        ),
    ],
)
def test_transformed_distribution_intermediates(transformed_dist):
    sample, intermediates = transformed_dist.sample_with_intermediates(
        random.PRNGKey(1)
    )
    assert_allclose(
        transformed_dist.log_prob(sample, intermediates),
        transformed_dist.log_prob(sample),
    )


def test_transformed_transformed_distribution():
    loc, scale = -2, 3
    dist1 = dist.TransformedDistribution(
        dist.Normal(2, 3), transforms.PowerTransform(2.0)
    )
    dist2 = dist.TransformedDistribution(dist1, transforms.AffineTransform(-2, 3))
    assert isinstance(dist2.base_dist, dist.Normal)
    assert len(dist2.transforms) == 2
    assert isinstance(dist2.transforms[0], transforms.PowerTransform)
    assert isinstance(dist2.transforms[1], transforms.AffineTransform)

    rng_key = random.PRNGKey(0)
    assert_allclose(loc + scale * dist1.sample(rng_key), dist2.sample(rng_key))
    intermediates = dist2.sample_with_intermediates(rng_key)
    assert len(intermediates) == 2


def _make_iaf(input_dim, hidden_dims, rng_key):
    arn_init, arn = AutoregressiveNN(input_dim, hidden_dims, param_dims=[1, 1])
    _, init_params = arn_init(rng_key, (input_dim,))
    return InverseAutoregressiveTransform(partial(arn, init_params))


@pytest.mark.parametrize(
    "ts",
    [
        [transforms.PowerTransform(0.7), transforms.AffineTransform(2.0, 3.0)],
        [transforms.ExpTransform()],
        [
            transforms.ComposeTransform(
                [transforms.AffineTransform(-2, 3), transforms.ExpTransform()]
            ),
            transforms.PowerTransform(3.0),
        ],
        [
            _make_iaf(5, hidden_dims=[10], rng_key=random.PRNGKey(0)),
            transforms.PermuteTransform(jnp.arange(5)[::-1]),
            _make_iaf(5, hidden_dims=[10], rng_key=random.PRNGKey(1)),
        ],
    ],
)
def test_compose_transform_with_intermediates(ts):
    transform = transforms.ComposeTransform(ts)
    x = random.normal(random.PRNGKey(2), (7, 5))
    y, intermediates = transform.call_with_intermediates(x)
    logdet = transform.log_abs_det_jacobian(x, y, intermediates)
    assert_allclose(y, transform(x))
    assert_allclose(logdet, transform.log_abs_det_jacobian(x, y))


@pytest.mark.parametrize("x_dim, y_dim", [(3, 3), (3, 4)])
def test_unpack_transform(x_dim, y_dim):
    xy = np.random.randn(x_dim + y_dim)
    unpack_fn = lambda xy: {"x": xy[:x_dim], "y": xy[x_dim:]}  # noqa: E731
    pack_fn = lambda d: jnp.concatenate([d["x"], d["y"]], axis=-1)  # noqa: E731
    transform = transforms.UnpackTransform(unpack_fn, pack_fn)
    z = transform(xy)
    if x_dim == y_dim:
        with pytest.warns(UserWarning, match="UnpackTransform.inv"):
            t = transform.inv(z)
    else:
        t = transform.inv(z)

    assert_allclose(t, xy)


@pytest.mark.parametrize("jax_dist, sp_dist, params", CONTINUOUS)
def test_generated_sample_distribution(
    jax_dist, sp_dist, params, N_sample=100_000, key=random.PRNGKey(11)
):
    """On samplers that we do not get directly from JAX, (e.g. we only get
    Gumbel(0,1) but also provide samplers for Gumbel(loc, scale)), also test
    agreement in the empirical distribution of generated samples between our
    samplers and those from SciPy.
    """

    if jax_dist not in [dist.Gumbel]:
        pytest.skip(
            "{} sampling method taken from upstream, no need to"
            "test generated samples.".format(jax_dist.__name__)
        )

    jax_dist = jax_dist(*params)
    if sp_dist and not jax_dist.event_shape and not jax_dist.batch_shape:
        our_samples = jax_dist.sample(key, (N_sample,))
        ks_result = osp.kstest(our_samples, sp_dist(*params).cdf)
        assert ks_result.pvalue > 0.05


@pytest.mark.parametrize(
    "jax_dist, params, support",
    [
        (dist.BernoulliLogits, (5.0,), np.arange(2)),
        (dist.BernoulliProbs, (0.5,), np.arange(2)),
        (dist.BinomialLogits, (4.5, 10), np.arange(11)),
        (dist.BinomialProbs, (0.5, 11), np.arange(12)),
        (dist.BetaBinomial, (2.0, 0.5, 12), np.arange(13)),
        (dist.CategoricalLogits, (np.array([3.0, 4.0, 5.0]),), np.arange(3)),
        (dist.CategoricalProbs, (np.array([0.1, 0.5, 0.4]),), np.arange(3)),
        (dist.DiscreteUniform, (2, 4), np.arange(2, 5)),
    ],
)
@pytest.mark.parametrize("batch_shape", [(5,), ()])
@pytest.mark.parametrize("expand", [False, True])
def test_enumerate_support_smoke(jax_dist, params, support, batch_shape, expand):
    p0 = jnp.broadcast_to(params[0], batch_shape + jnp.shape(params[0]))
    actual = jax_dist(p0, *params[1:]).enumerate_support(expand=expand)
    expected = support.reshape((-1,) + (1,) * len(batch_shape))
    if expand:
        expected = jnp.broadcast_to(expected, support.shape + batch_shape)
    assert_allclose(actual, expected)


def test_zero_inflated_enumerate_support():
    base_dist = dist.Bernoulli(0.5)
    d = dist.ZeroInflatedDistribution(base_dist, gate=0.5)
    assert d.has_enumerate_support
    assert_allclose(d.enumerate_support(), base_dist.enumerate_support())


@pytest.mark.parametrize("jax_dist, sp_dist, params", CONTINUOUS + DISCRETE)
@pytest.mark.parametrize("prepend_shape", [(), (2, 3)])
@pytest.mark.parametrize("sample_shape", [(), (4,)])
def test_expand(jax_dist, sp_dist, params, prepend_shape, sample_shape):
    jax_dist = jax_dist(*params)
    new_batch_shape = prepend_shape + jax_dist.batch_shape
    expanded_dist = jax_dist.expand(new_batch_shape)
    rng_key = random.PRNGKey(0)
    samples = expanded_dist.sample(rng_key, sample_shape)
    assert expanded_dist.batch_shape == new_batch_shape
    assert jnp.shape(samples) == sample_shape + new_batch_shape + jax_dist.event_shape
    assert expanded_dist.log_prob(samples).shape == sample_shape + new_batch_shape
    # test expand of expand
    assert (
        expanded_dist.expand((3,) + new_batch_shape).batch_shape
        == (3,) + new_batch_shape
    )
    # test expand error
    if prepend_shape:
        with pytest.raises(ValueError, match="Cannot broadcast distribution of shape"):
            assert expanded_dist.expand((3,) + jax_dist.batch_shape)


@pytest.mark.parametrize("base_shape", [(2, 1, 5), (3, 1), (2, 1, 1), (1, 1, 5)])
@pytest.mark.parametrize("event_dim", [0, 1, 2, 3])
@pytest.mark.parametrize("sample_shape", [(1000,), (1000, 7, 1), (1000, 1, 7)])
def test_expand_shuffle_regression(base_shape, event_dim, sample_shape):
    expand_shape = (2, 3, 5)
    event_dim = min(event_dim, len(base_shape))
    loc = random.normal(random.PRNGKey(0), base_shape) * 10
    base_dist = dist.Normal(loc, 0.1).to_event(event_dim)
    expanded_dist = base_dist.expand(expand_shape[: len(expand_shape) - event_dim])
    samples = expanded_dist.sample(random.PRNGKey(1), sample_shape)
    expected_mean = jnp.broadcast_to(loc, sample_shape[1:] + expanded_dist.shape())
    assert_allclose(samples.mean(0), expected_mean, atol=0.1)


@pytest.mark.parametrize("batch_shape", [(), (4,), (10, 3)])
def test_sine_bivariate_von_mises_batch_shape(batch_shape):
    phi_loc = jnp.broadcast_to(jnp.array(0.0), batch_shape)
    psi_loc = jnp.array(0.0)
    phi_conc = jnp.array(1.0)
    psi_conc = jnp.array(1.0)
    corr = jnp.array(0.1)

    sine = SineBivariateVonMises(phi_loc, psi_loc, phi_conc, psi_conc, corr)
    assert sine.batch_shape == batch_shape

    samples = sine.sample(random.PRNGKey(0))
    assert samples.shape == (*batch_shape, 2)


def test_sine_bivariate_von_mises_sample_mean():
    loc = jnp.array([[2.0, -1.0], [-2, 1.0]])

    sine = SineBivariateVonMises(*loc, 5000, 5000, 0.0)
    samples = sine.sample(random.PRNGKey(0), (5000,))

    assert_allclose(_circ_mean(samples).T, loc, rtol=5e-3)


@pytest.mark.parametrize("batch_shape", [(), (4,)])
def test_polya_gamma(batch_shape, num_points=20000):
    d = dist.TruncatedPolyaGamma(batch_shape=batch_shape)
    rng_key = random.PRNGKey(0)

    # test density approximately normalized
    x = jnp.linspace(1.0e-6, d.truncation_point, num_points)
    prob = (d.truncation_point / num_points) * jnp.exp(
        logsumexp(d.log_prob(x), axis=-1)
    )
    assert_allclose(prob, jnp.ones(batch_shape), rtol=1.0e-4)

    # test mean of approximate sampler
    z = d.sample(rng_key, sample_shape=(3000,))
    mean = jnp.mean(z, axis=-1)
    assert_allclose(mean, 0.25 * jnp.ones(batch_shape), rtol=0.07)


@pytest.mark.parametrize(
    "extra_event_dims,expand_shape",
    [(0, (4, 3, 2, 1)), (0, (4, 3, 2, 2)), (1, (5, 4, 3, 2)), (2, (5, 4, 3))],
)
def test_expand_reshaped_distribution(extra_event_dims, expand_shape):
    loc = jnp.zeros((1, 6))
    scale_tril = jnp.eye(6)
    d = dist.MultivariateNormal(loc, scale_tril=scale_tril)
    full_shape = (4, 1, 1, 1, 6)
    reshaped_dist = d.expand([4, 1, 1, 1]).to_event(extra_event_dims)
    cut = 4 - extra_event_dims
    batch_shape, event_shape = full_shape[:cut], full_shape[cut:]
    assert reshaped_dist.batch_shape == batch_shape
    assert reshaped_dist.event_shape == event_shape
    large = reshaped_dist.expand(expand_shape)
    assert large.batch_shape == expand_shape
    assert large.event_shape == event_shape

    # Throws error when batch shape cannot be broadcasted
    with pytest.raises((RuntimeError, ValueError)):
        reshaped_dist.expand(expand_shape + (3,))

    # Throws error when trying to shrink existing batch shape
    with pytest.raises((RuntimeError, ValueError)):
        large.expand(expand_shape[1:])


@pytest.mark.parametrize(
    "batch_shape, mask_shape",
    [((), ()), ((2,), ()), ((), (2,)), ((2,), (2,)), ((4, 2), (1, 2)), ((2,), (4, 2))],
)
@pytest.mark.parametrize("event_shape", [(), (3,)])
def test_mask(batch_shape, event_shape, mask_shape):
    jax_dist = (
        dist.Normal().expand(batch_shape + event_shape).to_event(len(event_shape))
    )
    mask = dist.Bernoulli(0.5).sample(random.PRNGKey(0), mask_shape)
    if mask_shape == ():
        mask = bool(mask)
    samples = jax_dist.sample(random.PRNGKey(1))
    actual = jax_dist.mask(mask).log_prob(samples)
    assert_allclose(
        actual != 0,
        jnp.broadcast_to(mask, lax.broadcast_shapes(batch_shape, mask_shape)),
    )


@pytest.mark.parametrize("event_shape", [(), (4,), (2, 4)])
def test_mask_grad(event_shape):
    def f(x, data):
        base_dist = dist.Beta(jnp.exp(x), jnp.ones(event_shape)).to_event()
        mask = jnp.all(
            jnp.isfinite(data), tuple(-i - 1 for i in range(len(event_shape)))
        )
        log_prob = base_dist.mask(mask).log_prob(data)
        assert log_prob.shape == data.shape[: len(data.shape) - len(event_shape)]
        return log_prob.sum()

    data = np.array([[0.4, np.nan, 0.2, np.nan], [0.5, 0.5, 0.5, 0.5]])
    log_prob, grad = jax.value_and_grad(f)(1.0, data)
    assert jnp.isfinite(grad) and jnp.isfinite(log_prob)


@pytest.mark.parametrize(
    "jax_dist, sp_dist, params", CONTINUOUS + DISCRETE + DIRECTIONAL
)
def test_dist_pytree(jax_dist, sp_dist, params):
    def f(x):
        return jax_dist(*params)

    if jax_dist is _ImproperWrapper:
        pytest.skip("Cannot flattening ImproperUniform")
    if jax_dist is dist.EulerMaruyama:
        pytest.skip("EulerMaruyama doesn't define flatten/unflatten")
    jax.jit(f)(0)  # this test for flatten/unflatten
    lax.map(f, np.ones(3))  # this test for compatibility w.r.t. scan
    # Test that parameters do not change after flattening.
    expected_dist = f(0)
    actual_dist = jax.jit(f)(0)
    for name in expected_dist.arg_constraints:
        expected_arg = getattr(expected_dist, name)
        actual_arg = getattr(actual_dist, name)
        assert actual_arg is not None, f"arg {name} is None"
        if np.issubdtype(np.asarray(expected_arg).dtype, np.number):
            assert_allclose(actual_arg, expected_arg)
        else:
            assert (
                actual_arg.shape == expected_arg.shape
                and actual_arg.dtype == expected_arg.dtype
            )
    expected_sample = expected_dist.sample(random.PRNGKey(0))
    actual_sample = actual_dist.sample(random.PRNGKey(0))
    expected_log_prob = expected_dist.log_prob(expected_sample)
    actual_log_prob = actual_dist.log_prob(actual_sample)
    assert_allclose(actual_sample, expected_sample, rtol=1e-6)
    assert_allclose(actual_log_prob, expected_log_prob, rtol=2e-6)


@pytest.mark.parametrize(
    "method, arg", [("to_event", 1), ("mask", False), ("expand", [5])]
)
def test_special_dist_pytree(method, arg):
    def f(x):
        d = dist.Normal(np.zeros(1), np.ones(1))
        return getattr(d, method)(arg)

    jax.jit(f)(0)
    lax.map(f, np.ones(3))


def test_expand_no_unnecessary_batch_shape_expansion():
    # ExpandedDistribution can mutate the `batch_shape` of
    # its base distribution in order to make ExpandedDistribution
    # mappable, see #684. However, this mutation should not take
    # place if no mapping operation is performed.

    for arg in (jnp.array(1.0), jnp.ones((2,)), jnp.ones((2, 2))):
        # Low level test: ensure that (tree_flatten o tree_unflatten)(expanded_dist)
        # amounts to an identity operation.
        d = dist.Normal(arg, arg).expand([10, 3, *arg.shape])
        roundtripped_d = type(d).tree_unflatten(*d.tree_flatten()[::-1])
        assert d.batch_shape == roundtripped_d.batch_shape
        assert d.base_dist.batch_shape == roundtripped_d.base_dist.batch_shape
        assert d.base_dist.event_shape == roundtripped_d.base_dist.event_shape
        assert jnp.allclose(d.base_dist.loc, roundtripped_d.base_dist.loc)
        assert jnp.allclose(d.base_dist.scale, roundtripped_d.base_dist.scale)

        # High-level test: `jax.jit`ting a function returning an ExpandedDistribution
        # (which involves an instance of the low-level case as it will transform
        #  the original function by adding some flattening and unflattening steps)
        # should return same object as its non-jitted equivalent.
        def bs(arg):
            return dist.Normal(arg, arg).expand([10, 3, *arg.shape])

        d = bs(arg)
        dj = jax.jit(bs)(arg)

        assert isinstance(d, dist.ExpandedDistribution)
        assert isinstance(dj, dist.ExpandedDistribution)

        assert d.batch_shape == dj.batch_shape
        assert d.base_dist.batch_shape == dj.base_dist.batch_shape
        assert d.base_dist.event_shape == dj.base_dist.event_shape
        assert jnp.allclose(d.base_dist.loc, dj.base_dist.loc)
        assert jnp.allclose(d.base_dist.scale, dj.base_dist.scale)


@pytest.mark.parametrize("batch_shape", [(), (4,), (2, 3)], ids=str)
def test_kl_delta_normal_shape(batch_shape):
    v = np.random.normal(size=batch_shape)
    loc = np.random.normal(size=batch_shape)
    scale = np.exp(np.random.normal(size=batch_shape))
    p = dist.Delta(v)
    q = dist.Normal(loc, scale)
    assert kl_divergence(p, q).shape == batch_shape


def test_kl_delta_normal():
    v = np.random.normal()
    loc = np.random.normal()
    scale = np.exp(np.random.normal())
    p = dist.Delta(v, 10.0)
    q = dist.Normal(loc, scale)
    assert_allclose(kl_divergence(p, q), 10.0 - q.log_prob(v))


@pytest.mark.parametrize("batch_shape", [(), (4,), (2, 3)], ids=str)
@pytest.mark.parametrize("event_shape", [(), (4,), (2, 3)], ids=str)
def test_kl_independent_normal(batch_shape, event_shape):
    shape = batch_shape + event_shape
    p = dist.Normal(np.random.normal(size=shape), np.exp(np.random.normal(size=shape)))
    q = dist.Normal(np.random.normal(size=shape), np.exp(np.random.normal(size=shape)))
    actual = kl_divergence(
        dist.Independent(p, len(event_shape)), dist.Independent(q, len(event_shape))
    )
    expected = sum_rightmost(kl_divergence(p, q), len(event_shape))
    assert_allclose(actual, expected)


@pytest.mark.parametrize("batch_shape", [(), (4,), (2, 3)], ids=str)
@pytest.mark.parametrize("event_shape", [(), (4,), (2, 3)], ids=str)
def test_kl_expanded_normal(batch_shape, event_shape):
    shape = batch_shape + event_shape
    p = dist.Normal(np.random.normal(), np.exp(np.random.normal())).expand(shape)
    q = dist.Normal(np.random.normal(), np.exp(np.random.normal())).expand(shape)
    actual = kl_divergence(
        dist.Independent(p, len(event_shape)), dist.Independent(q, len(event_shape))
    )
    expected = sum_rightmost(kl_divergence(p, q), len(event_shape))
    assert_allclose(actual, expected)


@pytest.mark.parametrize(
    "batch_shape_p, batch_shape_q",
    [
        ((1,), (1,)),
        ((2, 3), (2, 3)),
        ((5, 1, 3), (2, 3)),
        ((1, 3), (5, 2, 3)),
    ],
    ids=str,
)
@pytest.mark.parametrize("single_scale_p", [False, True], ids=str)
@pytest.mark.parametrize("single_loc_p", [False, True], ids=str)
@pytest.mark.parametrize("single_scale_q", [False, True], ids=str)
@pytest.mark.parametrize("single_loc_q", [False, True], ids=str)
def test_kl_multivariate_normal_consistency_with_independent_normals(
    batch_shape_p,
    batch_shape_q,
    single_scale_p,
    single_loc_p,
    single_scale_q,
    single_loc_q,
):
    event_shape = (5,)

    def make_dists(loc_batch_shape, scales_batch_shape):
        mus = np.random.normal(size=loc_batch_shape + event_shape)
        scales = np.exp(np.random.normal(size=scales_batch_shape + event_shape) * 0.1)

        def diagonalize(v, ignore_axes: int):
            if ignore_axes == 0:
                return jnp.diag(v)
            return vmap(diagonalize, in_axes=(0, None))(v, ignore_axes - 1)

        scale_tril = diagonalize(scales, len(scales_batch_shape))
        return (
            dist.Normal(mus, scales).to_event(len(event_shape)),
            dist.MultivariateNormal(mus, scale_tril=scale_tril),
        )

    p_uni, p_mvn = make_dists(
        () if single_loc_p else batch_shape_p, () if single_scale_p else batch_shape_p
    )
    q_uni, q_mvn = make_dists(
        () if single_loc_q else batch_shape_q, () if single_scale_q else batch_shape_q
    )

    actual = kl_divergence(p_mvn, q_mvn)
    expected = kl_divergence(p_uni, q_uni)
    assert_allclose(actual, expected, atol=1e-5)


def test_kl_multivariate_normal_nondiagonal_covariance():
    p_mvn = dist.MultivariateNormal(np.zeros(2), covariance_matrix=np.eye(2))
    q_mvn = dist.MultivariateNormal(
        np.ones(2), covariance_matrix=np.array([[2, 0.8], [0.8, 0.5]])
    )

    actual = kl_divergence(p_mvn, q_mvn)
    expected = 3.21138
    assert_allclose(actual, expected, atol=2e-5)


@pytest.mark.parametrize("shape", [(), (4,), (2, 3)], ids=str)
@pytest.mark.parametrize(
    "p_dist, q_dist",
    [
        (dist.Beta, dist.Beta),
        (dist.Gamma, dist.Gamma),
        (dist.Kumaraswamy, dist.Beta),
        (dist.Normal, dist.Normal),
        (dist.Weibull, dist.Gamma),
    ],
)
def test_kl_univariate(shape, p_dist, q_dist):
    def make_dist(dist_class):
        params = {}
        for k, c in dist_class.arg_constraints.items():
            if c is constraints.real:
                params[k] = np.random.normal(size=shape)
            elif c is constraints.positive:
                params[k] = np.exp(np.random.normal(size=shape))
            else:
                raise ValueError(f"Missing pattern for param {k}.")
        d = dist_class(**params)
        if dist_class is dist.Kumaraswamy:
            d.KL_KUMARASWAMY_BETA_TAYLOR_ORDER = 1000
        return d

    p = make_dist(p_dist)
    q = make_dist(q_dist)
    actual = kl_divergence(p, q)
    x = p.sample(random.PRNGKey(0), (10000,)).copy()
    expected = jnp.mean((p.log_prob(x) - q.log_prob(x)), 0)
    assert_allclose(actual, expected, rtol=0.05)


@pytest.mark.parametrize("shape", [(4,), (2, 3)], ids=str)
def test_kl_dirichlet_dirichlet(shape):
    p = dist.Dirichlet(np.exp(np.random.normal(size=shape)))
    q = dist.Dirichlet(np.exp(np.random.normal(size=shape)))
    actual = kl_divergence(p, q)
    x = p.sample(random.PRNGKey(0), (10_000,)).copy()
    expected = jnp.mean((p.log_prob(x) - q.log_prob(x)), 0)
    assert_allclose(actual, expected, rtol=0.05)


def test_vmapped_binomial_p0():
    # test that vmapped binomial with p = 0 does not have an infinite loop
    def sample_binomial_withp0(key):
        n = 2 * (random.uniform(key) > 0.5)
        _, key = random.split(key)
        return dist.Binomial(total_count=n, probs=0).sample(key)

    jax.vmap(sample_binomial_withp0)(random.split(random.PRNGKey(0), 1))


def _get_vmappable_dist_init_params(jax_dist):
    if jax_dist.__name__ == ("_TruncatedCauchy"):
        return [2, 3]
    elif jax_dist.__name__ == ("_TruncatedNormal"):
        return [2, 3]
    elif issubclass(jax_dist, dist.Distribution):
        init_parameters = list(inspect.signature(jax_dist.__init__).parameters.keys())[
            1:
        ]
        vmap_over_parameters = list(
            inspect.signature(vmap_over.dispatch(jax_dist)).parameters.keys()
        )[1:]
        return list(
            [
                i
                for i, name in enumerate(init_parameters)
                if name in vmap_over_parameters
            ]
        )
    else:
        raise ValueError


def _allclose_or_equal(a1, a2):
    if isinstance(a1, np.ndarray):
        return np.allclose(a2, a1)
    elif isinstance(a1, jnp.ndarray):
        return jnp.allclose(a2, a1)
    elif isinstance(a1, csr_matrix):
        return np.allclose(a2.todense(), a1.todense())
    else:
        return a2 == a1 or a2 is a1


def _tree_equal(t1, t2):
    t = jax.tree.map(_allclose_or_equal, t1, t2)
    return jnp.all(jax.flatten_util.ravel_pytree(t)[0])


@pytest.mark.parametrize(
    "jax_dist, sp_dist, params", CONTINUOUS + DISCRETE + DIRECTIONAL
)
def test_vmap_dist(jax_dist, sp_dist, params):
    param_names = list(inspect.signature(jax_dist).parameters.keys())
    vmappable_param_idxs = _get_vmappable_dist_init_params(jax_dist)
    vmappable_param_idxs = vmappable_param_idxs[: len(params)]

    if len(vmappable_param_idxs) == 0:
        return

    def make_jax_dist(*params):
        return jax_dist(*params)

    def sample(d: dist.Distribution):
        return d.sample(random.PRNGKey(0))

    d = make_jax_dist(*params)

    if isinstance(d, _SparseCAR) and d.is_sparse:
        # In this case, since csr arrays are not jittable,
        # _SparseCAR has a csr_matrix as part of its pytree
        # definition (not as a pytree leaf). This causes pytree
        # operations like jax.tree.map to fail, since these functions
        # compare the pytree def of each of the arguments using ==
        # which is ambiguous for array-like objects.
        return

    in_out_axes_cases = [
        # vmap over all args
        (
            tuple(0 if i in vmappable_param_idxs else None for i in range(len(params))),
            0,
        ),
        # vmap over a single arg, out over all attributes of a distribution
        *(
            ([0 if i == idx else None for i in range(len(params))], 0)
            for idx in vmappable_param_idxs
            if params[idx] is not None
        ),
        # vmap over a single arg, out over the associated attribute of the distribution
        *(
            (
                [0 if i == idx else None for i in range(len(params))],
                vmap_over(d, **{param_names[idx]: 0}),
            )
            for idx in vmappable_param_idxs
            if params[idx] is not None
        ),
        # vmap over a single arg, axis=1, (out single attribute, axis=1)
        *(
            (
                [1 if i == idx else None for i in range(len(params))],
                vmap_over(d, **{param_names[idx]: 1}),
            )
            for idx in vmappable_param_idxs
            if isinstance(params[idx], jnp.ndarray)
            and jnp.array(params[idx]).ndim > 0
            # skip this distribution because _GeneralMixture.__init__ turns
            # 1d inputs into 0d attributes, thus breaks the expectations of
            # the vmapping test case where in_axes=1, only done for rank>=1 tensors.
            and jax_dist is not _GeneralMixture
        ),
    ]

    for in_axes, out_axes in in_out_axes_cases:
        batched_params = [
            (
                jax.jax.tree.map(lambda x: jnp.expand_dims(x, ax), arg)
                if isinstance(ax, int)
                else arg
            )
            for arg, ax in zip(params, in_axes)
        ]
        # Recreate the jax_dist to avoid side effects coming from `d.sample`
        # triggering lazy_property computations, which, in a few cases, break
        # vmap_over's expectations regarding existing attributes to be vmapped.
        d = make_jax_dist(*params)
        batched_d = jax.vmap(make_jax_dist, in_axes=in_axes, out_axes=out_axes)(
            *batched_params
        )
        eq = vmap(lambda x, y: _tree_equal(x, y), in_axes=(out_axes, None))(
            batched_d, d
        )
        assert eq == jnp.array([True])

        samples_dist = sample(d)
        samples_batched_dist = jax.vmap(sample, in_axes=(out_axes,))(batched_d)
        assert samples_batched_dist.shape == (1, *samples_dist.shape)


def test_vmap_validate_args():
    # Test for #1684: vmapping distributions would work when `validate_args=True`
    v_dist = jax.vmap(
        lambda loc, scale: dist.Normal(loc=loc, scale=scale, validate_args=True),
        in_axes=(0, 0),
    )(jnp.zeros((2,)), jnp.zeros((2,)))

    # non-regression test
    v_dist = jax.vmap(
        lambda loc, scale: dist.Normal(loc=loc, scale=scale, validate_args=False),
        in_axes=(0, 0),
    )(jnp.zeros((2,)), jnp.zeros((2,)))
    assert not v_dist._validate_args


def test_explicit_validate_args():
    # Check validation passes for valid parameters.
    d = dist.Normal(0, 1)
    d.validate_args()

    # Check validation fails for invalid parameters.
    d = dist.Normal(0, -1)
    with pytest.raises(ValueError, match="got invalid scale parameter"):
        d.validate_args()

    # Check validation is skipped for strict=False and raises an error for strict=True.
    jitted = jax.jit(
        lambda d, strict: d.validate_args(strict), static_argnames=["strict"]
    )
    jitted(d, False)
    with pytest.raises(RuntimeError, match="Cannot validate arguments"):
        jitted(d, True)


def test_get_args():
    # Test that we only pick up parameters that were supplied or derived by the
    # constructor.
    d = dist.MultivariateNormal(precision_matrix=jnp.eye(3))
    assert set(d.get_args()) == {"loc", "precision_matrix", "scale_tril"}


def test_multinomial_abstract_total_count():
    probs = jnp.array([0.2, 0.5, 0.3])
    key = random.PRNGKey(0)

    def f(x):
        total_count = x.sum(-1)
        return dist.Multinomial(total_count, probs=probs, total_count_max=10).sample(
            key
        )

    x = dist.Multinomial(10, probs).sample(key)
    y = jax.jit(f)(x)
    assert_allclose(x, y, rtol=1e-6)


def test_normal_log_cdf():
    # test if log_cdf method agrees with jax.scipy.stats.norm.logcdf
    # and if exp(log_cdf) agrees with cdf
    loc = jnp.array([[0.0, -10.0, 20.0]])
    scale = jnp.array([[1, 5, 7]])
    values = jnp.linspace(-5, 5, 100).reshape(-1, 1)
    numpyro_log_cdf = dist.Normal(loc=loc, scale=scale).log_cdf(values)
    numpyro_cdf = dist.Normal(loc=loc, scale=scale).cdf(values)
    jax_log_cdf = jax_norm.logcdf(loc=loc, scale=scale, x=values)
    assert_allclose(numpyro_log_cdf, jax_log_cdf)
    assert_allclose(jnp.exp(numpyro_log_cdf), numpyro_cdf, rtol=1e-6)


@pytest.mark.parametrize(
    "value",
    [
        -15.0,
        np.array([[-15.0], [-10.0], [-5.0]]),
        np.array([[[-15.0], [-10.0], [-5.0]], [[-14.0], [-9.0], [-4.0]]]),
    ],
)
def test_truncated_normal_log_prob_in_tail(value):
    # define set of distributions truncated in tail of distribution
    loc = 1.35
    scale = jnp.geomspace(0.01, 1, 10)
    low, high = (-20, -1.0)
    a, b = (low - loc) / scale, (high - loc) / scale  # rescale for jax input

    numpyro_log_prob = dist.TruncatedNormal(loc, scale, low=low, high=high).log_prob(
        value
    )
    jax_log_prob = jax_truncnorm.logpdf(value, loc=loc, scale=scale, a=a, b=b)
    assert_allclose(numpyro_log_prob, jax_log_prob, rtol=1e-06)


def test_sample_truncated_normal_in_tail():
    # test, if samples from distributions truncated in
    # tail of distribution returns any inf's
    tail_dist = dist.TruncatedNormal(loc=0, scale=1, low=-16, high=-15)
    samples = tail_dist.sample(random.PRNGKey(0), sample_shape=(10_000,))
    assert ~jnp.isinf(samples).any()


@jax.enable_custom_prng()
def test_jax_custom_prng():
    samples = dist.Normal(0, 5).sample(random.PRNGKey(0), sample_shape=(1000,))
    assert ~jnp.isinf(samples).any()


def _assert_not_jax_issue_19885(
    capfd: pytest.CaptureFixture, func: Callable, *args, **kwargs
) -> None:
    # jit-ing identity plus matrix multiplication leads to performance degradation as
    # discussed in https://github.com/jax-ml/jax/issues/19885. This assertion verifies
    # that the issue does not affect performance in numpyro.
    for jit in [True, False]:
        result = jax.jit(func)(*args, **kwargs)
        block_until_ready = getattr(result, "block_until_ready", None)
        if block_until_ready:
            result = block_until_ready()
        _, err = capfd.readouterr()
        assert "MatMul reference implementation being executed" not in err, (
            f"jit: {jit}"
        )
    return result


@pytest.mark.xfail
def test_jax_issue_19885(capfd: pytest.CaptureFixture) -> None:
    def func_with_warning(y) -> jnp.ndarray:
        return jnp.identity(y.shape[-1]) + jnp.matmul(y, y)

    _assert_not_jax_issue_19885(capfd, func_with_warning, jnp.ones((20, 100, 100)))


def test_lowrank_mvn_19885(capfd: pytest.CaptureFixture) -> None:
    # Create parameters.
    batch_size = 100
    event_size = 200
    sample_size = 40
    rank = 40
    loc, cov_diag = random.normal(random.key(0), (2, batch_size, event_size))
    cov_diag = jnp.exp(cov_diag)
    cov_factor = random.normal(random.key(1), (batch_size, event_size, rank))

    distribution = _assert_not_jax_issue_19885(
        capfd, dist.LowRankMultivariateNormal, loc, cov_factor, cov_diag
    )
    x = _assert_not_jax_issue_19885(
        capfd,
        lambda x: distribution.sample(random.key(0), x.shape),
        jnp.empty(sample_size),
    )
    assert x.shape == (sample_size, batch_size, event_size)
    log_prob = _assert_not_jax_issue_19885(capfd, distribution.log_prob, x)
    assert log_prob.shape == (sample_size, batch_size)


def test_gaussian_random_walk_linear_recursive_equivalence():
    dist1 = dist.GaussianRandomWalk(3.7, 15)
    dist2 = dist.TransformedDistribution(
        dist.Normal(0, 3.7).expand([15, 1]).to_event(2),
        dist.transforms.RecursiveLinearTransform(jnp.eye(1)),
    )
    x1 = dist1.sample(random.PRNGKey(7))
    x2 = dist2.sample(random.PRNGKey(7))
    assert jnp.allclose(x1, x2.squeeze())
    assert jnp.allclose(dist1.log_prob(x1), dist2.log_prob(x2))


@pytest.mark.parametrize("conc", [1.0, 10.0, 1000.0, 10000.0])
def test_sine_bivariate_von_mises_norm(conc):
    dist = SineBivariateVonMises(0, 0, conc, conc, 0.0)
    num_samples = 500
    x = jnp.linspace(-jnp.pi, jnp.pi, num_samples)
    y = jnp.linspace(-jnp.pi, jnp.pi, num_samples)
    mesh = jnp.stack(jnp.meshgrid(x, y), axis=-1)
    integral_torus = (
        jnp.exp(dist.log_prob(mesh)) * (2 * jnp.pi) ** 2 / num_samples**2
    ).sum()
    assert jnp.allclose(integral_torus, 1.0, rtol=1e-2)


def test_gaussian_random_walk_state_space_equivalence():
    # Gaussian random walks are state space models with one state and unit transition
    # matrix. Here, we verify we get the expected results.
    scale = 0.3
    num_steps = 4
    d1 = dist.GaussianRandomWalk(scale, num_steps)
    d2 = dist.GaussianStateSpace(num_steps, jnp.eye(1), scale_tril=scale * jnp.eye(1))
    assert jnp.allclose(d1.variance, jnp.squeeze(d2.variance, axis=-1))

    key = jax.random.key(18)
    x1 = d1.sample(key, (3,))
    x2 = d2.sample(key, (3,))
    assert jnp.allclose(x1, jnp.squeeze(x2, axis=-1))

    assert jnp.allclose(d1.log_prob(x1), d2.log_prob(x2))


def test_consistent_pytree() -> None:
    def make_dist():
        return dist.MultivariateNormal(precision_matrix=jnp.eye(2))

    init = make_dist()
    # Access the covariance matrix to evaluate the lazy property.
    init.covariance_matrix
    assert "covariance_matrix" in init.__dict__

    # Run scan which validates that pytree structures are consistent.
    jax.lax.scan(lambda *_: (make_dist(), None), init, jnp.arange(7))


# Test class that properly implements DistributionLike
class ValidDistributionLike:
    def __call__(self, *args: Any, **kwargs: Any) -> Any:
        return ()

    @property
    def batch_shape(self) -> tuple[int, ...]:
        return ()

    @property
    def event_shape(self) -> tuple[int, ...]:
        return ()

    @property
    def event_dim(self) -> int:
        return 0

    def sample(self, key, sample_shape=()):
        return jnp.array(0.0)

    def log_prob(self, value):
        return jnp.array(0.0)

    @property
    def mean(self):
        return jnp.array(0.0)

    @property
    def variance(self):
        return jnp.array(1.0)

    def cdf(self, value):
        return jnp.array(0.5)

    def icdf(self, q):
        return jnp.array(0.0)


# Test class missing required methods
class InvalidDistributionLike:
    @property
    def batch_shape(self):
        return ()


def test_valid_distribution_implementations():
    """Test that valid implementations are recognized as DistributionLike"""
    # Test standard NumPyro distribution
    assert isinstance(dist.Normal(0, 1), DistributionLike)

    # Test custom implementation
    assert isinstance(ValidDistributionLike(), DistributionLike)


def test_invalid_distribution_implementations():
    """Test that invalid implementations are not recognized as DistributionLike"""
    assert not isinstance(InvalidDistributionLike(), DistributionLike)
    assert not isinstance(object(), DistributionLike)


def test_distribution_like_interface():
    """Test that we can use a custom DistributionLike implementation where a Distribution is expected"""
    my_dist = ValidDistributionLike()

    # Test basic properties
    assert my_dist() == ()
    assert my_dist.batch_shape == ()
    assert my_dist.event_shape == ()
    assert my_dist.event_dim == 0

    # Test methods
    key = PRNGKey(0)
    sample = my_dist.sample(key)
    assert isinstance(sample, jnp.ndarray)

    log_prob = my_dist.log_prob(0.0)
    assert isinstance(log_prob, jnp.ndarray)

    mean = my_dist.mean
    assert isinstance(mean, jnp.ndarray)

    var = my_dist.variance
    assert isinstance(var, jnp.ndarray)

    cdf = my_dist.cdf(0.0)
    assert isinstance(cdf, jnp.ndarray)

    icdf = my_dist.icdf(0.5)
    assert isinstance(icdf, jnp.ndarray)


def test_distribution_like_with_shapes():
    """Test a DistributionLike implementation with non-trivial shapes"""

    class ShapedDistributionLike:
        @property
        def batch_shape(self):
            return (2, 3)

        @property
        def event_shape(self):
            return (4,)

        @property
        def event_dim(self):
            return 1

        def sample(self, key, sample_shape=()):
            shape = sample_shape + self.batch_shape + self.event_shape
            return jnp.zeros(shape)

        def log_prob(self, value):
            return jnp.zeros(self.batch_shape)

        @property
        def mean(self):
            return jnp.zeros(self.batch_shape + self.event_shape)

        @property
        def variance(self):
            return jnp.ones(self.batch_shape + self.event_shape)

        def cdf(self, value):
            return jnp.full(self.batch_shape, 0.5)

        def icdf(self, q):
            return jnp.zeros(self.batch_shape + self.event_shape)

    my_dist = ShapedDistributionLike()

    assert my_dist.batch_shape == (2, 3)
    assert my_dist.event_shape == (4,)
    assert my_dist.event_dim == 1

    key = PRNGKey(0)
    sample = my_dist.sample(key, sample_shape=(5,))
    assert sample.shape == (5, 2, 3, 4)

    log_prob = my_dist.log_prob(jnp.zeros((2, 3, 4)))
    assert log_prob.shape == (2, 3)

    assert my_dist.mean.shape == (2, 3, 4)
    assert my_dist.variance.shape == (2, 3, 4)


def test_distribution_repr():
    result = repr(dist.Wishart(7, jnp.eye(5)).expand([3, 4]).to_event(1))
    assert "batch shape (3,)" in result
    assert "event shape (4, 5, 5)"<|MERGE_RESOLUTION|>--- conflicted
+++ resolved
@@ -52,11 +52,6 @@
 )
 from numpyro.nn import AutoregressiveNN
 
-<<<<<<< HEAD
-TEST_FAILURE_RATE = 2.6e-06  # For all goodness-of-fit tests.
-
-=======
->>>>>>> cefc361a
 
 def my_kron(A, B):
     D = A[..., :, None, :, None] * B[..., None, :, None, :]
