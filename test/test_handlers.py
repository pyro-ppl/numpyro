# Copyright Contributors to the Pyro project.
# SPDX-License-Identifier: Apache-2.0

import numpy as np
from numpy.testing import assert_allclose, assert_raises
import pytest

from jax import jit, random, vmap
import jax.numpy as jnp

import numpyro
from numpyro import handlers
import numpyro.distributions as dist
from numpyro.infer.util import log_density
from numpyro.util import optional


@pytest.mark.parametrize('mask_last', [1, 5, 10])
@pytest.mark.parametrize('use_jit', [False, True])
def test_mask(mask_last, use_jit):
    N = 10
    mask = np.ones(N, dtype=np.bool)
    mask[-mask_last] = 0

    def model(data, mask):
        with numpyro.plate('N', N):
            x = numpyro.sample('x', dist.Normal(0, 1))
            with handlers.mask(mask_array=mask):
                numpyro.sample('y', dist.Delta(x, log_density=1.))
                with handlers.scale(scale_factor=2):
                    numpyro.sample('obs', dist.Normal(x, 1), obs=data)

    data = random.normal(random.PRNGKey(0), (N,))
    x = random.normal(random.PRNGKey(1), (N,))
    if use_jit:
        log_joint = jit(lambda *args: log_density(*args)[0], static_argnums=(0,))(
            model, (data, mask), {}, {'x': x, 'y': x})
    else:
        log_joint = log_density(model, (data, mask), {}, {'x': x, 'y': x})[0]
    log_prob_x = dist.Normal(0, 1).log_prob(x)
    log_prob_y = mask
    log_prob_z = dist.Normal(x, 1).log_prob(data)
    expected = (log_prob_x + jnp.where(mask,  log_prob_y + 2 * log_prob_z, 0.)).sum()
    assert_allclose(log_joint, expected, atol=1e-4)


@pytest.mark.parametrize('use_context_manager', [True, False])
def test_scale(use_context_manager):
    def model(data):
        x = numpyro.sample('x', dist.Normal(0, 1))
        with optional(use_context_manager, handlers.scale(scale_factor=10)):
            numpyro.sample('obs', dist.Normal(x, 1), obs=data)

    model = model if use_context_manager else handlers.scale(model, 10.)
    data = random.normal(random.PRNGKey(0), (3,))
    x = random.normal(random.PRNGKey(1))
    log_joint = log_density(model, (data,), {}, {'x': x})[0]
    log_prob1, log_prob2 = dist.Normal(0, 1).log_prob(x), dist.Normal(x, 1).log_prob(data).sum()
    expected = log_prob1 + 10 * log_prob2 if use_context_manager else 10 * (log_prob1 + log_prob2)
    assert_allclose(log_joint, expected)


def test_substitute():
    def model():
        x = numpyro.param('x', None)
        y = handlers.substitute(lambda: numpyro.param('y', None) * numpyro.param('x', None), {'y': x})()
        return x + y

    assert handlers.substitute(model, {'x': 3.})() == 12.


def test_seed():
    def _sample():
        x = numpyro.sample('x', dist.Normal(0., 1.))
        y = numpyro.sample('y', dist.Normal(1., 2.))
        return jnp.stack([x, y])

    xs = []
    for i in range(100):
        with handlers.seed(rng_seed=i):
            xs.append(_sample())
    xs = jnp.stack(xs)

    ys = vmap(lambda rng_key: handlers.seed(lambda: _sample(), rng_key)())(jnp.arange(100))
    assert_allclose(xs, ys, atol=1e-6)


def test_nested_seeding():
    def fn(rng_key_1, rng_key_2, rng_key_3):
        xs = []
        with handlers.seed(rng_seed=rng_key_1):
            with handlers.seed(rng_seed=rng_key_2):
                xs.append(numpyro.sample('x', dist.Normal(0., 1.)))
                with handlers.seed(rng_seed=rng_key_3):
                    xs.append(numpyro.sample('y', dist.Normal(0., 1.)))
        return jnp.stack(xs)

    s1, s2 = fn(0, 1, 2), fn(3, 1, 2)
    assert_allclose(s1, s2)
    s1, s2 = fn(0, 1, 2), fn(3, 1, 4)
    assert_allclose(s1[0], s2[0])
    assert_raises(AssertionError, assert_allclose, s1[1], s2[1])


def test_condition():
    def model():
        x = numpyro.sample('x', dist.Delta(0.))
        y = numpyro.sample('y', dist.Normal(0., 1.))
        return x + y

    model = handlers.condition(handlers.seed(model, random.PRNGKey(1)), {'y': 2.})
    model_trace = handlers.trace(model).get_trace()
    assert model_trace['y']['value'] == 2.
    assert model_trace['y']['is_observed']
    # Raise ValueError when site is already observed.
    with pytest.raises(ValueError):
        handlers.condition(model, {'y': 3.})()


def test_no_split_deterministic():
    def model():
        x = numpyro.sample('x', dist.Normal(0., 1.))
        y = numpyro.sample('y', dist.Normal(0., 1.))
        return x + y

    model = handlers.condition(model, {'x': 1., 'y': 2.})
    assert model() == 3.


def model_nested_plates_0():
    with numpyro.plate('outer', 10):
        x = numpyro.sample('y', dist.Normal(0., 1.))
        assert x.shape == (10,)
        with numpyro.plate('inner', 5):
            y = numpyro.sample('x', dist.Normal(0., 1.))
            assert y.shape == (5, 10)
            z = numpyro.deterministic('z', x ** 2)
            assert z.shape == (10,)


def model_nested_plates_1():
    with numpyro.plate('outer', 10, dim=-2):
        x = numpyro.sample('y', dist.Normal(0., 1.))
        assert x.shape == (10, 1)
        with numpyro.plate('inner', 5):
            y = numpyro.sample('x', dist.Normal(0., 1.))
            assert y.shape == (10, 5)
            z = numpyro.deterministic('z', x ** 2)
            assert z.shape == (10, 1)


def model_nested_plates_2():
    outer = numpyro.plate('outer', 10)
    inner = numpyro.plate('inner', 5, dim=-3)
    with outer:
        x = numpyro.sample('x', dist.Normal(0., 1.))
        assert x.shape == (10,)
    with inner:
        y = numpyro.sample('y', dist.Normal(0., 1.))
        assert y.shape == (5, 1, 1)
        z = numpyro.deterministic('z', x ** 2)
        assert z.shape == (10,)

    with outer, inner:
        xy = numpyro.sample('xy', dist.Normal(0., 1.), sample_shape=(10,))
        assert xy.shape == (5, 1, 10)


def model_nested_plates_3():
    outer = numpyro.plate('outer', 10, dim=-1)
    inner = numpyro.plate('inner', 5, dim=-2)
    numpyro.deterministic('z', 1.)

    with inner, outer:
        xy = numpyro.sample('xy', dist.Normal(jnp.zeros((5, 10)), 1.))
        assert xy.shape == (5, 10)


def model_dist_batch_shape():
    outer = numpyro.plate('outer', 10)
    inner = numpyro.plate('inner', 5, dim=-3)
    with outer:
        x = numpyro.sample('x', dist.Normal(jnp.zeros(10), 1.))
        assert x.shape == (10,)
    with inner:
        y = numpyro.sample('y', dist.Normal(0., jnp.ones(10)))
        assert y.shape == (5, 1, 10)
        z = numpyro.deterministic('z', x ** 2)
        assert z.shape == (10,)

    with outer, inner:
        xy = numpyro.sample('xy', dist.Normal(0., jnp.ones(10)), sample_shape=(10,))
        assert xy.shape == (5, 10, 10)


def model_subsample_1():
    outer = numpyro.plate('outer', 20, subsample_size=10)
    inner = numpyro.plate('inner', 10, subsample_size=5, dim=-3)
    with outer:
        x = numpyro.sample('x', dist.Normal(0., 1.))
        assert x.shape == (10,)
    with inner:
        y = numpyro.sample('y', dist.Normal(0., 1.))
        assert y.shape == (5, 1, 1)
        z = numpyro.deterministic('z', x ** 2)
        assert z.shape == (10,)

    with outer, inner:
        xy = numpyro.sample('xy', dist.Normal(0., 1.))
        assert xy.shape == (5, 1, 10)


@pytest.mark.parametrize('model', [
    model_nested_plates_0,
    model_nested_plates_1,
    model_nested_plates_2,
    model_nested_plates_3,
    model_dist_batch_shape,
    model_subsample_1,
])
def test_plate(model):
    trace = handlers.trace(handlers.seed(model, random.PRNGKey(1))).get_trace()
    jit_trace = handlers.trace(jit(handlers.seed(model, random.PRNGKey(1)))).get_trace()
    assert 'z' in trace
    for name, site in trace.items():
        if site['type'] == 'sample':
            assert_allclose(jit_trace[name]['value'], site['value'])


def test_messenger_fn_invalid():
    with pytest.raises(ValueError, match="to be a Python callable object"):
        with numpyro.handlers.mask(False):
            pass


@pytest.mark.parametrize('shape', [(), (5,), (2, 3)])
def test_plate_stack(shape):
    def guide():
        with numpyro.plate_stack("plates", shape):
            return numpyro.sample("x", dist.Normal(0, 1))

    x = handlers.seed(guide, 0)()
    assert x.shape == shape


<<<<<<< HEAD
@pytest.mark.parametrize('intervene,observe,flip', [
    (True, False, False),
    (False, True, False),
    (True, True, False),
    (True, True, True),
])
def test_counterfactual_query(intervene, observe, flip):
    # x -> y -> z -> w

    sites = ["x", "y", "z", "w"]
    observations = {"x": 1., "y": None, "z": 1., "w": 1.}
    interventions = {"x": None, "y": 0., "z": 2., "w": 1.}

    def model():
        with handlers.seed(rng_seed=0):
            x = numpyro.sample("x", dist.Normal(0, 1))
            y = numpyro.sample("y", dist.Normal(x, 1))
            z = numpyro.sample("z", dist.Normal(y, 1))
            w = numpyro.sample("w", dist.Normal(z, 1))
            return dict(x=x, y=y, z=z, w=w)

    if not flip:
        if intervene:
            model = handlers.do(model, data=interventions)
        if observe:
            model = handlers.condition(model, param_map=observations)
    elif flip and intervene and observe:
        model = handlers.do(
            handlers.condition(model, param_map=observations),
            data=interventions)

    with handlers.trace() as tr:
        actual_values = model()
    for name in sites:
        # case 1: purely observational query like handlers.condition
        if not intervene and observe:
            if observations[name] is not None:
                assert tr[name]['is_observed']
                assert_allclose(observations[name], actual_values[name])
                assert_allclose(observations[name], tr[name]['value'])
            if interventions[name] != observations[name]:
                assert_raises(AssertionError, assert_allclose, interventions[name], actual_values[name])
        # case 2: purely interventional query like old handlers.do
        elif intervene and not observe:
            assert not tr[name]['is_observed']
            if interventions[name] is not None:
                assert_allclose(interventions[name], actual_values[name])
            assert_raises(AssertionError, assert_allclose, observations[name], tr[name]['value'])
            assert_raises(AssertionError, assert_allclose, interventions[name], tr[name]['value'])
        # case 3: counterfactual query mixing intervention and observation
        elif intervene and observe:
            if observations[name] is not None:
                assert tr[name]['is_observed']
                assert_allclose(observations[name], tr[name]['value'])
            if interventions[name] is not None:
                assert_allclose(interventions[name], actual_values[name])
            if interventions[name] != observations[name]:
                assert_raises(AssertionError, assert_allclose, interventions[name], tr[name]['value'])
=======
def test_block():
    with handlers.trace() as trace:
        with handlers.block(hide=['x']):
            with handlers.seed(rng_seed=0):
                numpyro.sample('x', dist.Normal())
    assert 'x' not in trace


def test_scope():
    def fn():
        return numpyro.sample('x', dist.Normal())

    with handlers.trace() as trace:
        with handlers.seed(rng_seed=1):
            with handlers.scope(prefix='a'):
                fn()
            with handlers.scope(prefix='b'):
                with handlers.scope(prefix='a'):
                    fn()

    assert 'a/x' in trace
    assert 'b/a/x' in trace
>>>>>>> e3ce5f2d
<|MERGE_RESOLUTION|>--- conflicted
+++ resolved
@@ -243,7 +243,6 @@
     assert x.shape == shape
 
 
-<<<<<<< HEAD
 @pytest.mark.parametrize('intervene,observe,flip', [
     (True, False, False),
     (False, True, False),
@@ -302,7 +301,7 @@
                 assert_allclose(interventions[name], actual_values[name])
             if interventions[name] != observations[name]:
                 assert_raises(AssertionError, assert_allclose, interventions[name], tr[name]['value'])
-=======
+
 def test_block():
     with handlers.trace() as trace:
         with handlers.block(hide=['x']):
@@ -324,5 +323,4 @@
                     fn()
 
     assert 'a/x' in trace
-    assert 'b/a/x' in trace
->>>>>>> e3ce5f2d
+    assert 'b/a/x' in trace