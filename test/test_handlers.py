# Copyright Contributors to the Pyro project.
# SPDX-License-Identifier: Apache-2.0

import numpy as np
from numpy.testing import assert_allclose, assert_raises
import pytest

from jax import jit, random, tree_multimap, value_and_grad, vmap
import jax.numpy as jnp

import numpyro
from numpyro import handlers
import numpyro.distributions as dist
from numpyro.distributions import constraints
from numpyro.infer import ELBO, SVI
from numpyro.infer.util import log_density
import numpyro.optim as optim
from numpyro.util import optional


@pytest.mark.parametrize('mask_last', [1, 5, 10])
@pytest.mark.parametrize('use_jit', [False, True])
def test_mask(mask_last, use_jit):
    N = 10
    mask = np.ones(N, dtype=np.bool)
    mask[-mask_last] = 0

    def model(data, mask):
        with numpyro.plate('N', N):
            x = numpyro.sample('x', dist.Normal(0, 1))
            with handlers.mask(mask=mask):
                numpyro.sample('y', dist.Delta(x, log_density=1.))
                with handlers.scale(scale=2):
                    numpyro.sample('obs', dist.Normal(x, 1), obs=data)

    data = random.normal(random.PRNGKey(0), (N,))
    x = random.normal(random.PRNGKey(1), (N,))
    if use_jit:
        log_joint = jit(lambda *args: log_density(*args)[0], static_argnums=(0,))(
            model, (data, mask), {}, {'x': x, 'y': x})
    else:
        log_joint = log_density(model, (data, mask), {}, {'x': x, 'y': x})[0]
    log_prob_x = dist.Normal(0, 1).log_prob(x)
    log_prob_y = mask
    log_prob_z = dist.Normal(x, 1).log_prob(data)
    expected = (log_prob_x + jnp.where(mask,  log_prob_y + 2 * log_prob_z, 0.)).sum()
    assert_allclose(log_joint, expected, atol=1e-4)


def test_mask_inf():
    def model():
        with handlers.mask(mask=jnp.zeros(10, dtype=bool)):
            numpyro.factor('inf', -jnp.inf)

    log_joint = log_density(model, (), {}, {})[0]
    assert_allclose(log_joint, 0.)


@pytest.mark.parametrize('use_context_manager', [True, False])
def test_scale(use_context_manager):
    def model(data):
        x = numpyro.sample('x', dist.Normal(0, 1))
        with optional(use_context_manager, handlers.scale(scale=10)):
            numpyro.sample('obs', dist.Normal(x, 1), obs=data)

    model = model if use_context_manager else handlers.scale(model, 10.)
    data = random.normal(random.PRNGKey(0), (3,))
    x = random.normal(random.PRNGKey(1))
    log_joint = log_density(model, (data,), {}, {'x': x})[0]
    log_prob1, log_prob2 = dist.Normal(0, 1).log_prob(x), dist.Normal(x, 1).log_prob(data).sum()
    expected = log_prob1 + 10 * log_prob2 if use_context_manager else 10 * (log_prob1 + log_prob2)
    assert_allclose(log_joint, expected)


def test_substitute():
    def model():
        x = numpyro.param('x', None)
        y = handlers.substitute(lambda: numpyro.param('y', None) * numpyro.param('x', None), {'y': x})()
        return x + y

    assert handlers.substitute(model, {'x': 3.})() == 12.


def test_seed():
    def _sample():
        x = numpyro.sample('x', dist.Normal(0., 1.))
        y = numpyro.sample('y', dist.Normal(1., 2.))
        return jnp.stack([x, y])

    xs = []
    for i in range(100):
        with handlers.seed(rng_seed=i):
            xs.append(_sample())
    xs = jnp.stack(xs)

    ys = vmap(lambda rng_key: handlers.seed(lambda: _sample(), rng_key)())(jnp.arange(100))
    assert_allclose(xs, ys, atol=1e-6)


def test_nested_seeding():
    def fn(rng_key_1, rng_key_2, rng_key_3):
        xs = []
        with handlers.seed(rng_seed=rng_key_1):
            with handlers.seed(rng_seed=rng_key_2):
                xs.append(numpyro.sample('x', dist.Normal(0., 1.)))
                with handlers.seed(rng_seed=rng_key_3):
                    xs.append(numpyro.sample('y', dist.Normal(0., 1.)))
        return jnp.stack(xs)

    s1, s2 = fn(0, 1, 2), fn(3, 1, 2)
    assert_allclose(s1, s2)
    s1, s2 = fn(0, 1, 2), fn(3, 1, 4)
    assert_allclose(s1[0], s2[0])
    assert_raises(AssertionError, assert_allclose, s1[1], s2[1])


def test_condition():
    def model():
        x = numpyro.sample('x', dist.Delta(0.))
        y = numpyro.sample('y', dist.Normal(0., 1.))
        return x + y

    model = handlers.condition(handlers.seed(model, random.PRNGKey(1)), {'y': 2.})
    model_trace = handlers.trace(model).get_trace()
    assert model_trace['y']['value'] == 2.
    assert model_trace['y']['is_observed']
    assert handlers.condition(model, {'y': 3.})() == 3.


def test_no_split_deterministic():
    def model():
        x = numpyro.sample('x', dist.Normal(0., 1.))
        y = numpyro.sample('y', dist.Normal(0., 1.))
        return x + y

    model = handlers.condition(model, {'x': 1., 'y': 2.})
    assert model() == 3.


def model_nested_plates_0():
    with numpyro.plate('outer', 10):
        x = numpyro.sample('y', dist.Normal(0., 1.))
        assert x.shape == (10,)
        with numpyro.plate('inner', 5):
            y = numpyro.sample('x', dist.Normal(0., 1.))
            assert y.shape == (5, 10)
            z = numpyro.deterministic('z', x ** 2)
            assert z.shape == (10,)


def model_nested_plates_1():
    with numpyro.plate('outer', 10, dim=-2):
        x = numpyro.sample('y', dist.Normal(0., 1.))
        assert x.shape == (10, 1)
        with numpyro.plate('inner', 5):
            y = numpyro.sample('x', dist.Normal(0., 1.))
            assert y.shape == (10, 5)
            z = numpyro.deterministic('z', x ** 2)
            assert z.shape == (10, 1)


def model_nested_plates_2():
    outer = numpyro.plate('outer', 10)
    inner = numpyro.plate('inner', 5, dim=-3)
    with outer:
        x = numpyro.sample('x', dist.Normal(0., 1.))
        assert x.shape == (10,)
    with inner:
        y = numpyro.sample('y', dist.Normal(0., 1.))
        assert y.shape == (5, 1, 1)
        z = numpyro.deterministic('z', x ** 2)
        assert z.shape == (10,)

    with outer, inner:
        xy = numpyro.sample('xy', dist.Normal(0., 1.), sample_shape=(10,))
        assert xy.shape == (5, 1, 10)


def model_nested_plates_3():
    outer = numpyro.plate('outer', 10, dim=-1)
    inner = numpyro.plate('inner', 5, dim=-2)
    numpyro.deterministic('z', 1.)

    with inner, outer:
        xy = numpyro.sample('xy', dist.Normal(jnp.zeros((5, 10)), 1.))
        assert xy.shape == (5, 10)


def model_dist_batch_shape():
    outer = numpyro.plate('outer', 10)
    inner = numpyro.plate('inner', 5, dim=-3)
    with outer:
        x = numpyro.sample('x', dist.Normal(jnp.zeros(10), 1.))
        assert x.shape == (10,)
    with inner:
        y = numpyro.sample('y', dist.Normal(0., jnp.ones(10)))
        assert y.shape == (5, 1, 10)
        z = numpyro.deterministic('z', x ** 2)
        assert z.shape == (10,)

    with outer, inner:
        xy = numpyro.sample('xy', dist.Normal(0., jnp.ones(10)), sample_shape=(10,))
        assert xy.shape == (5, 10, 10)


def model_subsample_1():
    outer = numpyro.plate('outer', 20, subsample_size=10)
    inner = numpyro.plate('inner', 10, subsample_size=5, dim=-3)
    with outer:
        x = numpyro.sample('x', dist.Normal(0., 1.))
        assert x.shape == (10,)
    with inner:
        y = numpyro.sample('y', dist.Normal(0., 1.))
        assert y.shape == (5, 1, 1)
        z = numpyro.deterministic('z', x ** 2)
        assert z.shape == (10,)

    with outer, inner:
        xy = numpyro.sample('xy', dist.Normal(0., 1.))
        assert xy.shape == (5, 1, 10)


def model_subsample_2():
    data = jnp.ones((10, 1, 20))
    outer = numpyro.plate('outer', data.shape[-1], subsample_size=10)
    inner = numpyro.plate('inner', data.shape[-3], subsample_size=5, dim=-3)
    with outer:
        x = numpyro.sample('x', dist.Normal(0., 1.))
        assert x.shape == (10,)
    with inner:
        y = numpyro.sample('y', dist.Normal(0., 1.))
        assert y.shape == (5, 1, 1)
        z = numpyro.deterministic('z', x ** 2)
        assert z.shape == (10,)

    with outer, inner:
        xy = numpyro.sample('xy', dist.Normal(0., 1.))
        assert xy.shape == (5, 1, 10)
        subsample_data = numpyro.subsample(data, event_dim=0)
        assert subsample_data.shape == (5, 1, 10)


@pytest.mark.parametrize('model', [
    model_nested_plates_0,
    model_nested_plates_1,
    model_nested_plates_2,
    model_nested_plates_3,
    model_dist_batch_shape,
    model_subsample_1,
    model_subsample_2,
])
def test_plate(model):
    trace = handlers.trace(handlers.seed(model, random.PRNGKey(1))).get_trace()
    jit_trace = handlers.trace(jit(handlers.seed(model, random.PRNGKey(1)))).get_trace()
    assert 'z' in trace
    for name, site in trace.items():
        if site['type'] == 'sample':
            assert_allclose(jit_trace[name]['value'], site['value'])


def test_subsample_data():
    data = jnp.arange(100.)
    subsample_size = 7
    with handlers.seed(rng_seed=0):
        with numpyro.plate("a", len(data), subsample_size=subsample_size) as idx:
            assert data[idx].shape == (subsample_size,)
            subsample_data = numpyro.subsample(data, event_dim=0)
            assert subsample_data.shape == (subsample_size,)


def test_subsample_param():
    data = jnp.arange(100.)
    subsample_size = 7
    with handlers.seed(rng_seed=0):
        with numpyro.plate("a", len(data), subsample_size=subsample_size):
            p0 = numpyro.param("p0", 0., event_dim=0)
            assert jnp.shape(p0) == ()
            p = numpyro.param("p", 0.5 * jnp.ones(len(data)), event_dim=0)
            assert len(p) == subsample_size


def test_subsample_substitute():
    data = jnp.arange(100.)
    subsample_size = 7
    subsample = jnp.array([13, 3, 30, 4, 1, 68, 5])
    with handlers.trace() as tr, handlers.seed(rng_seed=0), handlers.substitute(data={"a": subsample}):
        with numpyro.plate("a", len(data), subsample_size=subsample_size) as idx:
            assert data[idx].shape == (subsample_size,)
            assert_allclose(idx, subsample)
    assert tr["a"]["kwargs"]["rng_key"] is None


def test_subsample_replay():
    data = jnp.arange(100.)
    subsample_size = 7

    with handlers.trace() as guide_trace, handlers.seed(rng_seed=0):
<<<<<<< HEAD
        with numpyro.plate("a", len(data), subsample_size=subsample_size) as idx:
            pass

    with handlers.seed(rng_seed=1), handlers.replay(guide_trace=guide_trace):
        with numpyro.plate("a", len(data)) as idx:
            assert data[idx].shape == (subsample_size,)
=======
        with numpyro.plate("a", len(data), subsample_size=subsample_size):
            pass

    with handlers.seed(rng_seed=1), handlers.replay(guide_trace=guide_trace):
        with numpyro.plate("a", len(data)):
            subsample_data = numpyro.subsample(data, event_dim=0)
            assert subsample_data.shape == (subsample_size,)
>>>>>>> cce00d1b


@pytest.mark.parametrize("scale", [1., 2.], ids=["unscaled", "scaled"])
@pytest.mark.parametrize("subsample", [False, True], ids=["full", "subsample"])
def test_subsample_gradient(scale, subsample):
    data = jnp.array([-0.5, 2.0])
    subsample_size = 1 if subsample else len(data)
    precision = 0.06 * scale

    def model(subsample):
        with handlers.substitute(data={"data": subsample}):
            with numpyro.plate("data", len(data), subsample_size) as ind:
                x = data[ind]
                z = numpyro.sample("z", dist.Normal(0, 1))
                numpyro.sample("x", dist.Normal(z, 1), obs=x)

    def guide(subsample):
        scale = numpyro.param("scale", 1.)
        with handlers.substitute(data={"data": subsample}):
            with numpyro.plate("data", len(data), subsample_size):
                loc = numpyro.param("loc", jnp.zeros(len(data)), event_dim=0)
                numpyro.sample("z", dist.Normal(loc, scale))

    if scale != 1.:
        model = handlers.scale(model, scale=scale)
        guide = handlers.scale(guide, scale=scale)

    num_particles = 50000
    optimizer = optim.Adam(0.1)
    elbo = ELBO(num_particles=num_particles)
    svi = SVI(model, guide, optimizer, loss=elbo)
    svi_state = svi.init(random.PRNGKey(0), None)
    params = svi.optim.get_params(svi_state.optim_state)
    normalizer = 2 if subsample else 1
    if subsample_size == 1:
        subsample = jnp.array([0])
        loss1, grads1 = value_and_grad(lambda x: svi.loss.loss(
            svi_state.rng_key, svi.constrain_fn(x), svi.model, svi.guide, subsample))(params)
        subsample = jnp.array([1])
        loss2, grads2 = value_and_grad(lambda x: svi.loss.loss(
            svi_state.rng_key, svi.constrain_fn(x), svi.model, svi.guide, subsample))(params)
        grads = tree_multimap(lambda *vals: vals[0] + vals[1], grads1, grads2)
        loss = loss1 + loss2
    else:
        subsample = jnp.array([0, 1])
        loss, grads = value_and_grad(lambda x: svi.loss.loss(
            svi_state.rng_key, svi.constrain_fn(x), svi.model, svi.guide, subsample))(params)

    actual_loss = loss / normalizer
    expected_loss, _ = value_and_grad(lambda x: svi.loss.loss(
        svi_state.rng_key, svi.constrain_fn(x), svi.model, svi.guide, None))(params)
    assert_allclose(actual_loss, expected_loss, rtol=precision, atol=precision)

    actual_grads = {name: grad / normalizer for name, grad in grads.items()}
    expected_grads = {'loc': scale * jnp.array([0.5, -2.0]), 'scale': scale * jnp.array([2.0])}
    assert actual_grads.keys() == expected_grads.keys()
    for name in expected_grads:
        assert_allclose(actual_grads[name], expected_grads[name], rtol=precision, atol=precision)


def test_messenger_fn_invalid():
    with pytest.raises(ValueError, match="to be a Python callable object"):
        with numpyro.handlers.mask(False):
            pass


@pytest.mark.parametrize('shape', [(), (5,), (2, 3)])
def test_plate_stack(shape):
    def guide():
        with numpyro.plate_stack("plates", shape):
            return numpyro.sample("x", dist.Normal(0, 1))

    x = handlers.seed(guide, 0)()
    assert x.shape == shape


@pytest.mark.parametrize('intervene,observe,flip', [
    (True, False, False),
    (False, True, False),
    (True, True, False),
    (True, True, True),
])
def test_counterfactual_query(intervene, observe, flip):
    # x -> y -> z -> w

    sites = ["x", "y", "z", "w"]
    observations = {"x": 1., "y": None, "z": 1., "w": 1.}
    interventions = {"x": None, "y": 0., "z": 2., "w": 1.}

    def model():
        with handlers.seed(rng_seed=0):
            x = numpyro.sample("x", dist.Normal(0, 1))
            y = numpyro.sample("y", dist.Normal(x, 1))
            z = numpyro.sample("z", dist.Normal(y, 1))
            w = numpyro.sample("w", dist.Normal(z, 1))
            return dict(x=x, y=y, z=z, w=w)

    if not flip:
        if intervene:
            model = handlers.do(model, data=interventions)
        if observe:
            model = handlers.condition(model, data=observations)
    elif flip and intervene and observe:
        model = handlers.do(
            handlers.condition(model, data=observations),
            data=interventions)

    with handlers.trace() as tr:
        actual_values = model()
    for name in sites:
        # case 1: purely observational query like handlers.condition
        if not intervene and observe:
            if observations[name] is not None:
                assert tr[name]['is_observed']
                assert_allclose(observations[name], actual_values[name])
                assert_allclose(observations[name], tr[name]['value'])
            if interventions[name] != observations[name]:
                if interventions[name] is not None:
                    assert_raises(AssertionError, assert_allclose, interventions[name], actual_values[name])
        # case 2: purely interventional query like old handlers.do
        elif intervene and not observe:
            assert not tr[name]['is_observed']
            if interventions[name] is not None:
                assert_allclose(interventions[name], actual_values[name])
            if observations[name] is not None:
                assert_raises(AssertionError, assert_allclose, observations[name], tr[name]['value'])
            if interventions[name] is not None:
                assert_raises(AssertionError, assert_allclose, interventions[name], tr[name]['value'])
        # case 3: counterfactual query mixing intervention and observation
        elif intervene and observe:
            if observations[name] is not None:
                assert tr[name]['is_observed']
                assert_allclose(observations[name], tr[name]['value'])
            if interventions[name] is not None:
                assert_allclose(interventions[name], actual_values[name])
            if interventions[name] != observations[name]:
                if interventions[name] is not None:
                    assert_raises(AssertionError, assert_allclose, interventions[name], tr[name]['value'])


def test_block():
    with handlers.trace() as trace:
        with handlers.block(hide=['x']):
            with handlers.seed(rng_seed=0):
                numpyro.sample('x', dist.Normal())
    assert 'x' not in trace


def test_scope():
    def fn():
        return numpyro.sample('x', dist.Normal())

    with handlers.trace() as trace:
        with handlers.seed(rng_seed=1):
            with handlers.scope(prefix='a'):
                fn()
            with handlers.scope(prefix='b'):
                with handlers.scope(prefix='a'):
                    fn()

    assert 'a/x' in trace
    assert 'b/a/x' in trace


def test_lift():
    def model():
        loc1 = numpyro.param("loc1", 0.)
        scale1 = numpyro.param("scale1", 1., constraint=constraints.positive)
        numpyro.sample("latent1", dist.Normal(loc1, scale1))

        loc2 = numpyro.param("loc2", 1.)
        scale2 = numpyro.param("scale2", 2., constraint=constraints.positive)
        latent2 = numpyro.sample("latent2", dist.Normal(loc2, scale2))
        return latent2

    loc1_prior = dist.Normal()
    scale1_prior = dist.LogNormal()
    prior = {"loc1": loc1_prior, "scale1": scale1_prior}

    with handlers.trace() as tr:
        with handlers.seed(rng_seed=1):
            model()

    with handlers.trace() as lifted_tr:
        with handlers.seed(rng_seed=2):
            with handlers.lift(prior=prior):
                model()

    for name in tr.keys():
        assert name in lifted_tr
        if name in prior:
            assert lifted_tr[name]['fn'] is prior[name]
            assert lifted_tr[name]['type'] == 'sample'
            assert lifted_tr[name]['value'] not in (0., 1.)
        elif name in ('loc2', 'scale2'):
            assert lifted_tr[name]['type'] == 'param'


def test_lift_memoize():
    def model():
        a = numpyro.param("loc")
        b = numpyro.param("loc")
        assert a == b

    with handlers.seed(rng_seed=1):
        with handlers.lift(prior=dist.Normal(0, 1)):
            model()<|MERGE_RESOLUTION|>--- conflicted
+++ resolved
@@ -295,14 +295,6 @@
     subsample_size = 7
 
     with handlers.trace() as guide_trace, handlers.seed(rng_seed=0):
-<<<<<<< HEAD
-        with numpyro.plate("a", len(data), subsample_size=subsample_size) as idx:
-            pass
-
-    with handlers.seed(rng_seed=1), handlers.replay(guide_trace=guide_trace):
-        with numpyro.plate("a", len(data)) as idx:
-            assert data[idx].shape == (subsample_size,)
-=======
         with numpyro.plate("a", len(data), subsample_size=subsample_size):
             pass
 
@@ -310,7 +302,6 @@
         with numpyro.plate("a", len(data)):
             subsample_data = numpyro.subsample(data, event_dim=0)
             assert subsample_data.shape == (subsample_size,)
->>>>>>> cce00d1b
 
 
 @pytest.mark.parametrize("scale", [1., 2.], ids=["unscaled", "scaled"])
