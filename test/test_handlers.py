--- conflicted
+++ resolved
@@ -4,14 +4,9 @@
 from jax import random
 
 import numpyro.distributions as dist
-<<<<<<< HEAD
-from numpyro.handlers import sample, scale
-from numpyro.infer_util import log_density
-=======
 from numpyro.handlers import sample, scale, param, substitute, seed, trace, condition
 from numpyro.hmc_util import log_density
 from numpyro.util import optional
->>>>>>> 638accde
 
 
 @pytest.mark.parametrize('use_context_manager', [True, False])
