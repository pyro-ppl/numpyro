--- conflicted
+++ resolved
@@ -94,13 +94,8 @@
 
     adam = optim.Adam(0.01)
     rng_key_init = random.PRNGKey(1)
-<<<<<<< HEAD
-    guide = auto_class(model, init_strategy=init_strategy)
+    guide = auto_class(model, init_loc_fn=init_strategy)
     svi = SVI(model, guide, adam, Elbo())
-=======
-    guide = auto_class(model, init_loc_fn=init_strategy)
-    svi = SVI(model, guide, adam, ELBO())
->>>>>>> a8204664
     svi_state = svi.init(rng_key_init, data, labels)
 
     # smoke test if analytic KL is used
