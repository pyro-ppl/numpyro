--- conflicted
+++ resolved
@@ -18,11 +18,7 @@
 from numpyro.distributions import constraints, transforms
 from numpyro.distributions.flows import InverseAutoregressiveTransform
 from numpyro.handlers import substitute
-<<<<<<< HEAD
-from numpyro.infer import SVI, Trace_ELBO
-=======
-from numpyro.infer import ELBO, SVI, TraceMeanField_ELBO
->>>>>>> 6802e525
+from numpyro.infer import SVI, Trace_ELBO, TraceMeanField_ELBO
 from numpyro.infer.autoguide import (
     AutoBNAFNormal,
     AutoDiagonalNormal,
@@ -83,7 +79,7 @@
     AutoLowRankMultivariateNormal,
     AutoNormal,
 ])
-@pytest.mark.parametrize('Elbo', [ELBO, TraceMeanField_ELBO])
+@pytest.mark.parametrize('Elbo', [Trace_ELBO, TraceMeanField_ELBO])
 def test_logistic_regression(auto_class, Elbo):
     N, dim = 3000, 3
     data = random.normal(random.PRNGKey(0), (N, dim))
@@ -99,17 +95,13 @@
     adam = optim.Adam(0.01)
     rng_key_init = random.PRNGKey(1)
     guide = auto_class(model, init_loc_fn=init_strategy)
-<<<<<<< HEAD
-    svi = SVI(model, guide, adam, Trace_ELBO())
-=======
     svi = SVI(model, guide, adam, Elbo())
->>>>>>> 6802e525
     svi_state = svi.init(rng_key_init, data, labels)
 
     # smoke test if analytic KL is used
     if auto_class is AutoNormal and Elbo is TraceMeanField_ELBO:
         _, mean_field_loss = svi.update(svi_state, data, labels)
-        svi.loss = ELBO()
+        svi.loss = Trace_ELBO()
         _, elbo_loss = svi.update(svi_state, data, labels)
         svi.loss = TraceMeanField_ELBO()
         assert abs(mean_field_loss - elbo_loss) > 0.5
