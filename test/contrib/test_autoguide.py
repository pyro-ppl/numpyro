from functools import partial

from numpy.testing import assert_allclose
import pytest

from jax import random
import jax.numpy as np
from jax.test_util import check_eq

import numpyro
from numpyro import optim
<<<<<<< HEAD
from numpyro.contrib.autoguide import (
    AutoDiagonalNormal,
    AutoIAFNormal,
    AutoLaplaceApproximation,
    AutoMultivariateNormal,
)
=======
from numpyro.contrib.autoguide import AutoDiagonalNormal, AutoIAFNormal, AutoMultivariateNormal, AutoContinuousELBO
>>>>>>> f44e2810
from numpyro.contrib.nn.auto_reg_nn import AutoregressiveNN
import numpyro.distributions as dist
from numpyro.distributions import constraints, transforms
from numpyro.distributions.flows import InverseAutoregressiveTransform
from numpyro.handlers import substitute
from numpyro.infer import SVI
from numpyro.infer.util import init_to_median
from numpyro.util import fori_loop

init_strategy = init_to_median(num_samples=2)


@pytest.mark.parametrize('auto_class', [
    AutoDiagonalNormal,
    AutoIAFNormal,
    AutoMultivariateNormal,
    AutoLaplaceApproximation,
])
def test_beta_bernoulli(auto_class):
    data = np.array([[1.0] * 8 + [0.0] * 2,
                     [1.0] * 4 + [0.0] * 6]).T

    def model(data):
        f = numpyro.sample('beta', dist.Beta(np.ones(2), np.ones(2)))
        numpyro.sample('obs', dist.Bernoulli(f), obs=data)

    adam = optim.Adam(0.01)
    guide = auto_class(model, init_strategy=init_strategy)
    svi = SVI(model, guide, AutoContinuousELBO(), adam)
    svi_state = svi.init(random.PRNGKey(1), data)

    def body_fn(i, val):
        svi_state, loss = svi.update(val, data)
        return svi_state

    svi_state = fori_loop(0, 2000, body_fn, svi_state)
    params = svi.get_params(svi_state)
    true_coefs = (np.sum(data, axis=0) + 1) / (data.shape[0] + 2)
    # test .sample_posterior method
    posterior_samples = guide.sample_posterior(random.PRNGKey(1), params, sample_shape=(1000,))
    assert_allclose(np.mean(posterior_samples['beta'], 0), true_coefs, atol=0.04)


@pytest.mark.parametrize('auto_class', [
    AutoDiagonalNormal,
    AutoIAFNormal,
    AutoMultivariateNormal,
    AutoLaplaceApproximation,
])
def test_logistic_regression(auto_class):
    N, dim = 3000, 3
    data = random.normal(random.PRNGKey(0), (N, dim))
    true_coefs = np.arange(1., dim + 1.)
    logits = np.sum(true_coefs * data, axis=-1)
    labels = dist.Bernoulli(logits=logits).sample(random.PRNGKey(1))

    def model(data, labels):
        coefs = numpyro.sample('coefs', dist.Normal(np.zeros(dim), np.ones(dim)))
        logits = np.sum(coefs * data, axis=-1)
        return numpyro.sample('obs', dist.Bernoulli(logits=logits), obs=labels)

    adam = optim.Adam(0.01)
    rng_init = random.PRNGKey(1)
    guide = auto_class(model, init_strategy=init_strategy)
    svi = SVI(model, guide, AutoContinuousELBO(), adam)
    svi_state = svi.init(rng_init, data, labels)

    def body_fn(i, val):
        svi_state, loss = svi.update(val, data, labels)
        return svi_state

    svi_state = fori_loop(0, 2000, body_fn, svi_state)
    params = svi.get_params(svi_state)
    if auto_class is not AutoIAFNormal:
        median = guide.median(params)
        assert_allclose(median['coefs'], true_coefs, rtol=0.1)
        # test .quantile method
        median = guide.quantiles(params, [0.2, 0.5])
        assert_allclose(median['coefs'][1], true_coefs, rtol=0.1)
    # test .sample_posterior method
    posterior_samples = guide.sample_posterior(random.PRNGKey(1), params, sample_shape=(1000,))
    assert_allclose(np.mean(posterior_samples['coefs'], 0), true_coefs, rtol=0.1)


def test_iaf():
    # test for substitute logic for exposed methods `sample_posterior` and `get_transforms`
    N, dim = 3000, 3
    data = random.normal(random.PRNGKey(0), (N, dim))
    true_coefs = np.arange(1., dim + 1.)
    logits = np.sum(true_coefs * data, axis=-1)
    labels = dist.Bernoulli(logits=logits).sample(random.PRNGKey(1))

    def model(data, labels):
        coefs = numpyro.sample('coefs', dist.Normal(np.zeros(dim), np.ones(dim)))
        offset = numpyro.sample('offset', dist.Uniform(-1, 1))
        logits = offset + np.sum(coefs * data, axis=-1)
        return numpyro.sample('obs', dist.Bernoulli(logits=logits), obs=labels)

    adam = optim.Adam(0.01)
    rng_init = random.PRNGKey(1)
    guide = AutoIAFNormal(model)
    svi = SVI(model, guide, AutoContinuousELBO(), adam)
    svi_state = svi.init(rng_init, data, labels)
    params = svi.get_params(svi_state)

    x = random.normal(random.PRNGKey(0), (dim + 1,))
    rng = random.PRNGKey(1)
    actual_sample = guide.sample_posterior(rng, params)
    actual_output = guide.get_transform(params)(x)

    flows = []
    for i in range(guide.num_flows):
        if i > 0:
            flows.append(transforms.PermuteTransform(np.arange(dim + 1)[::-1]))
        arn_init, arn_apply = AutoregressiveNN(dim + 1, [dim + 1, dim + 1],
                                               permutation=np.arange(dim + 1),
                                               skip_connections=guide._skip_connections,
                                               nonlinearity=guide._nonlinearity)
        arn = partial(arn_apply, params['auto_arn__{}$params'.format(i)])
        flows.append(InverseAutoregressiveTransform(arn))
    flows.append(transforms.UnpackTransform(guide._unpack_latent))

    transform = transforms.ComposeTransform(flows)
    rng_seed, rng_sample = random.split(rng)
    expected_sample = transform(dist.Normal(np.zeros(dim + 1), 1).sample(rng_sample))
    expected_output = transform(x)
    assert_allclose(actual_sample['coefs'], expected_sample['coefs'])
    assert_allclose(actual_sample['offset'],
                    transforms.biject_to(constraints.interval(-1, 1))(expected_sample['offset']))
    check_eq(actual_output, expected_output)


def test_uniform_normal():
    true_coef = 0.9
    data = true_coef + random.normal(random.PRNGKey(0), (1000,))

    def model(data):
        alpha = numpyro.sample('alpha', dist.Uniform(0, 1))
        loc = numpyro.sample('loc', dist.Uniform(0, alpha))
        numpyro.sample('obs', dist.Normal(loc, 0.1), obs=data)

    adam = optim.Adam(0.01)
    rng_init = random.PRNGKey(1)
    guide = AutoDiagonalNormal(model)
    svi = SVI(model, guide, AutoContinuousELBO(), adam)
    svi_state = svi.init(rng_init, data)

    def body_fn(i, val):
        svi_state, loss = svi.update(val, data)
        return svi_state

    svi_state = fori_loop(0, 1000, body_fn, svi_state)
    params = svi.get_params(svi_state)
    median = guide.median(params)
    assert_allclose(median['loc'], true_coef, rtol=0.05)
    # test .quantile method
    median = guide.quantiles(params, [0.2, 0.5])
    assert_allclose(median['loc'][1], true_coef, rtol=0.1)


def test_param():
    # this test the validity of model having
    # param sites contain composed transformed constraints
    rngs = random.split(random.PRNGKey(0), 3)
    a_minval = 1
    a_init = np.exp(random.normal(rngs[0])) + a_minval
    b_init = np.exp(random.normal(rngs[1]))
    x_init = random.normal(rngs[2])

    def model():
        a = numpyro.param('a', a_init, constraint=constraints.greater_than(a_minval))
        b = numpyro.param('b', b_init, constraint=constraints.positive)
        numpyro.sample('x', dist.Normal(a, b))

    # this class is used to force init value of `x` to x_init
    class _AutoGuide(AutoDiagonalNormal):
        def __call__(self, *args, **kwargs):
            return substitute(super(_AutoGuide, self).__call__,
                              {'_auto_latent': x_init})(*args, **kwargs)

    adam = optim.Adam(0.01)
    rng_init = random.PRNGKey(1)
    guide = _AutoGuide(model)
    svi = SVI(model, guide, AutoContinuousELBO(), adam)
    svi_state = svi.init(rng_init)

    params = svi.get_params(svi_state)
    assert_allclose(params['a'], a_init)
    assert_allclose(params['b'], b_init)
    assert_allclose(params['auto_loc'], guide._init_latent)
    assert_allclose(params['auto_scale'], np.ones(1))

    actual_loss = svi.evaluate(svi_state)
    assert np.isfinite(actual_loss)
    expected_loss = dist.Normal(guide._init_latent, 1).log_prob(x_init) - dist.Normal(a_init, b_init).log_prob(x_init)
    assert_allclose(actual_loss, expected_loss)


def test_dynamic_supports():
    true_coef = 0.9
    data = true_coef + random.normal(random.PRNGKey(0), (1000,))

    def actual_model(data):
        alpha = numpyro.sample('alpha', dist.Uniform(0, 1))
        loc = numpyro.sample('loc', dist.Uniform(0, alpha))
        numpyro.sample('obs', dist.Normal(loc, 0.1), obs=data)

    def expected_model(data):
        alpha = numpyro.sample('alpha', dist.Uniform(0, 1))
        loc = numpyro.sample('loc', dist.Uniform(0, 1)) * alpha
        numpyro.sample('obs', dist.Normal(loc, 0.1), obs=data)

    adam = optim.Adam(0.01)
    rng_init = random.PRNGKey(1)

    guide = AutoDiagonalNormal(actual_model)
    svi = SVI(actual_model, guide, AutoContinuousELBO(), adam)
    svi_state = svi.init(rng_init, data)
    actual_opt_params = adam.get_params(svi_state.optim_state)
    actual_params = svi.get_params(svi_state)
    actual_values = guide.median(actual_params)
    actual_loss = svi.evaluate(svi_state, data)

    guide = AutoDiagonalNormal(expected_model)
    svi = SVI(expected_model, guide, AutoContinuousELBO(), adam)
    svi_state = svi.init(rng_init, data)
    expected_opt_params = adam.get_params(svi_state.optim_state)
    expected_params = svi.get_params(svi_state)
    expected_values = guide.median(expected_params)
    expected_loss = svi.evaluate(svi_state, data)

    # test auto_loc, auto_scale
    check_eq(actual_opt_params, expected_opt_params)
    check_eq(actual_params, expected_params)
    # test latent values
    assert_allclose(actual_values['alpha'], expected_values['alpha'])
    assert_allclose(actual_values['loc'], expected_values['alpha'] * expected_values['loc'])
    assert_allclose(actual_loss, expected_loss)


def test_elbo_dynamic_support():
    x_prior = dist.Uniform(0, 5)
    x_unconstrained = 2.

    def model():
        numpyro.sample('x', x_prior)

    class _AutoGuide(AutoDiagonalNormal):
        def __call__(self, *args, **kwargs):
            return substitute(super(_AutoGuide, self).__call__,
                              {'_auto_latent': x_unconstrained})(*args, **kwargs)

    adam = optim.Adam(0.01)
    guide = _AutoGuide(model)
    svi = SVI(model, guide, AutoContinuousELBO(), adam)
    svi_state = svi.init(random.PRNGKey(0))
    actual_loss = svi.evaluate(svi_state)
    assert np.isfinite(actual_loss)

    guide_log_prob = dist.Normal(guide._init_latent).log_prob(x_unconstrained).sum()
    transfrom = transforms.biject_to(constraints.interval(0, 5))
    x = transfrom(x_unconstrained)
    logdet = transfrom.log_abs_det_jacobian(x_unconstrained, x)
    model_log_prob = x_prior.log_prob(x) + logdet
    expected_loss = guide_log_prob - model_log_prob
    assert_allclose(actual_loss, expected_loss)<|MERGE_RESOLUTION|>--- conflicted
+++ resolved
@@ -9,16 +9,13 @@
 
 import numpyro
 from numpyro import optim
-<<<<<<< HEAD
 from numpyro.contrib.autoguide import (
+    AutoContinuousELBO,
     AutoDiagonalNormal,
     AutoIAFNormal,
     AutoLaplaceApproximation,
-    AutoMultivariateNormal,
+    AutoMultivariateNormal
 )
-=======
-from numpyro.contrib.autoguide import AutoDiagonalNormal, AutoIAFNormal, AutoMultivariateNormal, AutoContinuousELBO
->>>>>>> f44e2810
 from numpyro.contrib.nn.auto_reg_nn import AutoregressiveNN
 import numpyro.distributions as dist
 from numpyro.distributions import constraints, transforms
