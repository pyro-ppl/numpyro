--- conflicted
+++ resolved
@@ -2,16 +2,11 @@
 
 import numpy as onp
 from numpy.testing import assert_array_equal
-<<<<<<< HEAD
-from numpyro.contrib.nn.auto_reg_nn import create_mask, AutoregressiveNN
-from jax import random, jacfwd
-=======
 import pytest
 
 from jax import jacfwd, random
 
-from numpyro.contrib.nn.auto_reg_nn import AutoRegressiveNN, create_mask
->>>>>>> 49ed41de
+from numpyro.contrib.nn.auto_reg_nn import AutoregressiveNN, create_mask
 
 
 @pytest.mark.parametrize('input_dim', [5])
