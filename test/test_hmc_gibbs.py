# Copyright Contributors to the Pyro project.
# SPDX-License-Identifier: Apache-2.0

from functools import partial

import numpy as np
from numpy.testing import assert_allclose
import pytest

from jax import hessian, jacrev, random, vmap
import jax.numpy as jnp
from jax.scipy.linalg import cho_factor, cho_solve, inv, solve_triangular

import numpyro
import numpyro.distributions as dist
<<<<<<< HEAD
from numpyro.handlers import plate
from numpyro.infer import HMC, HMCECS, MCMC, NUTS, DiscreteHMCGibbs, HMCGibbs, MixedHMC
=======
from numpyro.infer import HMC, HMCECS, MCMC, NUTS, DiscreteHMCGibbs, HMCGibbs
from numpyro.infer.hmc_gibbs import taylor_proxy
from numpyro.infer.util import log_density
>>>>>>> c19e7bf3


def _linear_regression_gibbs_fn(X, XX, XY, Y, rng_key, gibbs_sites, hmc_sites):
    N, P = X.shape

    sigma = jnp.exp(hmc_sites['log_sigma']) if 'log_sigma' in hmc_sites else hmc_sites['sigma']

    sigma_sq = jnp.square(sigma)
    covar_inv = XX / sigma_sq + jnp.eye(P)

    L = cho_factor(covar_inv, lower=True)[0]
    L_inv = solve_triangular(L, jnp.eye(P), lower=True)
    loc = cho_solve((L, True), XY) / sigma_sq

    beta_proposal = dist.MultivariateNormal(loc=loc, scale_tril=L_inv).sample(rng_key)

    return {'beta': beta_proposal}


@pytest.mark.parametrize('kernel_cls', [HMC, NUTS])
def test_linear_model_log_sigma(kernel_cls, N=100, P=50, sigma=0.11, warmup_steps=500, num_samples=500):
    np.random.seed(0)
    X = np.random.randn(N * P).reshape((N, P))
    XX = np.matmul(np.transpose(X), X)
    Y = X[:, 0] + sigma * np.random.randn(N)
    XY = np.sum(X * Y[:, None], axis=0)

    def model(X, Y):
        N, P = X.shape

        log_sigma = numpyro.sample("log_sigma", dist.Normal(1.0))
        sigma = jnp.exp(log_sigma)
        beta = numpyro.sample("beta", dist.Normal(jnp.zeros(P), jnp.ones(P)))
        mean = jnp.sum(beta * X, axis=-1)
        numpyro.deterministic("mean", mean)

        numpyro.sample("obs", dist.Normal(mean, sigma), obs=Y)

    gibbs_fn = partial(_linear_regression_gibbs_fn, X, XX, XY, Y)

    hmc_kernel = kernel_cls(model)
    kernel = HMCGibbs(hmc_kernel, gibbs_fn=gibbs_fn, gibbs_sites=['beta'])
    mcmc = MCMC(kernel, warmup_steps, num_samples, progress_bar=False)

    mcmc.run(random.PRNGKey(0), X, Y)

    beta_mean = np.mean(mcmc.get_samples()['beta'], axis=0)
    assert_allclose(beta_mean, np.array([1.0] + [0.0] * (P - 1)), atol=0.05)

    sigma_mean = np.exp(np.mean(mcmc.get_samples()['log_sigma'], axis=0))
    assert_allclose(sigma_mean, sigma, atol=0.25)


@pytest.mark.parametrize('kernel_cls', [HMC, NUTS])
def test_linear_model_sigma(kernel_cls, N=90, P=40, sigma=0.07, warmup_steps=500, num_samples=500):
    np.random.seed(1)
    X = np.random.randn(N * P).reshape((N, P))
    XX = np.matmul(np.transpose(X), X)
    Y = X[:, 0] + sigma * np.random.randn(N)
    XY = np.sum(X * Y[:, None], axis=0)

    def model(X, Y):
        N, P = X.shape

        sigma = numpyro.sample("sigma", dist.HalfCauchy(1.0))
        beta = numpyro.sample("beta", dist.Normal(jnp.zeros(P), jnp.ones(P)))
        mean = jnp.sum(beta * X, axis=-1)

        numpyro.sample("obs", dist.Normal(mean, sigma), obs=Y)

    gibbs_fn = partial(_linear_regression_gibbs_fn, X, XX, XY, Y)

    hmc_kernel = kernel_cls(model)
    kernel = HMCGibbs(hmc_kernel, gibbs_fn=gibbs_fn, gibbs_sites=['beta'])
    mcmc = MCMC(kernel, warmup_steps, num_samples, progress_bar=False)

    mcmc.run(random.PRNGKey(0), X, Y)

    beta_mean = np.mean(mcmc.get_samples()['beta'], axis=0)
    assert_allclose(beta_mean, np.array([1.0] + [0.0] * (P - 1)), atol=0.05)

    sigma_mean = np.mean(mcmc.get_samples()['sigma'], axis=0)
    assert_allclose(sigma_mean, sigma, atol=0.25)


@pytest.mark.parametrize('kernel_cls', [HMC, NUTS])
def test_gaussian_model(kernel_cls, D=2, warmup_steps=3000, num_samples=5000):
    np.random.seed(0)
    cov = np.random.randn(4 * D * D).reshape((2 * D, 2 * D))
    cov = jnp.matmul(jnp.transpose(cov), cov) + 0.25 * jnp.eye(2 * D)

    cov00 = cov[:D, :D]
    cov01 = cov[:D, D:]
    cov10 = cov[D:, :D]
    cov11 = cov[D:, D:]

    cov_01_cov11_inv = jnp.matmul(cov01, inv(cov11))
    cov_10_cov00_inv = jnp.matmul(cov10, inv(cov00))

    posterior_cov0 = cov00 - jnp.matmul(cov_01_cov11_inv, cov10)
    posterior_cov1 = cov11 - jnp.matmul(cov_10_cov00_inv, cov01)

    # we consider a model in which (x0, x1) ~ MVN(0, cov)

    def gaussian_gibbs_fn(rng_key, hmc_sites, gibbs_sites):
        x1 = hmc_sites['x1']
        posterior_loc0 = jnp.matmul(cov_01_cov11_inv, x1)
        x0_proposal = dist.MultivariateNormal(loc=posterior_loc0, covariance_matrix=posterior_cov0).sample(rng_key)
        return {'x0': x0_proposal}

    def model():
        x0 = numpyro.sample("x0", dist.MultivariateNormal(loc=jnp.zeros(D), covariance_matrix=cov00))
        posterior_loc1 = jnp.matmul(cov_10_cov00_inv, x0)
        numpyro.sample("x1", dist.MultivariateNormal(loc=posterior_loc1, covariance_matrix=posterior_cov1))

    hmc_kernel = kernel_cls(model, dense_mass=True)
    kernel = HMCGibbs(hmc_kernel, gibbs_fn=gaussian_gibbs_fn, gibbs_sites=['x0'])
    mcmc = MCMC(kernel, warmup_steps, num_samples, progress_bar=False)

    mcmc.run(random.PRNGKey(0))

    x0_mean = np.mean(mcmc.get_samples()['x0'], axis=0)
    x1_mean = np.mean(mcmc.get_samples()['x1'], axis=0)

    x0_std = np.std(mcmc.get_samples()['x0'], axis=0)
    x1_std = np.std(mcmc.get_samples()['x1'], axis=0)

    assert_allclose(x0_mean, np.zeros(D), atol=0.2)
    assert_allclose(x1_mean, np.zeros(D), atol=0.2)

    assert_allclose(x0_std, np.sqrt(np.diagonal(cov00)), rtol=0.05)
    assert_allclose(x1_std, np.sqrt(np.diagonal(cov11)), rtol=0.1)


<<<<<<< HEAD
@pytest.mark.parametrize("kernel, inner_kernel, kwargs", [
    (MixedHMC, HMC, {"num_discrete_updates": 5}),
    (DiscreteHMCGibbs, NUTS, {})
])
def test_discrete_gibbs_multiple_sites(kernel, inner_kernel, kwargs):
=======
@pytest.mark.parametrize("num_chains", [1, 2])
@pytest.mark.filterwarnings("ignore:There are not enough devices:UserWarning")
def test_discrete_gibbs_multiple_sites_chain(num_chains):
>>>>>>> c19e7bf3
    def model():
        numpyro.sample("x", dist.Bernoulli(0.7).expand([3]))
        numpyro.sample("y", dist.Binomial(10, 0.3))

<<<<<<< HEAD
    sampler = kernel(inner_kernel(model), **kwargs)
    mcmc = MCMC(sampler, 1000, 10000, progress_bar=False)
=======
    kernel = DiscreteHMCGibbs(NUTS(model))
    mcmc = MCMC(kernel, 1000, 10000, num_chains=num_chains, progress_bar=False)
>>>>>>> c19e7bf3
    mcmc.run(random.PRNGKey(0))
    samples = mcmc.get_samples()
    assert_allclose(jnp.mean(samples["x"], 0), 0.7 * jnp.ones(3), atol=0.01)
    assert_allclose(jnp.mean(samples["y"], 0), 0.3 * 10, atol=0.1)


@pytest.mark.parametrize("kernel, inner_kernel, kwargs", [
    (MixedHMC, HMC, {"num_discrete_updates": 6}),
    (DiscreteHMCGibbs, NUTS, {})
])
def test_discrete_gibbs_enum(kernel, inner_kernel, kwargs):
    def model():
        numpyro.sample("x", dist.Bernoulli(0.7), infer={"enumerate": "parallel"})
        y = numpyro.sample("y", dist.Binomial(10, 0.3))
        numpyro.deterministic("y2", y ** 2)

    sampler = kernel(inner_kernel(model), **kwargs)
    mcmc = MCMC(sampler, 1000, 10000, progress_bar=False)
    mcmc.run(random.PRNGKey(0))
    samples = mcmc.get_samples()
    assert_allclose(jnp.mean(samples["y"], 0), 0.3 * 10, atol=0.1)


@pytest.mark.parametrize("random_walk", [False, True])
@pytest.mark.parametrize("kernel, inner_kernel, kwargs", [
    (MixedHMC, HMC, {"num_discrete_updates": 6}),
    (DiscreteHMCGibbs, NUTS, {"modified": True}),
    (DiscreteHMCGibbs, NUTS, {"modified": False}),
])
def test_discrete_gibbs_bernoulli(random_walk, kernel, inner_kernel, kwargs):
    def model():
        numpyro.sample("c", dist.Bernoulli(0.8))

    sampler = kernel(inner_kernel(model), random_walk=random_walk, **kwargs)
    mcmc = MCMC(sampler, 1000, 10000, progress_bar=False)
    mcmc.run(random.PRNGKey(0))
    samples = mcmc.get_samples()["c"]
    assert_allclose(jnp.mean(samples), 0.8, atol=0.05)


@pytest.mark.parametrize("modified", [False, True])
@pytest.mark.parametrize("kernel, inner_kernel, kwargs", [
    (MixedHMC, HMC, {"num_discrete_updates": 20}),
    (DiscreteHMCGibbs, NUTS, {})
])
def test_discrete_gibbs_gmm_1d(modified, kernel, inner_kernel, kwargs):
    def model(probs, locs):
        c = numpyro.sample("c", dist.Categorical(probs))
        numpyro.sample("x", dist.Normal(locs[c], 0.5))

    probs = jnp.array([0.15, 0.3, 0.3, 0.25])
    locs = jnp.array([-2, 0, 2, 4])
    sampler = kernel(inner_kernel(model, trajectory_length=1.2), modified=modified, **kwargs)
    mcmc = MCMC(sampler, 1000, 200000, progress_bar=False)
    mcmc.run(random.PRNGKey(0), probs, locs)
    samples = mcmc.get_samples()
    assert_allclose(jnp.mean(samples["x"]), 1.3, atol=0.1)
<<<<<<< HEAD
    assert_allclose(jnp.var(samples["x"]), 4.36, atol=0.4)
=======
    assert_allclose(jnp.var(samples["x"]), 4.36, atol=0.2)
>>>>>>> c19e7bf3
    assert_allclose(jnp.mean(samples["c"]), 1.65, atol=0.1)
    assert_allclose(jnp.var(samples["c"]), 1.03, atol=0.1)


@pytest.mark.parametrize('num_blocks', [1, 2, 50, 100])
def test_block_update_partitioning(num_blocks):
    plate_size = 10000, 100

    plate_sizes = {'N': plate_size}
    gibbs_sites = {'N': jnp.arange(plate_size[1])}
    gibbs_state = {}

    new_gibbs_sites, new_gibbs_state = numpyro.infer.hmc_gibbs._block_update(plate_sizes,
                                                                             num_blocks,
                                                                             random.PRNGKey(2),
                                                                             gibbs_sites,
                                                                             gibbs_state)
    block_size = 100 // num_blocks
    for name in gibbs_sites:
        assert block_size == jnp.not_equal(gibbs_sites[name], new_gibbs_sites[name]).sum()

    assert gibbs_state == new_gibbs_state


def test_enum_subsample_smoke():
    def model(data):
        x = numpyro.sample("x", dist.Bernoulli(0.5))
        with numpyro.plate("N", data.shape[0], subsample_size=100, dim=-1):
            batch = numpyro.subsample(data, event_dim=0)
            numpyro.sample("obs", dist.Normal(x, 1), obs=batch)

    data = random.normal(random.PRNGKey(0), (10000,)) + 1
    kernel = HMCECS(NUTS(model), num_blocks=10)
    mcmc = MCMC(kernel, 10, 10)
    mcmc.run(random.PRNGKey(0), data)


@pytest.mark.parametrize('kernel_cls', [HMC, NUTS])
@pytest.mark.parametrize('num_block', [1, 2, 50])
@pytest.mark.parametrize('subsample_size', [50, 150])
def test_hmcecs_normal_normal(kernel_cls, num_block, subsample_size):
    true_loc = jnp.array([0.3, 0.1, 0.9])
    num_warmup, num_samples = 200, 200
    data = true_loc + dist.Normal(jnp.zeros(3, ), jnp.ones(3, )).sample(random.PRNGKey(1), (10000,))

    def model(data, subsample_size):
        mean = numpyro.sample('mean', dist.Normal().expand((3,)).to_event(1))
        with numpyro.plate('batch', data.shape[0], dim=-2, subsample_size=subsample_size):
            sub_data = numpyro.subsample(data, 0)
            numpyro.sample("obs", dist.Normal(mean, 1), obs=sub_data)

    ref_params = {'mean': true_loc + dist.Normal(true_loc, 5e-2).sample(random.PRNGKey(0))}
    proxy_fn = taylor_proxy(ref_params)

    kernel = HMCECS(kernel_cls(model), proxy=proxy_fn)
    mcmc = MCMC(kernel, num_warmup, num_samples)
    mcmc.run(random.PRNGKey(0), data, subsample_size)

    samples = mcmc.get_samples()
    assert_allclose(np.mean(mcmc.get_samples()['mean'], axis=0), true_loc, atol=0.1)
    assert len(samples['mean']) == num_samples


@pytest.mark.parametrize('subsample_size', [5, 10, 15])
def test_taylor_proxy_norm(subsample_size):
    data_key, tr_key, rng_key = random.split(random.PRNGKey(0), 3)
    ref_params = jnp.array([0.1, 0.5, -0.2])
    sigma = .1

    data = ref_params + dist.Normal(jnp.zeros(3), jnp.ones(3)).sample(data_key, (100,))
    n, _ = data.shape

    def model(data, subsample_size):
        mean = numpyro.sample('mean', dist.Normal(ref_params, jnp.ones_like(ref_params)))
        with numpyro.plate('data', data.shape[0], subsample_size=subsample_size, dim=-2) as idx:
            numpyro.sample('obs', dist.Normal(mean, sigma), obs=data[idx])

    def log_prob_fn(params):
        return vmap(dist.Normal(params, sigma).log_prob)(data).sum(-1)

    log_prob = log_prob_fn(ref_params)
    log_norm_jac = jacrev(log_prob_fn)(ref_params)
    log_norm_hessian = hessian(log_prob_fn)(ref_params)

    tr = numpyro.handlers.trace(numpyro.handlers.seed(model, tr_key)).get_trace(data, subsample_size)
    plate_sizes = {'data': (n, subsample_size)}

    proxy_constructor = taylor_proxy({'mean': ref_params})
    proxy_fn, gibbs_init, gibbs_update = proxy_constructor(tr, plate_sizes, model, (data, subsample_size), {})

    def taylor_expand_2nd_order(idx, pos):
        return log_prob[idx] + (log_norm_jac[idx] @ pos) + .5 * (pos @ log_norm_hessian[idx]) @ pos

    def taylor_expand_2nd_order_sum(pos):
        return log_prob.sum() + log_norm_jac.sum(0) @ pos + .5 * pos @ log_norm_hessian.sum(0) @ pos

    for _ in range(5):
        split_key, perturbe_key, rng_key = random.split(rng_key, 3)
        perturbe_params = ref_params + dist.Normal(.1, 0.1).sample(perturbe_key, ref_params.shape)
        subsample_idx = random.randint(rng_key, (subsample_size,), 0, n)
        gibbs_site = {'data': subsample_idx}
        proxy_state = gibbs_init(None, gibbs_site)
        actual_proxy_sum, actual_proxy_sub = proxy_fn({'data': perturbe_params}, ['data'], proxy_state)
        assert_allclose(actual_proxy_sub['data'],
                        taylor_expand_2nd_order(subsample_idx, perturbe_params - ref_params), rtol=1e-5)
        assert_allclose(actual_proxy_sum['data'], taylor_expand_2nd_order_sum(perturbe_params - ref_params), rtol=1e-5)


@pytest.mark.filterwarnings('ignore::UserWarning')
@pytest.mark.parametrize('kernel_cls', [HMC, NUTS])
def test_estimate_likelihood(kernel_cls):
    data_key, tr_key, sub_key, rng_key = random.split(random.PRNGKey(0), 4)
    ref_params = jnp.array([0.1, 0.5, -0.2])
    sigma = .1
    data = ref_params + dist.Normal(jnp.zeros(3), jnp.ones(3)).sample(data_key, (10_000,))
    n, _ = data.shape
    num_warmup = 200
    num_samples = 200
    num_blocks = 20

    def model(data):
        mean = numpyro.sample('mean', dist.Normal(ref_params, jnp.ones_like(ref_params)))
        with numpyro.plate('N', data.shape[0], subsample_size=100, dim=-2) as idx:
            numpyro.sample('obs', dist.Normal(mean, sigma), obs=data[idx])

    proxy_fn = taylor_proxy({'mean': ref_params})
    kernel = HMCECS(kernel_cls(model), proxy=proxy_fn, num_blocks=num_blocks)
    mcmc = MCMC(kernel, num_warmup, num_samples)

    mcmc.run(random.PRNGKey(0), data, extra_fields=['hmc_state.potential_energy'])

    pes = mcmc.get_extra_fields()['hmc_state.potential_energy']
    samples = mcmc.get_samples()
    pes_full = vmap(lambda sample: log_density(model, (data,), {}, {**sample, **{'N': jnp.arange(n)}})[0])(samples)

    assert jnp.var(jnp.exp(-pes - pes_full)) < 1.<|MERGE_RESOLUTION|>--- conflicted
+++ resolved
@@ -13,14 +13,9 @@
 
 import numpyro
 import numpyro.distributions as dist
-<<<<<<< HEAD
-from numpyro.handlers import plate
 from numpyro.infer import HMC, HMCECS, MCMC, NUTS, DiscreteHMCGibbs, HMCGibbs, MixedHMC
-=======
-from numpyro.infer import HMC, HMCECS, MCMC, NUTS, DiscreteHMCGibbs, HMCGibbs
 from numpyro.infer.hmc_gibbs import taylor_proxy
 from numpyro.infer.util import log_density
->>>>>>> c19e7bf3
 
 
 def _linear_regression_gibbs_fn(X, XX, XY, Y, rng_key, gibbs_sites, hmc_sites):
@@ -155,28 +150,19 @@
     assert_allclose(x1_std, np.sqrt(np.diagonal(cov11)), rtol=0.1)
 
 
-<<<<<<< HEAD
 @pytest.mark.parametrize("kernel, inner_kernel, kwargs", [
     (MixedHMC, HMC, {"num_discrete_updates": 5}),
     (DiscreteHMCGibbs, NUTS, {})
 ])
-def test_discrete_gibbs_multiple_sites(kernel, inner_kernel, kwargs):
-=======
 @pytest.mark.parametrize("num_chains", [1, 2])
 @pytest.mark.filterwarnings("ignore:There are not enough devices:UserWarning")
-def test_discrete_gibbs_multiple_sites_chain(num_chains):
->>>>>>> c19e7bf3
+def test_discrete_gibbs_multiple_sites_chain(kernel, inner_kernel, kwargs, num_chains):
     def model():
         numpyro.sample("x", dist.Bernoulli(0.7).expand([3]))
         numpyro.sample("y", dist.Binomial(10, 0.3))
 
-<<<<<<< HEAD
     sampler = kernel(inner_kernel(model), **kwargs)
-    mcmc = MCMC(sampler, 1000, 10000, progress_bar=False)
-=======
-    kernel = DiscreteHMCGibbs(NUTS(model))
-    mcmc = MCMC(kernel, 1000, 10000, num_chains=num_chains, progress_bar=False)
->>>>>>> c19e7bf3
+    mcmc = MCMC(sampler, 1000, 10000, num_chains=num_chains, progress_bar=False)
     mcmc.run(random.PRNGKey(0))
     samples = mcmc.get_samples()
     assert_allclose(jnp.mean(samples["x"], 0), 0.7 * jnp.ones(3), atol=0.01)
@@ -234,11 +220,7 @@
     mcmc.run(random.PRNGKey(0), probs, locs)
     samples = mcmc.get_samples()
     assert_allclose(jnp.mean(samples["x"]), 1.3, atol=0.1)
-<<<<<<< HEAD
     assert_allclose(jnp.var(samples["x"]), 4.36, atol=0.4)
-=======
-    assert_allclose(jnp.var(samples["x"]), 4.36, atol=0.2)
->>>>>>> c19e7bf3
     assert_allclose(jnp.mean(samples["c"]), 1.65, atol=0.1)
     assert_allclose(jnp.var(samples["c"]), 1.03, atol=0.1)
 
