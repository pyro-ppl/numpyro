--- conflicted
+++ resolved
@@ -101,28 +101,6 @@
 
 
 @pytest.mark.parametrize('kernel_cls', [HMC, NUTS])
-<<<<<<< HEAD
-@pytest.mark.parametrize('num_blocks', [1, 2, 50, 100])
-def test_subsample_gibbs_partitioning(kernel_cls, num_blocks):
-    def model(obs):
-        with plate('N', obs.shape[0], subsample_size=100) as idx:
-            numpyro.sample('x', dist.Normal(0, 1), obs=obs[idx])
-
-    obs = random.normal(random.PRNGKey(0), (10000,)) / 100
-    kernel = HMCECS(kernel_cls(model), num_blocks=num_blocks)
-    state = kernel.init(random.PRNGKey(1), 10, None, model_args=(obs,), model_kwargs=None)
-    gibbs_sites = {'N': jnp.arange(100)}
-
-    gibbs_fn = kernel._gibbs_fn
-    new_gibbs_sites = gibbs_fn(random.PRNGKey(2), gibbs_sites, state.hmc_state.z)  # accept_prob > .999
-    block_size = 100 // num_blocks
-    for name in gibbs_sites:
-        assert block_size == jnp.not_equal(gibbs_sites[name], new_gibbs_sites[name]).sum()
-
-
-@pytest.mark.parametrize('kernel_cls', [HMC, NUTS])
-=======
->>>>>>> f052ea67
 def test_gaussian_model(kernel_cls, D=2, warmup_steps=3000, num_samples=5000):
     np.random.seed(0)
     cov = np.random.randn(4 * D * D).reshape((2 * D, 2 * D))
