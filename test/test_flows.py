# Copyright Contributors to the Pyro project.
# SPDX-License-Identifier: Apache-2.0

from functools import partial

import numpy as np
from numpy.testing import assert_allclose
import pytest

from jax import jacfwd, random
from jax.experimental import stax

<<<<<<< HEAD
from numpyro.contrib.nn import AutoregressiveNN, BlockNeuralAutoregressiveNN
from numpyro.distributions.flows import BlockNeuralAutoregressiveTransform, InverseAutoregressiveTransform
from numpyro.distributions.util import matrix_to_tril_vec
=======
from numpyro.distributions.flows import BlockNeuralAutoregressiveTransform, InverseAutoregressiveTransform
from numpyro.distributions.util import matrix_to_tril_vec
from numpyro.nn import AutoregressiveNN, BlockNeuralAutoregressiveNN
>>>>>>> 956789be


def _make_iaf_args(input_dim, hidden_dims):
    _, rng_perm = random.split(random.PRNGKey(0))
    perm = random.permutation(rng_perm, np.arange(input_dim))
    # we use Elu nonlinearity because the default one, Relu, masks out negative hidden values,
    # which in turn create some zero entries in the lower triangular part of Jacobian.
    arn_init, arn = AutoregressiveNN(input_dim, hidden_dims, param_dims=[1, 1],
                                     permutation=perm, nonlinearity=stax.Elu)
    _, init_params = arn_init(random.PRNGKey(0), (input_dim,))
    return partial(arn, init_params),


def _make_bnaf_args(input_dim, hidden_factors):
    arn_init, arn = BlockNeuralAutoregressiveNN(input_dim, hidden_factors)
    _, rng_key_perm = random.split(random.PRNGKey(0))
<<<<<<< HEAD
    perm = random.shuffle(rng_key_perm, onp.arange(input_dim))
    # we use Elu nonlinearity because the default one, Relu, masks out negative hidden values,
    # which in turn create some zero entries in the lower triangular part of Jacobian.
    arn_init, arn = AutoregressiveNN(input_dim, hidden_dims, param_dims=[1, 1],
                                     permutation=perm, nonlinearity=stax.Elu)
    _, init_params = arn_init(random.PRNGKey(0), (input_dim,))
    return partial(arn, init_params),


def _make_bnaf_args(input_dim, hidden_factors):
    arn_init, arn = BlockNeuralAutoregressiveNN(input_dim, hidden_factors)
=======
>>>>>>> 956789be
    _, init_params = arn_init(random.PRNGKey(0), (input_dim,))
    return partial(arn, init_params),


@pytest.mark.parametrize('flow_class, flow_args, input_dim', [
    (InverseAutoregressiveTransform, _make_iaf_args(5, hidden_dims=[10]), 5),
    (InverseAutoregressiveTransform, _make_iaf_args(7, hidden_dims=[8, 9]), 7),
    (BlockNeuralAutoregressiveTransform, _make_bnaf_args(7, hidden_factors=[4]), 7),
    (BlockNeuralAutoregressiveTransform, _make_bnaf_args(7, hidden_factors=[2, 3]), 7),
])
@pytest.mark.parametrize('batch_shape', [(), (1,), (4,), (2, 3)])
def test_flows(flow_class, flow_args, input_dim, batch_shape):
    transform = flow_class(*flow_args)
    x = random.normal(random.PRNGKey(0), batch_shape + (input_dim,))

    # test inverse is correct
    y = transform(x)
    try:
        inv = transform.inv(y)
        assert_allclose(x, inv, atol=1e-5)
<<<<<<< HEAD
    except RuntimeError:
=======
    except NotImplementedError:
>>>>>>> 956789be
        pass

    # test jacobian shape
    actual = transform.log_abs_det_jacobian(x, y)
    assert np.shape(actual) == batch_shape

    if batch_shape == ():
        # make sure transform.log_abs_det_jacobian is correct
        jac = jacfwd(transform)(x)
        expected = np.linalg.slogdet(jac)[1]
        assert_allclose(actual, expected, atol=1e-5)

        # make sure jacobian is triangular, first permute jacobian as necessary
        if isinstance(transform, InverseAutoregressiveTransform):
            permuted_jac = np.zeros(jac.shape)
            _, rng_key_perm = random.split(random.PRNGKey(0))
            perm = random.permutation(rng_key_perm, np.arange(input_dim))

            for j in range(input_dim):
                for k in range(input_dim):
                    permuted_jac[j, k] = jac[perm[j], perm[k]]

            jac = permuted_jac

<<<<<<< HEAD
        assert onp.sum(onp.abs(onp.triu(jac, 1))) == 0.00
        assert onp.all(onp.abs(matrix_to_tril_vec(jac)) > 0)
=======
        assert np.sum(np.abs(np.triu(jac, 1))) == 0.00
        assert np.all(np.abs(matrix_to_tril_vec(jac)) > 0)
>>>>>>> 956789be
<|MERGE_RESOLUTION|>--- conflicted
+++ resolved
@@ -10,15 +10,9 @@
 from jax import jacfwd, random
 from jax.experimental import stax
 
-<<<<<<< HEAD
-from numpyro.contrib.nn import AutoregressiveNN, BlockNeuralAutoregressiveNN
-from numpyro.distributions.flows import BlockNeuralAutoregressiveTransform, InverseAutoregressiveTransform
-from numpyro.distributions.util import matrix_to_tril_vec
-=======
 from numpyro.distributions.flows import BlockNeuralAutoregressiveTransform, InverseAutoregressiveTransform
 from numpyro.distributions.util import matrix_to_tril_vec
 from numpyro.nn import AutoregressiveNN, BlockNeuralAutoregressiveNN
->>>>>>> 956789be
 
 
 def _make_iaf_args(input_dim, hidden_dims):
@@ -35,20 +29,6 @@
 def _make_bnaf_args(input_dim, hidden_factors):
     arn_init, arn = BlockNeuralAutoregressiveNN(input_dim, hidden_factors)
     _, rng_key_perm = random.split(random.PRNGKey(0))
-<<<<<<< HEAD
-    perm = random.shuffle(rng_key_perm, onp.arange(input_dim))
-    # we use Elu nonlinearity because the default one, Relu, masks out negative hidden values,
-    # which in turn create some zero entries in the lower triangular part of Jacobian.
-    arn_init, arn = AutoregressiveNN(input_dim, hidden_dims, param_dims=[1, 1],
-                                     permutation=perm, nonlinearity=stax.Elu)
-    _, init_params = arn_init(random.PRNGKey(0), (input_dim,))
-    return partial(arn, init_params),
-
-
-def _make_bnaf_args(input_dim, hidden_factors):
-    arn_init, arn = BlockNeuralAutoregressiveNN(input_dim, hidden_factors)
-=======
->>>>>>> 956789be
     _, init_params = arn_init(random.PRNGKey(0), (input_dim,))
     return partial(arn, init_params),
 
@@ -69,11 +49,7 @@
     try:
         inv = transform.inv(y)
         assert_allclose(x, inv, atol=1e-5)
-<<<<<<< HEAD
-    except RuntimeError:
-=======
     except NotImplementedError:
->>>>>>> 956789be
         pass
 
     # test jacobian shape
@@ -98,10 +74,5 @@
 
             jac = permuted_jac
 
-<<<<<<< HEAD
-        assert onp.sum(onp.abs(onp.triu(jac, 1))) == 0.00
-        assert onp.all(onp.abs(matrix_to_tril_vec(jac)) > 0)
-=======
         assert np.sum(np.abs(np.triu(jac, 1))) == 0.00
-        assert np.all(np.abs(matrix_to_tril_vec(jac)) > 0)
->>>>>>> 956789be
+        assert np.all(np.abs(matrix_to_tril_vec(jac)) > 0)