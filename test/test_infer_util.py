--- conflicted
+++ resolved
@@ -43,7 +43,6 @@
     assert_allclose(predictive_samples["obs"].reshape([-1, 5]).mean(0), true_probs, rtol=0.1)
 
 
-<<<<<<< HEAD
 def test_prior_predictive():
     model, data, _ = beta_bernoulli()
     predictive_samples = predictive(random.PRNGKey(1), model, {}, num_samples=100)
@@ -52,7 +51,8 @@
     # check shapes
     assert predictive_samples["beta"].shape == (100, 5)
     assert predictive_samples["obs"].shape == (100, 1000, 5)
-=======
+
+
 def test_transformed_potential_energy():
     beta_dist = dist.Beta(np.ones(5), np.ones(5))
     transform = constraints.AffineTransform(3, 4)
@@ -62,5 +62,4 @@
     pe_expected = -dist.TransformedDistribution(beta_dist, transform).log_prob(z)
     potential_fn = lambda x: -beta_dist.log_prob(x)  # noqa: E731
     pe_actual = transformed_potential_energy(potential_fn, inv_transform, z)
-    assert_allclose(pe_actual, pe_expected)
->>>>>>> 4737a04e
+    assert_allclose(pe_actual, pe_expected)