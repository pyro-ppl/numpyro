from collections import namedtuple
from functools import partial
import logging

import numpy as onp
from numpy.testing import assert_allclose
import pytest

from jax import device_put, disable_jit, grad, jit, random, tree_map
import jax.numpy as np

import numpyro.distributions as dist
from numpyro.distributions.constraints import biject_to
from numpyro.handlers import sample, seed
from numpyro.hmc_util import (
    AdaptWindow,
    _is_iterative_turning,
    _leaf_idx_to_ckpt_idxs,
    build_adaptation_schedule,
    build_tree,
    consensus,
    dual_averaging,
    find_reasonable_step_size,
    initialize_model,
    parametric_draws,
    potential_energy,
    velocity_verlet,
    warmup_adapter,
    welford_covariance
)
<<<<<<< HEAD
from numpyro.infer_util import (
    constrain_fn,
    init_to_prior,
    init_to_uniform,
    init_to_median,
    init_to_feasible,
    transform_fn,
)
=======
from numpyro.infer_util import constrain_fn, transform_fn
>>>>>>> a555a615
from numpyro.util import control_flow_prims_disabled, fori_loop, optional

logger = logging.getLogger(__name__)


@pytest.mark.parametrize('jitted', [True, False])
def test_dual_averaging(jitted):
    def optimize(f):
        da_init, da_update = dual_averaging(gamma=0.5)
        da_state = da_init()
        for i in range(10):
            x = da_state[0]
            g = grad(f)(x)
            da_state = da_update(g, da_state)
        x_avg = da_state[1]
        return x_avg

    f = lambda x: (x + 1) ** 2  # noqa: E731
    fn = jit(optimize, static_argnums=(0,)) if jitted else optimize
    x_opt = fn(f)

    assert_allclose(x_opt, -1., atol=1e-3)


@pytest.mark.parametrize('jitted', [True, False])
@pytest.mark.parametrize('diagonal', [True, False])
@pytest.mark.parametrize('regularize', [True, False])
@pytest.mark.filterwarnings('ignore:numpy.linalg support is experimental:UserWarning')
def test_welford_covariance(jitted, diagonal, regularize):
    with optional(jitted, disable_jit()), optional(jitted, control_flow_prims_disabled()):
        onp.random.seed(0)
        loc = onp.random.randn(3)
        a = onp.random.randn(3, 3)
        target_cov = onp.matmul(a, a.T)
        x = onp.random.multivariate_normal(loc, target_cov, size=(2000,))
        x = device_put(x)

        @jit
        def get_cov(x):
            wc_init, wc_update, wc_final = welford_covariance(diagonal=diagonal)
            wc_state = wc_init(3)
            wc_state = fori_loop(0, 2000, lambda i, val: wc_update(x[i], val), wc_state)
            cov, cov_inv_sqrt = wc_final(wc_state, regularize=regularize)
            return cov, cov_inv_sqrt

        cov, cov_inv_sqrt = get_cov(x)

        if diagonal:
            diag_cov = np.diagonal(target_cov)
            assert_allclose(cov, diag_cov, rtol=0.06)
            assert_allclose(cov_inv_sqrt, np.sqrt(np.reciprocal(diag_cov)), rtol=0.06)
        else:
            assert_allclose(cov, target_cov, rtol=0.06)
            assert_allclose(cov_inv_sqrt, np.linalg.cholesky(np.linalg.inv(cov)), rtol=0.06)


########################################
# verlocity_verlet Test
########################################

TEST_EXAMPLES = []
EXAMPLE_IDS = []

ModelArgs = namedtuple('model_args', ['step_size', 'num_steps', 'q_i', 'p_i', 'q_f', 'p_f', 'm_inv', 'prec'])
Example = namedtuple('test_case', ['model', 'args'])


def register_model(init_args):
    """
    Register the model along with each of the model arguments
    as test examples.
    """
    def register_fn(model):
        for args in init_args:
            test_example = Example(model, args)
            TEST_EXAMPLES.append(test_example)
            EXAMPLE_IDS.append(model.__name__)
    return register_fn


@register_model([
    ModelArgs(
        step_size=0.01,
        num_steps=100,
        q_i={'x': 0.0},
        p_i={'x': 1.0},
        q_f={'x': np.sin(1.0)},
        p_f={'x': np.cos(1.0)},
        m_inv=np.array([1.]),
        prec=1e-4
    )
])
class HarmonicOscillator(object):
    @staticmethod
    def kinetic_fn(m_inv, p):
        return 0.5 * np.sum(m_inv * p['x'] ** 2)

    @staticmethod
    def potential_fn(q):
        return 0.5 * q['x'] ** 2


@register_model([
    ModelArgs(
        step_size=0.01,
        num_steps=628,
        q_i={'x': 1.0, 'y': 0.0},
        p_i={'x': 0.0, 'y': 1.0},
        q_f={'x': 1.0, 'y': 0.0},
        p_f={'x': 0.0, 'y': 1.0},
        m_inv=np.array([1., 1.]),
        prec=5.0e-3
    )
])
class CircularPlanetaryMotion(object):
    @staticmethod
    def kinetic_fn(m_inv, p):
        z = np.stack([p['x'], p['y']], axis=-1)
        return 0.5 * np.dot(m_inv, z**2)

    @staticmethod
    def potential_fn(q):
        return - 1.0 / np.power(q['x'] ** 2 + q['y'] ** 2, 0.5)


@register_model([
    ModelArgs(
        step_size=0.1,
        num_steps=1810,
        q_i={'x': 0.02},
        p_i={'x': 0.0},
        q_f={'x': -0.02},
        p_f={'x': 0.0},
        m_inv=np.array([1.]),
        prec=1.0e-4
    )
])
class QuarticOscillator(object):
    @staticmethod
    def kinetic_fn(m_inv, p):
        return 0.5 * np.sum(m_inv * p['x'] ** 2)

    @staticmethod
    def potential_fn(q):
        return 0.25 * np.power(q['x'], 4.0)


@pytest.mark.parametrize('jitted', [True, False])
@pytest.mark.parametrize('example', TEST_EXAMPLES, ids=EXAMPLE_IDS)
def test_velocity_verlet(jitted, example):
    def get_final_state(model, step_size, num_steps, q_i, p_i):
        vv_init, vv_update = velocity_verlet(model.potential_fn, model.kinetic_fn)
        vv_state = vv_init(q_i, p_i)
        q_f, p_f, _, _ = fori_loop(0, num_steps,
                                   lambda i, val: vv_update(step_size, args.m_inv, val),
                                   vv_state)
        return (q_f, p_f)

    model, args = example
    fn = jit(get_final_state, static_argnums=(0,)) if jitted else get_final_state
    q_f, p_f = fn(model, args.step_size, args.num_steps, args.q_i, args.p_i)

    logger.info('Test trajectory:')
    logger.info('initial q: {}'.format(args.q_i))
    logger.info('final q: {}'.format(q_f))
    for node in args.q_f:
        assert_allclose(q_f[node], args.q_f[node], atol=args.prec)
        assert_allclose(p_f[node], args.p_f[node], atol=args.prec)

    logger.info('Test energy conservation:')
    energy_initial = model.kinetic_fn(args.m_inv, args.p_i) + model.potential_fn(args.q_i)
    energy_final = model.kinetic_fn(args.m_inv, p_f) + model.potential_fn(q_f)
    logger.info('initial energy: {}'.format(energy_initial))
    logger.info('final energy: {}'.format(energy_final))
    assert_allclose(energy_initial, energy_final, atol=1e-5)

    logger.info('Test time reversibility:')
    p_reverse = tree_map(lambda x: -x, p_f)
    q_i, p_i = get_final_state(model, args.step_size, args.num_steps, q_f, p_reverse)
    for node in args.q_i:
        assert_allclose(q_i[node], args.q_i[node], atol=1e-4)


@pytest.mark.parametrize('jitted', [True, False])
@pytest.mark.parametrize('init_step_size', [0.1, 10.0])
def test_find_reasonable_step_size(jitted, init_step_size):
    def kinetic_fn(m_inv, p):
        return 0.5 * np.sum(m_inv * p ** 2)

    def potential_fn(q):
        return 0.5 * q ** 2

    p_generator = lambda m_inv, rng: 1.0  # noqa: E731
    q = 0.0
    m_inv = np.array([1.])

    fn = (jit(find_reasonable_step_size, static_argnums=(0, 1, 2))
          if jitted else find_reasonable_step_size)
    rng = random.PRNGKey(0)
    step_size = fn(potential_fn, kinetic_fn, p_generator, m_inv, q, rng, init_step_size)

    # Apply 1 velocity verlet step with step_size=eps, we have
    # z_new = eps, r_new = 1 - eps^2 / 2, hence energy_new = 0.5 + eps^4 / 8,
    # hence delta_energy = energy_new - energy_init = eps^4 / 8.
    # We want to find a reasonable step_size such that delta_energy ~ -log(0.8),
    # hence that step_size ~ the following threshold
    threshold = np.power(-np.log(0.8) * 8, 0.25)

    # Confirm that given init_step_size, we will doubly increase/decrease it
    # until it passes threshold.
    if init_step_size < threshold:
        assert step_size / 2 < threshold
        assert step_size > threshold
    else:
        assert step_size * 2 > threshold
        assert step_size < threshold


@pytest.mark.parametrize('num_steps, expected', [
    (18, [(0, 17)]),
    (50, [(0, 6), (7, 44), (45, 49)]),
    (100, [(0, 14), (15, 89), (90, 99)]),
    (150, [(0, 74), (75, 99), (100, 149)]),
    (200, [(0, 74), (75, 99), (100, 149), (150, 199)]),
    (280, [(0, 74), (75, 99), (100, 229), (230, 279)]),
])
def test_build_adaptation_schedule(num_steps, expected):
    adaptation_schedule = build_adaptation_schedule(num_steps)
    expected_schedule = [AdaptWindow(i, j) for i, j in expected]
    assert adaptation_schedule == expected_schedule


@pytest.mark.parametrize('jitted', [True, False])
def test_warmup_adapter(jitted):
    def find_reasonable_step_size(m_inv, z, rng, step_size):
        return np.where(step_size < 1, step_size * 4, step_size / 4)

    num_steps = 150
    adaptation_schedule = build_adaptation_schedule(num_steps)
    init_step_size = 1.
    mass_matrix_size = 3

    wa_init, wa_update = warmup_adapter(num_steps, find_reasonable_step_size)
    wa_update = jit(wa_update) if jitted else wa_update

    rng = random.PRNGKey(0)
    z = np.ones(3)
    wa_state = wa_init(z, rng, init_step_size, mass_matrix_size=mass_matrix_size)
    step_size, inverse_mass_matrix, _, _, _, window_idx, _ = wa_state
    assert step_size == find_reasonable_step_size(inverse_mass_matrix, z, rng, init_step_size)
    assert_allclose(inverse_mass_matrix, np.ones(mass_matrix_size))
    assert window_idx == 0

    window = adaptation_schedule[0]
    for t in range(window.start, window.end + 1):
        wa_state = wa_update(t, 0.7 + 0.1 * t / (window.end - window.start), z, wa_state)
    last_step_size = step_size
    step_size, inverse_mass_matrix, _, _, _, window_idx, _ = wa_state
    assert window_idx == 1
    # step_size is decreased because accept_prob < target_accept_prob
    assert step_size < last_step_size
    # inverse_mass_matrix does not change at the end of the first window
    assert_allclose(inverse_mass_matrix, np.ones(mass_matrix_size))

    window = adaptation_schedule[1]
    window_len = window.end - window.start
    for t in range(window.start, window.end + 1):
        wa_state = wa_update(t, 0.8 + 0.1 * (t - window.start) / window_len, 2 * z, wa_state)
    last_step_size = step_size
    step_size, inverse_mass_matrix, _, _, _, window_idx, _ = wa_state
    assert window_idx == 2
    # step_size is increased because accept_prob > target_accept_prob
    assert step_size > last_step_size
    # Verifies that inverse_mass_matrix changes at the end of the second window.
    # Because z_flat is constant during the second window, covariance will be 0
    # and only regularize_term of welford scheme is involved.
    # This also verifies that z_flat terms in the first window does not affect
    # the second window.
    welford_regularize_term = 1e-3 * (5 / (window.end + 1 - window.start + 5))
    assert_allclose(inverse_mass_matrix,
                    np.full((mass_matrix_size,), welford_regularize_term),
                    atol=1e-7)

    window = adaptation_schedule[2]
    for t in range(window.start, window.end + 1):
        wa_state = wa_update(t, 0.8, t * z, wa_state)
    last_step_size = step_size
    step_size, final_inverse_mass_matrix, _, _, _, window_idx, _ = wa_state
    assert window_idx == 3
    # during the last window, because target_accept_prob=0.8,
    # log_step_size will be equal to the constant prox_center=log(10*last_step_size)
    assert_allclose(step_size, last_step_size * 10)
    # Verifies that inverse_mass_matrix does not change during the last window
    # despite z_flat changes w.r.t time t,
    assert_allclose(final_inverse_mass_matrix, inverse_mass_matrix)


@pytest.mark.parametrize('leaf_idx, ckpt_idxs', [
    (6, (3, 2)),
    (7, (0, 2)),
    (13, (2, 2)),
    (15, (0, 3)),
])
def test_leaf_idx_to_ckpt_idx(leaf_idx, ckpt_idxs):
    assert _leaf_idx_to_ckpt_idxs(leaf_idx) == ckpt_idxs


@pytest.mark.parametrize('ckpt_idxs, expected_turning', [
    ((3, 2), False),
    ((3, 3), True),
    ((0, 0), False),
    ((0, 1), True),
    ((1, 3), True),
])
def test_is_iterative_turning(ckpt_idxs, expected_turning):
    inverse_mass_matrix = np.ones(1)
    r = 1.
    r_sum = 3.
    r_ckpts = np.array([1., 2., 3., -2.])
    r_sum_ckpts = r_ckpts + 1

    actual_turning = _is_iterative_turning(inverse_mass_matrix, r, r_sum, r_ckpts, r_sum_ckpts,
                                           *ckpt_idxs)
    assert expected_turning == actual_turning


@pytest.mark.parametrize('step_size', [0.01, 1., 100.])
def test_build_tree(step_size):
    def kinetic_fn(m_inv, p):
        return 0.5 * np.sum(m_inv * p ** 2)

    def potential_fn(q):
        return 0.5 * q ** 2

    vv_init, vv_update = velocity_verlet(potential_fn, kinetic_fn)
    vv_state = vv_init(0.0, 1.0)
    inverse_mass_matrix = np.array([1.])
    rng = random.PRNGKey(0)

    @jit
    def fn(vv_state):
        tree = build_tree(vv_update, kinetic_fn, vv_state, inverse_mass_matrix,
                          step_size, rng)
        return tree

    tree = fn(vv_state)

    assert tree.num_proposals >= 2 ** (tree.depth - 1)

    assert tree.sum_accept_probs <= tree.num_proposals

    if tree.depth < 10:
        assert tree.turning | tree.diverging

    # for large step_size, assert that diverging will happen in 1 step
    if step_size > 10:
        assert tree.diverging
        assert tree.num_proposals == 1

    # for small step_size, assert that it should take a while to meet the terminate condition
    if step_size < 0.1:
        assert tree.num_proposals > 10


def test_model_with_transformed_distribution():
    x_prior = dist.HalfNormal(2)
    y_prior = dist.LogNormal(scale=3.)  # transformed distribution

    def model():
        sample('x', x_prior)
        sample('y', y_prior)

    params = {'x': np.array(-5.), 'y': np.array(7.)}
    model = seed(model, random.PRNGKey(0))
    inv_transforms = {'x': biject_to(x_prior.support), 'y': biject_to(y_prior.support)}
    expected_samples = partial(transform_fn, inv_transforms)(params)
    expected_potential_energy = (
        - x_prior.log_prob(expected_samples['x']) -
        y_prior.log_prob(expected_samples['y']) -
        inv_transforms['x'].log_abs_det_jacobian(params['x'], expected_samples['x']) -
        inv_transforms['y'].log_abs_det_jacobian(params['y'], expected_samples['y'])
    )

    base_inv_transforms = {'x': biject_to(x_prior.support), 'y': biject_to(y_prior.base_dist.support)}
    actual_samples = constrain_fn(
        seed(model, random.PRNGKey(0)), (), {}, base_inv_transforms, params)
    actual_potential_energy = potential_energy(model, (), {}, base_inv_transforms)(params)

    assert_allclose(expected_samples['x'], actual_samples['x'])
    assert_allclose(expected_samples['y'], actual_samples['y'])
    assert_allclose(actual_potential_energy, expected_potential_energy)


@pytest.mark.parametrize('init_strategy', [
    init_to_feasible,
    init_to_median,
    init_to_prior,
    init_to_uniform,
])
def test_initialize_model_change_point(init_strategy):
    def model(data):
        alpha = 1 / np.mean(data)
        lambda1 = sample('lambda1', dist.Exponential(alpha))
        lambda2 = sample('lambda2', dist.Exponential(alpha))
        tau = sample('tau', dist.Uniform(0, 1))
        lambda12 = np.where(np.arange(len(data)) < tau * len(data), lambda1, lambda2)
        sample('obs', dist.Poisson(lambda12), obs=data)

    count_data = np.array([
        13,  24,   8,  24,   7,  35,  14,  11,  15,  11,  22,  22,  11,  57,
        11,  19,  29,   6,  19,  12,  22,  12,  18,  72,  32,   9,   7,  13,
        19,  23,  27,  20,   6,  17,  13,  10,  14,   6,  16,  15,   7,   2,
        15,  15,  19,  70,  49,   7,  53,  22,  21,  31,  19,  11,  18,  20,
        12,  35,  17,  23,  17,   4,   2,  31,  30,  13,  27,   0,  39,  37,
        5,  14,  13,  22,
    ])

    rngs = random.split(random.PRNGKey(1), 12)
    init_params, _, _ = initialize_model(rngs, model, count_data,
                                         init_strategy=init_strategy)
    for i in range(12):
        init_params_i, _, _ = initialize_model(rngs[i], model, count_data,
                                               init_strategy=init_strategy)
        for name, p in init_params.items():
            # XXX: the result is equal if we disable fast-math-mode
            assert_allclose(p[i], init_params_i[name], atol=1e-6)


@pytest.mark.parametrize('init_strategy', [
    init_to_feasible,
    init_to_median,
    init_to_prior,
    init_to_uniform,
])
def test_initialize_model_dirichlet_categorical(init_strategy):
    def model(data):
        concentration = np.array([1.0, 1.0, 1.0])
        p_latent = sample('p_latent', dist.Dirichlet(concentration))
        sample('obs', dist.Categorical(p_latent), obs=data)
        return p_latent

    true_probs = np.array([0.1, 0.6, 0.3])
    data = dist.Categorical(true_probs).sample(random.PRNGKey(1), (2000,))

    rngs = random.split(random.PRNGKey(1), 12)
    init_params, _, _ = initialize_model(rngs, model, data,
                                         init_strategy=init_strategy)
    for i in range(12):
        init_params_i, _, _ = initialize_model(rngs[i], model, data,
                                               init_strategy=init_strategy)
        for name, p in init_params.items():
            # XXX: the result is equal if we disable fast-math-mode
            assert_allclose(p[i], init_params_i[name], atol=1e-6)


@pytest.mark.parametrize('method', [consensus, parametric_draws])
@pytest.mark.parametrize('diagonal', [True, False])
def test_gaussian_subposterior(method, diagonal):
    D = 10
    n_samples = 10000
    n_draws = 9000
    n_subs = 8

    mean = np.arange(D)
    cov = np.ones((D, D)) * 0.9 + np.identity(D) * 0.1
    subcov = n_subs * cov  # subposterior's covariance
    subposteriors = list(dist.MultivariateNormal(mean, subcov).sample(
        random.PRNGKey(1), (n_subs, n_samples)))

    draws = method(subposteriors, n_draws, diagonal=diagonal)
    assert draws.shape == (n_draws, D)
    assert_allclose(np.mean(draws, axis=0), mean, atol=0.03)
    if diagonal:
        assert_allclose(np.var(draws, axis=0), np.diag(cov), atol=0.05)
    else:
        assert_allclose(np.cov(draws), cov, atol=0.05)


@pytest.mark.parametrize('method', [consensus, parametric_draws])
def test_subposterior_structure(method):
    subposteriors = [{'x': np.ones((100, 3)), 'y': np.zeros((100,))} for i in range(10)]
    draws = method(subposteriors, num_draws=9)
    assert draws['x'].shape == (9, 3)
    assert draws['y'].shape == (9,)<|MERGE_RESOLUTION|>--- conflicted
+++ resolved
@@ -28,7 +28,6 @@
     warmup_adapter,
     welford_covariance
 )
-<<<<<<< HEAD
 from numpyro.infer_util import (
     constrain_fn,
     init_to_prior,
@@ -37,9 +36,6 @@
     init_to_feasible,
     transform_fn,
 )
-=======
-from numpyro.infer_util import constrain_fn, transform_fn
->>>>>>> a555a615
 from numpyro.util import control_flow_prims_disabled, fori_loop, optional
 
 logger = logging.getLogger(__name__)
@@ -426,7 +422,7 @@
     base_inv_transforms = {'x': biject_to(x_prior.support), 'y': biject_to(y_prior.base_dist.support)}
     actual_samples = constrain_fn(
         seed(model, random.PRNGKey(0)), (), {}, base_inv_transforms, params)
-    actual_potential_energy = potential_energy(model, (), {}, base_inv_transforms)(params)
+    actual_potential_energy = potential_energy(model, (), {}, base_inv_transforms, params)
 
     assert_allclose(expected_samples['x'], actual_samples['x'])
     assert_allclose(expected_samples['y'], actual_samples['y'])
