import logging
from collections import namedtuple

import numpy as onp
import pytest
from numpy.testing import assert_allclose

import jax.numpy as np
<<<<<<< HEAD
from jax import device_put, grad, jit, lax, random, tree_map
from jax.scipy.special import expit

import numpyro.distributions as dist

=======
from jax import device_put, disable_jit, grad, jit, lax, random, tree_map
>>>>>>> 15de52f8

from numpyro.hmc_util import (
    AdaptWindow,
    _is_iterative_turning,
    _leaf_idx_to_ckpt_idxs,
    build_adaptation_schedule,
    build_tree,
    dual_averaging,
    find_reasonable_step_size,
    velocity_verlet,
    warmup_adapter,
    welford_covariance
)
from numpyro.util import control_flow_prims_disabled, fori_loop, optional

logger = logging.getLogger(__name__)


@pytest.mark.parametrize('jitted', [True, False])
def test_dual_averaging(jitted):
    def optimize(f):
        da_init, da_update = dual_averaging(gamma=0.5)
        da_state = da_init()
        for i in range(10):
            x = da_state[0]
            g = grad(f)(x)
            da_state = da_update(g, da_state)
        x_avg = da_state[1]
        return x_avg

    f = lambda x: (x + 1) ** 2  # noqa: E731
    fn = jit(optimize, static_argnums=(0,)) if jitted else optimize
    x_opt = fn(f)

    assert_allclose(x_opt, -1., atol=1e-3)


@pytest.mark.parametrize('jitted', [True, False])
@pytest.mark.parametrize('diagonal', [True, False])
@pytest.mark.parametrize('regularize', [True, False])
def test_welford_covariance(jitted, diagonal, regularize):
    with optional(jitted, disable_jit()), optional(jitted, control_flow_prims_disabled()):
        onp.random.seed(0)
        loc = onp.random.randn(3)
        a = onp.random.randn(3, 3)
        target_cov = onp.matmul(a, a.T)
        x = onp.random.multivariate_normal(loc, target_cov, size=(2000,))
        x = device_put(x)

        @jit
        def get_cov(x):
            wc_init, wc_update, wc_final = welford_covariance(diagonal=diagonal)
            wc_state = wc_init(3)
            wc_state = fori_loop(0, 2000, lambda i, val: wc_update(x[i], val), wc_state)
            cov = wc_final(wc_state, regularize=regularize)
            return cov

        cov = get_cov(x)

        if diagonal:
            assert_allclose(cov, np.diagonal(target_cov), rtol=0.06)
        else:
            assert_allclose(cov, target_cov, rtol=0.06)


########################################
# verlocity_verlet Test
########################################

TEST_EXAMPLES = []
EXAMPLE_IDS = []

ModelArgs = namedtuple('model_args', ['step_size', 'num_steps', 'q_i', 'p_i', 'q_f', 'p_f', 'm_inv', 'prec'])
Example = namedtuple('test_case', ['model', 'args'])


def register_model(init_args):
    """
    Register the model along with each of the model arguments
    as test examples.
    """
    def register_fn(model):
        for args in init_args:
            test_example = Example(model, args)
            TEST_EXAMPLES.append(test_example)
            EXAMPLE_IDS.append(model.__name__)
    return register_fn


@register_model([
    ModelArgs(
        step_size=0.01,
        num_steps=100,
        q_i={'x': 0.0},
        p_i={'x': 1.0},
        q_f={'x': np.sin(1.0)},
        p_f={'x': np.cos(1.0)},
        m_inv=np.array([1.]),
        prec=1e-4
    )
])
class HarmonicOscillator(object):
    @staticmethod
    def kinetic_fn(p, m_inv):
        return 0.5 * np.sum(m_inv * p['x'] ** 2)

    @staticmethod
    def potential_fn(q):
        return 0.5 * q['x'] ** 2


@register_model([
    ModelArgs(
        step_size=0.01,
        num_steps=628,
        q_i={'x': 1.0, 'y': 0.0},
        p_i={'x': 0.0, 'y': 1.0},
        q_f={'x': 1.0, 'y': 0.0},
        p_f={'x': 0.0, 'y': 1.0},
        m_inv=np.array([1., 1.]),
        prec=5.0e-3
    )
])
class CircularPlanetaryMotion(object):
    @staticmethod
    def kinetic_fn(p, m_inv):
        z = np.stack([p['x'], p['y']], axis=-1)
        return 0.5 * np.dot(m_inv, z**2)

    @staticmethod
    def potential_fn(q):
        return - 1.0 / np.power(q['x'] ** 2 + q['y'] ** 2, 0.5)


@register_model([
    ModelArgs(
        step_size=0.1,
        num_steps=1810,
        q_i={'x': 0.02},
        p_i={'x': 0.0},
        q_f={'x': -0.02},
        p_f={'x': 0.0},
        m_inv=np.array([1.]),
        prec=1.0e-4
    )
])
class QuarticOscillator(object):
    @staticmethod
    def kinetic_fn(p, m_inv):
        return 0.5 * np.sum(m_inv * p['x'] ** 2)

    @staticmethod
    def potential_fn(q):
        return 0.25 * np.power(q['x'], 4.0)


@register_model([
    ModelArgs(
        step_size=0.1,
        num_steps=1810,
        q_i=np.array([0., 0., 0.]),
        p_i=np.array([1., 1., 1.]),
        m_inv=np.array([1., 1., 1.]),
        prec=1.0e-4,
    )
])
class LogisticRegression(object):
    N, dim = 2000, 3
    warmup_steps, num_samples = 1000, 8000
    data = random.normal(random.PRNGKey(0), (N, dim))
    true_coefs = np.arange(1., dim + 1.)
    probs = expit(np.sum(true_coefs * data, axis=-1))
    labels = dist.bernoulli(probs).rvs()

    def kinetic_fn(beta, m_inv):
        return 0.5 * np.sum(m_inv * beta ** 2)

    def potential_fn(beta):
        coefs_mean = np.zeros(dim)
        coefs_lpdf = dist.norm(coefs_mean, np.ones(dim)).logpdf(beta)
        probs = expit(np.sum(beta * data, axis=-1))
        y_lpdf = dist.bernoulli(probs).logpmf(labels)
        return - (np.sum(coefs_lpdf) + np.sum(y_lpdf))


@pytest.mark.parametrize('jitted', [True, False])
@pytest.mark.parametrize('example', TEST_EXAMPLES, ids=EXAMPLE_IDS)
def test_velocity_verlet(jitted, example):
    def get_final_state(model, step_size, num_steps, q_i, p_i):
        vv_init, vv_update = velocity_verlet(model.potential_fn, model.kinetic_fn)
        vv_state = vv_init(q_i, p_i)
        q_f, p_f, _, _ = lax.fori_loop(0, num_steps,
                                       lambda i, val: vv_update(step_size, args.m_inv, val),
                                       vv_state)
        return (q_f, p_f)

    model, args = example
    fn = jit(get_final_state, static_argnums=(0,)) if jitted else get_final_state
    q_f, p_f = fn(model, args.step_size, args.num_steps, args.q_i, args.p_i)

    logger.info('Test trajectory:')
    logger.info('initial q: {}'.format(args.q_i))
    logger.info('final q: {}'.format(q_f))
    for node in args.q_f:
        assert_allclose(q_f[node], args.q_f[node], atol=args.prec)
        assert_allclose(p_f[node], args.p_f[node], atol=args.prec)

    logger.info('Test energy conservation:')
    energy_initial = model.kinetic_fn(args.p_i, args.m_inv) + model.potential_fn(args.q_i)
    energy_final = model.kinetic_fn(p_f, args.m_inv) + model.potential_fn(q_f)
    logger.info('initial energy: {}'.format(energy_initial))
    logger.info('final energy: {}'.format(energy_final))
    assert_allclose(energy_initial, energy_final, atol=1e-5)

    logger.info('Test time reversibility:')
    p_reverse = tree_map(lambda x: -x, p_f)
    q_i, p_i = get_final_state(model, args.step_size, args.num_steps, q_f, p_reverse)
    for node in args.q_i:
        assert_allclose(q_i[node], args.q_i[node], atol=1e-4)


@pytest.mark.parametrize('jitted', [True, False])
@pytest.mark.parametrize('init_step_size', [0.1, 10.0])
def test_find_reasonable_step_size(jitted, init_step_size):
    def kinetic_fn(p, m_inv):
        return 0.5 * np.sum(m_inv * p ** 2)

    def potential_fn(q):
        return 0.5 * q ** 2

    p_generator = lambda: 1.0  # noqa: E731
    q = 0.0
    m_inv = np.array([1.])

    fn = (jit(find_reasonable_step_size, static_argnums=(0, 1, 2))
          if jitted else find_reasonable_step_size)
    step_size = fn(potential_fn, kinetic_fn, p_generator, m_inv, q, init_step_size)

    # Apply 1 velocity verlet step with step_size=eps, we have
    # z_new = eps, r_new = 1 - eps^2 / 2, hence energy_new = 0.5 + eps^4 / 8,
    # hence delta_energy = energy_new - energy_init = eps^4 / 8.
    # We want to find a reasonable step_size such that delta_energy ~ -log(0.8),
    # hence that step_size ~ the following threshold
    threshold = np.power(-np.log(0.8) * 8, 0.25)

    # Confirm that given init_step_size, we will doubly increase/decrease it
    # until it passes threshold.
    if init_step_size < threshold:
        assert step_size / 2 < threshold
        assert step_size > threshold
    else:
        assert step_size * 2 > threshold
        assert step_size < threshold


@pytest.mark.parametrize('num_steps, expected', [
    (18, [(0, 17)]),
    (50, [(0, 6), (7, 44), (45, 49)]),
    (100, [(0, 14), (15, 89), (90, 99)]),
    (150, [(0, 74), (75, 99), (100, 149)]),
    (200, [(0, 74), (75, 99), (100, 149), (150, 199)]),
    (280, [(0, 74), (75, 99), (100, 229), (230, 279)]),
])
def test_build_adaptation_schedule(num_steps, expected):
    adaptation_schedule = build_adaptation_schedule(num_steps)
    expected_schedule = [AdaptWindow(i, j) for i, j in expected]
    assert adaptation_schedule == expected_schedule


@pytest.mark.parametrize('jitted', [True, False])
def test_warmup_adapter(jitted):
    num_steps = 150
    adaptation_schedule = build_adaptation_schedule(num_steps)
    find_reasonable_step_size = lambda x: np.where(x < 1, x * 4, x / 4)  # noqa: E731
    init_step_size = 1.
    mass_matrix_size = 3

    wa_init, wa_update = warmup_adapter(num_steps, find_reasonable_step_size)
    wa_update = jit(wa_update) if jitted else wa_update

    wa_state = wa_init(init_step_size, mass_matrix_size=mass_matrix_size)
    step_size, inverse_mass_matrix, _, _, window_idx = wa_state
    assert step_size == find_reasonable_step_size(init_step_size)
    assert_allclose(inverse_mass_matrix, np.ones(mass_matrix_size))
    assert window_idx == 0

    window = adaptation_schedule[0]
    for t in range(window.start, window.end + 1):
        wa_state = wa_update(t, 0.7 + 0.1 * t / (window.end - window.start),
                             np.ones(3), wa_state)
    last_step_size = step_size
    step_size, inverse_mass_matrix, _, _, window_idx = wa_state
    assert window_idx == 1
    # step_size is decreased because accept_prob < target_accept_prob
    assert step_size < last_step_size
    # inverse_mass_matrix does not change at the end of the first window
    assert_allclose(inverse_mass_matrix, np.ones(mass_matrix_size))

    window = adaptation_schedule[1]
    window_len = window.end - window.start
    for t in range(window.start, window.end + 1):
        wa_state = wa_update(t, 0.8 + 0.1 * (t - window.start) / window_len,
                             2 * np.ones(3), wa_state)
    last_step_size = step_size
    step_size, inverse_mass_matrix, _, _, window_idx = wa_state
    assert window_idx == 2
    # step_size is increased because accept_prob > target_accept_prob
    assert step_size > last_step_size
    # Verifies that inverse_mass_matrix changes at the end of the second window.
    # Because z_flat is constant during the second window, covariance will be 0
    # and only regularize_term of welford scheme is involved.
    # This also verifies that z_flat terms in the first window does not affect
    # the second window.
    welford_regularize_term = 1e-3 * (5 / (window.end + 1 - window.start + 5))
    assert_allclose(inverse_mass_matrix,
                    np.full((mass_matrix_size,), welford_regularize_term))

    window = adaptation_schedule[2]
    for t in range(window.start, window.end + 1):
        wa_state = wa_update(t, 0.8, t * np.ones(3), wa_state)
    last_step_size = step_size
    step_size, final_inverse_mass_matrix, _, _, window_idx = wa_state
    assert window_idx == 3
    # during the last window, because target_accept_prob=0.8,
    # log_step_size will be equal to the constant prox_center=log(10*last_step_size)
    assert_allclose(step_size, last_step_size * 10)
    # Verifies that inverse_mass_matrix does not change during the last window
    # despite z_flat changes w.r.t time t,
    assert_allclose(final_inverse_mass_matrix, inverse_mass_matrix)


@pytest.mark.parametrize('leaf_idx, ckpt_idxs', [
    (6, (3, 2)),
    (7, (0, 2)),
    (13, (2, 2)),
    (15, (0, 3)),
])
def test_leaf_idx_to_ckpt_idx(leaf_idx, ckpt_idxs):
    assert _leaf_idx_to_ckpt_idxs(leaf_idx) == ckpt_idxs


@pytest.mark.parametrize('ckpt_idxs, expected_turning', [
    ((3, 2), False),
    ((3, 3), True),
    ((0, 0), False),
    ((0, 1), True),
    ((1, 3), True),
])
def test_is_iterative_turning(ckpt_idxs, expected_turning):
    inverse_mass_matrix = np.ones(1)
    r = 1.
    r_sum = 3.
    r_ckpts = np.array([1., 2., 3., -2.])
    r_sum_ckpts = r_ckpts + 1

    actual_turning = _is_iterative_turning(inverse_mass_matrix, r, r_sum, r_ckpts, r_sum_ckpts,
                                           *ckpt_idxs)
    assert expected_turning == actual_turning


@pytest.mark.parametrize('step_size', [0.01, 1., 100.])
def test_build_tree(step_size):
    def kinetic_fn(p, m_inv):
        return 0.5 * np.sum(m_inv * p ** 2)

    def potential_fn(q):
        return 0.5 * q ** 2

    vv_init, vv_update = velocity_verlet(potential_fn, kinetic_fn)
    vv_state = vv_init(0.0, 1.0)
    inverse_mass_matrix = np.array([1.])
    rng = random.PRNGKey(0)

    @jit
    def fn(vv_state):
        tree = build_tree(vv_update, kinetic_fn, vv_state, inverse_mass_matrix,
                          step_size, rng)
        return tree

    tree = fn(vv_state)

    assert tree.num_proposals >= 2 ** (tree.depth - 1)

    assert tree.sum_accept_probs <= tree.num_proposals

    if tree.depth < 10:
        assert tree.turning | tree.diverging

    # for large step_size, assert that diverging will happen in 1 step
    if step_size > 10:
        assert tree.diverging
        assert tree.num_proposals == 1

    # for small step_size, assert that it should take a while to meet the terminate condition
    if step_size < 0.1:
        assert tree.num_proposals > 10


@pytest.mark.parametrize('step_size', [0.01, 1., 100.])
def test_build_tree_iterative_agree_recursive(step_size):
    def kinetic_fn(p, m_inv):
        return 0.5 * np.sum(m_inv * p ** 2)

    def potential_fn(q):
        return 0.5 * q ** 2

    vv_init, vv_update = velocity_verlet(potential_fn, kinetic_fn)
    vv_state = vv_init(0.0, 1.0)
    inverse_mass_matrix = np.array([1.])
    rng = random.PRNGKey(0)

    @jit
    def iterative_fn(vv_state):
        tree = build_tree(vv_update, kinetic_fn, vv_state, inverse_mass_matrix,
                          step_size, rng, iterative_build=True)
        return tree

    def recursive_fn(vv_state):
        tree = build_tree(vv_update, kinetic_fn, vv_state, inverse_mass_matrix,
                          step_size, rng, iterative_build=False)
        return tree

    itree = iterative_fn(vv_state)
    rtree = recursive_fn(vv_state)

    for field in ['z_left', 'r_left', 'z_left_grad', 'z_right', 'r_right', 'z_right_grad',
                  'depth', 'weight', 'turning', 'diverging', 'num_proposals']:
        assert getattr(itree, field) == getattr(rtree, field), 'disagree at {}'.format(field)

    # due to precision, (a + b + c + d) might be different from ((a + b) + (c + d));
    # hence we can get a little bit different result for r_sum and sum_accept_probs
    # (and might be the weight too)
    assert_allclose(itree.r_sum, rtree.r_sum, rtol=1e-6)
    assert_allclose(itree.sum_accept_probs, rtree.sum_accept_probs, rtol=1e-6)<|MERGE_RESOLUTION|>--- conflicted
+++ resolved
@@ -6,15 +6,7 @@
 from numpy.testing import assert_allclose
 
 import jax.numpy as np
-<<<<<<< HEAD
-from jax import device_put, grad, jit, lax, random, tree_map
-from jax.scipy.special import expit
-
-import numpyro.distributions as dist
-
-=======
 from jax import device_put, disable_jit, grad, jit, lax, random, tree_map
->>>>>>> 15de52f8
 
 from numpyro.hmc_util import (
     AdaptWindow,
@@ -169,35 +161,6 @@
     @staticmethod
     def potential_fn(q):
         return 0.25 * np.power(q['x'], 4.0)
-
-
-@register_model([
-    ModelArgs(
-        step_size=0.1,
-        num_steps=1810,
-        q_i=np.array([0., 0., 0.]),
-        p_i=np.array([1., 1., 1.]),
-        m_inv=np.array([1., 1., 1.]),
-        prec=1.0e-4,
-    )
-])
-class LogisticRegression(object):
-    N, dim = 2000, 3
-    warmup_steps, num_samples = 1000, 8000
-    data = random.normal(random.PRNGKey(0), (N, dim))
-    true_coefs = np.arange(1., dim + 1.)
-    probs = expit(np.sum(true_coefs * data, axis=-1))
-    labels = dist.bernoulli(probs).rvs()
-
-    def kinetic_fn(beta, m_inv):
-        return 0.5 * np.sum(m_inv * beta ** 2)
-
-    def potential_fn(beta):
-        coefs_mean = np.zeros(dim)
-        coefs_lpdf = dist.norm(coefs_mean, np.ones(dim)).logpdf(beta)
-        probs = expit(np.sum(beta * data, axis=-1))
-        y_lpdf = dist.bernoulli(probs).logpmf(labels)
-        return - (np.sum(coefs_lpdf) + np.sum(y_lpdf))
 
 
 @pytest.mark.parametrize('jitted', [True, False])
