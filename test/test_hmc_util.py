--- conflicted
+++ resolved
@@ -24,18 +24,6 @@
     warmup_adapter,
     welford_covariance
 )
-<<<<<<< HEAD
-from numpyro.infer_util import (
-    constrain_fn,
-    init_to_feasible,
-    init_to_median,
-    init_to_prior,
-    init_to_uniform,
-    init_to_value,
-    transform_fn
-)
-=======
->>>>>>> c6f3ccf6
 from numpyro.util import control_flow_prims_disabled, fori_loop, optional
 
 logger = logging.getLogger(__name__)
@@ -403,102 +391,6 @@
         assert tree.num_proposals > 10
 
 
-<<<<<<< HEAD
-def test_model_with_transformed_distribution():
-    x_prior = dist.HalfNormal(2)
-    y_prior = dist.LogNormal(scale=3.)  # transformed distribution
-
-    def model():
-        numpyro.sample('x', x_prior)
-        numpyro.sample('y', y_prior)
-
-    params = {'x': np.array(-5.), 'y': np.array(7.)}
-    model = handlers.seed(model, random.PRNGKey(0))
-    inv_transforms = {'x': biject_to(x_prior.support), 'y': biject_to(y_prior.support)}
-    expected_samples = partial(transform_fn, inv_transforms)(params)
-    expected_potential_energy = (
-        - x_prior.log_prob(expected_samples['x']) -
-        y_prior.log_prob(expected_samples['y']) -
-        inv_transforms['x'].log_abs_det_jacobian(params['x'], expected_samples['x']) -
-        inv_transforms['y'].log_abs_det_jacobian(params['y'], expected_samples['y'])
-    )
-
-    base_inv_transforms = {'x': biject_to(x_prior.support), 'y': biject_to(y_prior.base_dist.support)}
-    actual_samples = constrain_fn(
-        handlers.seed(model, random.PRNGKey(0)), (), {}, base_inv_transforms, params)
-    actual_potential_energy = potential_energy(model, (), {}, base_inv_transforms, params)
-
-    assert_allclose(expected_samples['x'], actual_samples['x'])
-    assert_allclose(expected_samples['y'], actual_samples['y'])
-    assert_allclose(actual_potential_energy, expected_potential_energy)
-
-
-@pytest.mark.parametrize('init_strategy', [
-    init_to_feasible(),
-    init_to_median(num_samples=2),
-    init_to_prior(),
-    init_to_uniform(),
-    init_to_value({'lambda1': 2}),
-])
-def test_initialize_model_change_point(init_strategy):
-    def model(data):
-        alpha = 1 / np.mean(data)
-        lambda1 = numpyro.sample('lambda1', dist.Exponential(alpha))
-        lambda2 = numpyro.sample('lambda2', dist.Exponential(alpha))
-        tau = numpyro.sample('tau', dist.Uniform(0, 1))
-        lambda12 = np.where(np.arange(len(data)) < tau * len(data), lambda1, lambda2)
-        numpyro.sample('obs', dist.Poisson(lambda12), obs=data)
-
-    count_data = np.array([
-        13,  24,   8,  24,   7,  35,  14,  11,  15,  11,  22,  22,  11,  57,
-        11,  19,  29,   6,  19,  12,  22,  12,  18,  72,  32,   9,   7,  13,
-        19,  23,  27,  20,   6,  17,  13,  10,  14,   6,  16,  15,   7,   2,
-        15,  15,  19,  70,  49,   7,  53,  22,  21,  31,  19,  11,  18,  20,
-        12,  35,  17,  23,  17,   4,   2,  31,  30,  13,  27,   0,  39,  37,
-        5,  14,  13,  22,
-    ])
-
-    rngs = random.split(random.PRNGKey(1), 2)
-    init_params, _, _ = initialize_model(rngs, model, count_data,
-                                         init_strategy=init_strategy)
-    for i in range(2):
-        init_params_i, _, _ = initialize_model(rngs[i], model, count_data,
-                                               init_strategy=init_strategy)
-        for name, p in init_params.items():
-            # XXX: the result is equal if we disable fast-math-mode
-            assert_allclose(p[i], init_params_i[name], atol=1e-6)
-
-
-@pytest.mark.parametrize('init_strategy', [
-    init_to_feasible(),
-    init_to_median(num_samples=2),
-    init_to_prior(),
-    init_to_uniform(),
-    init_to_value({"p_latent": np.ones(3) / 3}),
-])
-def test_initialize_model_dirichlet_categorical(init_strategy):
-    def model(data):
-        concentration = np.array([1.0, 1.0, 1.0])
-        p_latent = numpyro.sample('p_latent', dist.Dirichlet(concentration))
-        numpyro.sample('obs', dist.Categorical(p_latent), obs=data)
-        return p_latent
-
-    true_probs = np.array([0.1, 0.6, 0.3])
-    data = dist.Categorical(true_probs).sample(random.PRNGKey(1), (2000,))
-
-    rngs = random.split(random.PRNGKey(1), 2)
-    init_params, _, _ = initialize_model(rngs, model, data,
-                                         init_strategy=init_strategy)
-    for i in range(2):
-        init_params_i, _, _ = initialize_model(rngs[i], model, data,
-                                               init_strategy=init_strategy)
-        for name, p in init_params.items():
-            # XXX: the result is equal if we disable fast-math-mode
-            assert_allclose(p[i], init_params_i[name], atol=1e-6)
-
-
-=======
->>>>>>> c6f3ccf6
 # TODO: raise this warning issue upstream, the issue is at this line
 # https://github.com/google/jax/blob/master/jax/numpy/lax_numpy.py#L2732
 @pytest.mark.filterwarnings('ignore:Explicitly requested dtype float64')
