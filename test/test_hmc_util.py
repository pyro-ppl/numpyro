from collections import namedtuple
from functools import partial
import logging

import numpy as onp
from numpy.testing import assert_allclose
import pytest

from jax import device_put, disable_jit, grad, jit, random, tree_map
import jax.numpy as np

import numpyro.distributions as dist
from numpyro.distributions.constraints import biject_to
from numpyro.handlers import sample, seed
from numpyro.hmc_util import (
    AdaptWindow,
    _cov,
    _is_iterative_turning,
    _leaf_idx_to_ckpt_idxs,
    build_adaptation_schedule,
    build_tree,
    consensus,
    dual_averaging,
    find_reasonable_step_size,
    initialize_model,
    make_constrain_fn,
    parametric_draws,
    potential_energy,
    velocity_verlet,
    warmup_adapter,
    welford_covariance
)
<<<<<<< HEAD
from numpyro.infer_util import (
    init_to_prior,
    init_to_uniform,
    init_to_median,
    init_to_feasible,
)
=======
from numpyro.infer_util import transform_fn
>>>>>>> 638accde
from numpyro.util import control_flow_prims_disabled, fori_loop, optional

logger = logging.getLogger(__name__)


@pytest.mark.parametrize('jitted', [True, False])
def test_dual_averaging(jitted):
    def optimize(f):
        da_init, da_update = dual_averaging(gamma=0.5)
        da_state = da_init()
        for i in range(10):
            x = da_state[0]
            g = grad(f)(x)
            da_state = da_update(g, da_state)
        x_avg = da_state[1]
        return x_avg

    f = lambda x: (x + 1) ** 2  # noqa: E731
    fn = jit(optimize, static_argnums=(0,)) if jitted else optimize
    x_opt = fn(f)

    assert_allclose(x_opt, -1., atol=1e-3)


@pytest.mark.parametrize('jitted', [True, False])
@pytest.mark.parametrize('diagonal', [True, False])
@pytest.mark.parametrize('regularize', [True, False])
@pytest.mark.filterwarnings('ignore:numpy.linalg support is experimental:UserWarning')
def test_welford_covariance(jitted, diagonal, regularize):
    with optional(jitted, disable_jit()), optional(jitted, control_flow_prims_disabled()):
        onp.random.seed(0)
        loc = onp.random.randn(3)
        a = onp.random.randn(3, 3)
        target_cov = onp.matmul(a, a.T)
        x = onp.random.multivariate_normal(loc, target_cov, size=(2000,))
        x = device_put(x)

        @jit
        def get_cov(x):
            wc_init, wc_update, wc_final = welford_covariance(diagonal=diagonal)
            wc_state = wc_init(3)
            wc_state = fori_loop(0, 2000, lambda i, val: wc_update(x[i], val), wc_state)
            cov, cov_inv_sqrt = wc_final(wc_state, regularize=regularize)
            return cov, cov_inv_sqrt

        cov, cov_inv_sqrt = get_cov(x)

        if diagonal:
            diag_cov = np.diagonal(target_cov)
            assert_allclose(cov, diag_cov, rtol=0.06)
            assert_allclose(cov_inv_sqrt, np.sqrt(np.reciprocal(diag_cov)), rtol=0.06)
        else:
            assert_allclose(cov, target_cov, rtol=0.06)
            assert_allclose(cov_inv_sqrt, np.linalg.cholesky(np.linalg.inv(cov)), rtol=0.06)


########################################
# verlocity_verlet Test
########################################

TEST_EXAMPLES = []
EXAMPLE_IDS = []

ModelArgs = namedtuple('model_args', ['step_size', 'num_steps', 'q_i', 'p_i', 'q_f', 'p_f', 'm_inv', 'prec'])
Example = namedtuple('test_case', ['model', 'args'])


def register_model(init_args):
    """
    Register the model along with each of the model arguments
    as test examples.
    """
    def register_fn(model):
        for args in init_args:
            test_example = Example(model, args)
            TEST_EXAMPLES.append(test_example)
            EXAMPLE_IDS.append(model.__name__)
    return register_fn


@register_model([
    ModelArgs(
        step_size=0.01,
        num_steps=100,
        q_i={'x': 0.0},
        p_i={'x': 1.0},
        q_f={'x': np.sin(1.0)},
        p_f={'x': np.cos(1.0)},
        m_inv=np.array([1.]),
        prec=1e-4
    )
])
class HarmonicOscillator(object):
    @staticmethod
    def kinetic_fn(m_inv, p):
        return 0.5 * np.sum(m_inv * p['x'] ** 2)

    @staticmethod
    def potential_fn(q):
        return 0.5 * q['x'] ** 2


@register_model([
    ModelArgs(
        step_size=0.01,
        num_steps=628,
        q_i={'x': 1.0, 'y': 0.0},
        p_i={'x': 0.0, 'y': 1.0},
        q_f={'x': 1.0, 'y': 0.0},
        p_f={'x': 0.0, 'y': 1.0},
        m_inv=np.array([1., 1.]),
        prec=5.0e-3
    )
])
class CircularPlanetaryMotion(object):
    @staticmethod
    def kinetic_fn(m_inv, p):
        z = np.stack([p['x'], p['y']], axis=-1)
        return 0.5 * np.dot(m_inv, z**2)

    @staticmethod
    def potential_fn(q):
        return - 1.0 / np.power(q['x'] ** 2 + q['y'] ** 2, 0.5)


@register_model([
    ModelArgs(
        step_size=0.1,
        num_steps=1810,
        q_i={'x': 0.02},
        p_i={'x': 0.0},
        q_f={'x': -0.02},
        p_f={'x': 0.0},
        m_inv=np.array([1.]),
        prec=1.0e-4
    )
])
class QuarticOscillator(object):
    @staticmethod
    def kinetic_fn(m_inv, p):
        return 0.5 * np.sum(m_inv * p['x'] ** 2)

    @staticmethod
    def potential_fn(q):
        return 0.25 * np.power(q['x'], 4.0)


@pytest.mark.parametrize('jitted', [True, False])
@pytest.mark.parametrize('example', TEST_EXAMPLES, ids=EXAMPLE_IDS)
def test_velocity_verlet(jitted, example):
    def get_final_state(model, step_size, num_steps, q_i, p_i):
        vv_init, vv_update = velocity_verlet(model.potential_fn, model.kinetic_fn)
        vv_state = vv_init(q_i, p_i)
        q_f, p_f, _, _ = fori_loop(0, num_steps,
                                   lambda i, val: vv_update(step_size, args.m_inv, val),
                                   vv_state)
        return (q_f, p_f)

    model, args = example
    fn = jit(get_final_state, static_argnums=(0,)) if jitted else get_final_state
    q_f, p_f = fn(model, args.step_size, args.num_steps, args.q_i, args.p_i)

    logger.info('Test trajectory:')
    logger.info('initial q: {}'.format(args.q_i))
    logger.info('final q: {}'.format(q_f))
    for node in args.q_f:
        assert_allclose(q_f[node], args.q_f[node], atol=args.prec)
        assert_allclose(p_f[node], args.p_f[node], atol=args.prec)

    logger.info('Test energy conservation:')
    energy_initial = model.kinetic_fn(args.m_inv, args.p_i) + model.potential_fn(args.q_i)
    energy_final = model.kinetic_fn(args.m_inv, p_f) + model.potential_fn(q_f)
    logger.info('initial energy: {}'.format(energy_initial))
    logger.info('final energy: {}'.format(energy_final))
    assert_allclose(energy_initial, energy_final, atol=1e-5)

    logger.info('Test time reversibility:')
    p_reverse = tree_map(lambda x: -x, p_f)
    q_i, p_i = get_final_state(model, args.step_size, args.num_steps, q_f, p_reverse)
    for node in args.q_i:
        assert_allclose(q_i[node], args.q_i[node], atol=1e-4)


@pytest.mark.parametrize('jitted', [True, False])
@pytest.mark.parametrize('init_step_size', [0.1, 10.0])
def test_find_reasonable_step_size(jitted, init_step_size):
    def kinetic_fn(m_inv, p):
        return 0.5 * np.sum(m_inv * p ** 2)

    def potential_fn(q):
        return 0.5 * q ** 2

    p_generator = lambda m_inv, rng: 1.0  # noqa: E731
    q = 0.0
    m_inv = np.array([1.])

    fn = (jit(find_reasonable_step_size, static_argnums=(0, 1, 2))
          if jitted else find_reasonable_step_size)
    rng = random.PRNGKey(0)
    step_size = fn(potential_fn, kinetic_fn, p_generator, m_inv, q, rng, init_step_size)

    # Apply 1 velocity verlet step with step_size=eps, we have
    # z_new = eps, r_new = 1 - eps^2 / 2, hence energy_new = 0.5 + eps^4 / 8,
    # hence delta_energy = energy_new - energy_init = eps^4 / 8.
    # We want to find a reasonable step_size such that delta_energy ~ -log(0.8),
    # hence that step_size ~ the following threshold
    threshold = np.power(-np.log(0.8) * 8, 0.25)

    # Confirm that given init_step_size, we will doubly increase/decrease it
    # until it passes threshold.
    if init_step_size < threshold:
        assert step_size / 2 < threshold
        assert step_size > threshold
    else:
        assert step_size * 2 > threshold
        assert step_size < threshold


@pytest.mark.parametrize('num_steps, expected', [
    (18, [(0, 17)]),
    (50, [(0, 6), (7, 44), (45, 49)]),
    (100, [(0, 14), (15, 89), (90, 99)]),
    (150, [(0, 74), (75, 99), (100, 149)]),
    (200, [(0, 74), (75, 99), (100, 149), (150, 199)]),
    (280, [(0, 74), (75, 99), (100, 229), (230, 279)]),
])
def test_build_adaptation_schedule(num_steps, expected):
    adaptation_schedule = build_adaptation_schedule(num_steps)
    expected_schedule = [AdaptWindow(i, j) for i, j in expected]
    assert adaptation_schedule == expected_schedule


@pytest.mark.parametrize('jitted', [True, False])
def test_warmup_adapter(jitted):
    def find_reasonable_step_size(m_inv, z, rng, step_size):
        return np.where(step_size < 1, step_size * 4, step_size / 4)

    num_steps = 150
    adaptation_schedule = build_adaptation_schedule(num_steps)
    init_step_size = 1.
    mass_matrix_size = 3

    wa_init, wa_update = warmup_adapter(num_steps, find_reasonable_step_size)
    wa_update = jit(wa_update) if jitted else wa_update

    rng = random.PRNGKey(0)
    z = np.ones(3)
    wa_state = wa_init(z, rng, init_step_size, mass_matrix_size=mass_matrix_size)
    step_size, inverse_mass_matrix, _, _, _, window_idx, _ = wa_state
    assert step_size == find_reasonable_step_size(inverse_mass_matrix, z, rng, init_step_size)
    assert_allclose(inverse_mass_matrix, np.ones(mass_matrix_size))
    assert window_idx == 0

    window = adaptation_schedule[0]
    for t in range(window.start, window.end + 1):
        wa_state = wa_update(t, 0.7 + 0.1 * t / (window.end - window.start), z, wa_state)
    last_step_size = step_size
    step_size, inverse_mass_matrix, _, _, _, window_idx, _ = wa_state
    assert window_idx == 1
    # step_size is decreased because accept_prob < target_accept_prob
    assert step_size < last_step_size
    # inverse_mass_matrix does not change at the end of the first window
    assert_allclose(inverse_mass_matrix, np.ones(mass_matrix_size))

    window = adaptation_schedule[1]
    window_len = window.end - window.start
    for t in range(window.start, window.end + 1):
        wa_state = wa_update(t, 0.8 + 0.1 * (t - window.start) / window_len, 2 * z, wa_state)
    last_step_size = step_size
    step_size, inverse_mass_matrix, _, _, _, window_idx, _ = wa_state
    assert window_idx == 2
    # step_size is increased because accept_prob > target_accept_prob
    assert step_size > last_step_size
    # Verifies that inverse_mass_matrix changes at the end of the second window.
    # Because z_flat is constant during the second window, covariance will be 0
    # and only regularize_term of welford scheme is involved.
    # This also verifies that z_flat terms in the first window does not affect
    # the second window.
    welford_regularize_term = 1e-3 * (5 / (window.end + 1 - window.start + 5))
    assert_allclose(inverse_mass_matrix,
                    np.full((mass_matrix_size,), welford_regularize_term),
                    atol=1e-7)

    window = adaptation_schedule[2]
    for t in range(window.start, window.end + 1):
        wa_state = wa_update(t, 0.8, t * z, wa_state)
    last_step_size = step_size
    step_size, final_inverse_mass_matrix, _, _, _, window_idx, _ = wa_state
    assert window_idx == 3
    # during the last window, because target_accept_prob=0.8,
    # log_step_size will be equal to the constant prox_center=log(10*last_step_size)
    assert_allclose(step_size, last_step_size * 10)
    # Verifies that inverse_mass_matrix does not change during the last window
    # despite z_flat changes w.r.t time t,
    assert_allclose(final_inverse_mass_matrix, inverse_mass_matrix)


@pytest.mark.parametrize('leaf_idx, ckpt_idxs', [
    (6, (3, 2)),
    (7, (0, 2)),
    (13, (2, 2)),
    (15, (0, 3)),
])
def test_leaf_idx_to_ckpt_idx(leaf_idx, ckpt_idxs):
    assert _leaf_idx_to_ckpt_idxs(leaf_idx) == ckpt_idxs


@pytest.mark.parametrize('ckpt_idxs, expected_turning', [
    ((3, 2), False),
    ((3, 3), True),
    ((0, 0), False),
    ((0, 1), True),
    ((1, 3), True),
])
def test_is_iterative_turning(ckpt_idxs, expected_turning):
    inverse_mass_matrix = np.ones(1)
    r = 1.
    r_sum = 3.
    r_ckpts = np.array([1., 2., 3., -2.])
    r_sum_ckpts = r_ckpts + 1

    actual_turning = _is_iterative_turning(inverse_mass_matrix, r, r_sum, r_ckpts, r_sum_ckpts,
                                           *ckpt_idxs)
    assert expected_turning == actual_turning


@pytest.mark.parametrize('step_size', [0.01, 1., 100.])
def test_build_tree(step_size):
    def kinetic_fn(m_inv, p):
        return 0.5 * np.sum(m_inv * p ** 2)

    def potential_fn(q):
        return 0.5 * q ** 2

    vv_init, vv_update = velocity_verlet(potential_fn, kinetic_fn)
    vv_state = vv_init(0.0, 1.0)
    inverse_mass_matrix = np.array([1.])
    rng = random.PRNGKey(0)

    @jit
    def fn(vv_state):
        tree = build_tree(vv_update, kinetic_fn, vv_state, inverse_mass_matrix,
                          step_size, rng)
        return tree

    tree = fn(vv_state)

    assert tree.num_proposals >= 2 ** (tree.depth - 1)

    assert tree.sum_accept_probs <= tree.num_proposals

    if tree.depth < 10:
        assert tree.turning | tree.diverging

    # for large step_size, assert that diverging will happen in 1 step
    if step_size > 10:
        assert tree.diverging
        assert tree.num_proposals == 1

    # for small step_size, assert that it should take a while to meet the terminate condition
    if step_size < 0.1:
        assert tree.num_proposals > 10


<<<<<<< HEAD
@pytest.mark.parametrize('init_strategy', [
    init_to_feasible,
    pytest.param(init_to_median,
                 marks=pytest.mark.xfail(reason="batching rule for quantile not implemented")),
    init_to_prior,
    init_to_uniform,
])
=======
def test_model_with_transformed_distribution():
    x_prior = dist.HalfNormal(2)
    y_prior = dist.LogNormal(scale=3.)  # transformed distribution

    def model():
        sample('x', x_prior)
        sample('y', y_prior)

    params = {'x': np.array(-5.), 'y': np.array(7.)}
    model = seed(model, random.PRNGKey(0))
    inv_transforms = {'x': biject_to(x_prior.support), 'y': biject_to(y_prior.support)}
    expected_samples = partial(transform_fn, inv_transforms)(params)
    expected_log_density = potential_energy(
        model, (), {}, inv_transforms, skip_dist_transforms=False)(params)

    base_inv_transforms = {'x': biject_to(x_prior.support), 'y': biject_to(y_prior.base_dist.support)}
    actual_samples = make_constrain_fn(
        seed(model, random.PRNGKey(0)), (), {}, base_inv_transforms)(params)
    actual_log_density = potential_energy(
        model, (), {}, base_inv_transforms, skip_dist_transforms=True)(params)

    assert_allclose(expected_samples['x'], actual_samples['x'])
    assert_allclose(expected_samples['y'], actual_samples['y'])
    assert_allclose(expected_log_density, actual_log_density)


@pytest.mark.parametrize('init_strategy', ['prior', 'uniform'])
>>>>>>> 638accde
def test_initialize_model_change_point(init_strategy):
    def model(data):
        alpha = 1 / np.mean(data)
        lambda1 = sample('lambda1', dist.Exponential(alpha))
        lambda2 = sample('lambda2', dist.Exponential(alpha))
        tau = sample('tau', dist.Uniform(0, 1))
        lambda12 = np.where(np.arange(len(data)) < tau * len(data), lambda1, lambda2)
        sample('obs', dist.Poisson(lambda12), obs=data)

    count_data = np.array([
        13,  24,   8,  24,   7,  35,  14,  11,  15,  11,  22,  22,  11,  57,
        11,  19,  29,   6,  19,  12,  22,  12,  18,  72,  32,   9,   7,  13,
        19,  23,  27,  20,   6,  17,  13,  10,  14,   6,  16,  15,   7,   2,
        15,  15,  19,  70,  49,   7,  53,  22,  21,  31,  19,  11,  18,  20,
        12,  35,  17,  23,  17,   4,   2,  31,  30,  13,  27,   0,  39,  37,
        5,  14,  13,  22,
    ])

    rngs = random.split(random.PRNGKey(1), 12)
    init_params, _, _ = initialize_model(rngs, model, count_data,
                                         init_strategy=init_strategy)
    for i in range(12):
        init_params_i, _, _ = initialize_model(rngs[i], model, count_data,
                                               init_strategy=init_strategy)
        for name, p in init_params.items():
            # XXX: the result is equal if we disable fast-math-mode
            assert_allclose(p[i], init_params_i[name], atol=1e-6)


@pytest.mark.parametrize('init_strategy', [
    init_to_feasible,
    pytest.param(init_to_median,
                 marks=pytest.mark.xfail(reason="batching rule for quantile not implemented")),
    init_to_prior,
    init_to_uniform,
])
def test_initialize_model_dirichlet_categorical(init_strategy):
    def model(data):
        concentration = np.array([1.0, 1.0, 1.0])
        p_latent = sample('p_latent', dist.Dirichlet(concentration))
        sample('obs', dist.Categorical(p_latent), obs=data)
        return p_latent

    true_probs = np.array([0.1, 0.6, 0.3])
    data = dist.Categorical(true_probs).sample(random.PRNGKey(1), (2000,))

    rngs = random.split(random.PRNGKey(1), 12)
    init_params, _, _ = initialize_model(rngs, model, data,
                                         init_strategy=init_strategy)
    for i in range(12):
        init_params_i, _, _ = initialize_model(rngs[i], model, data,
                                               init_strategy=init_strategy)
        for name, p in init_params.items():
            # XXX: the result is equal if we disable fast-math-mode
            assert_allclose(p[i], init_params_i[name], atol=1e-6)


@pytest.mark.parametrize('method', [consensus, parametric_draws])
@pytest.mark.parametrize('diagonal', [True, False])
def test_gaussian_subposterior(method, diagonal):
    D = 10
    n_samples = 10000
    n_draws = 9000
    n_subs = 8

    mean = np.arange(D)
    cov = np.ones((D, D)) * 0.9 + np.identity(D) * 0.1
    subcov = n_subs * cov  # subposterior's covariance
    subposteriors = list(dist.MultivariateNormal(mean, subcov).sample(
        random.PRNGKey(1), (n_subs, n_samples)))

    draws = method(subposteriors, n_draws, diagonal=diagonal)
    assert draws.shape == (n_draws, D)
    assert_allclose(np.mean(draws, axis=0), mean, atol=0.03)
    if diagonal:
        assert_allclose(np.var(draws, axis=0), np.diag(cov), atol=0.05)
    else:
        # TODO: use np.cov for the next JAX version
        assert_allclose(_cov(draws), cov, atol=0.05)


@pytest.mark.parametrize('method', [consensus, parametric_draws])
def test_subposterior_structure(method):
    subposteriors = [{'x': np.ones((100, 3)), 'y': np.zeros((100,))} for i in range(10)]
    draws = method(subposteriors, num_draws=9)
    assert draws['x'].shape == (9, 3)
    assert draws['y'].shape == (9,)<|MERGE_RESOLUTION|>--- conflicted
+++ resolved
@@ -30,16 +30,13 @@
     warmup_adapter,
     welford_covariance
 )
-<<<<<<< HEAD
 from numpyro.infer_util import (
     init_to_prior,
     init_to_uniform,
     init_to_median,
     init_to_feasible,
+    transform_fn,
 )
-=======
-from numpyro.infer_util import transform_fn
->>>>>>> 638accde
 from numpyro.util import control_flow_prims_disabled, fori_loop, optional
 
 logger = logging.getLogger(__name__)
@@ -404,7 +401,32 @@
         assert tree.num_proposals > 10
 
 
-<<<<<<< HEAD
+def test_model_with_transformed_distribution():
+    x_prior = dist.HalfNormal(2)
+    y_prior = dist.LogNormal(scale=3.)  # transformed distribution
+
+    def model():
+        sample('x', x_prior)
+        sample('y', y_prior)
+
+    params = {'x': np.array(-5.), 'y': np.array(7.)}
+    model = seed(model, random.PRNGKey(0))
+    inv_transforms = {'x': biject_to(x_prior.support), 'y': biject_to(y_prior.support)}
+    expected_samples = partial(transform_fn, inv_transforms)(params)
+    expected_log_density = potential_energy(
+        model, (), {}, inv_transforms, skip_dist_transforms=False)(params)
+
+    base_inv_transforms = {'x': biject_to(x_prior.support), 'y': biject_to(y_prior.base_dist.support)}
+    actual_samples = make_constrain_fn(
+        seed(model, random.PRNGKey(0)), (), {}, base_inv_transforms)(params)
+    actual_log_density = potential_energy(
+        model, (), {}, base_inv_transforms, skip_dist_transforms=True)(params)
+
+    assert_allclose(expected_samples['x'], actual_samples['x'])
+    assert_allclose(expected_samples['y'], actual_samples['y'])
+    assert_allclose(expected_log_density, actual_log_density)
+
+
 @pytest.mark.parametrize('init_strategy', [
     init_to_feasible,
     pytest.param(init_to_median,
@@ -412,35 +434,6 @@
     init_to_prior,
     init_to_uniform,
 ])
-=======
-def test_model_with_transformed_distribution():
-    x_prior = dist.HalfNormal(2)
-    y_prior = dist.LogNormal(scale=3.)  # transformed distribution
-
-    def model():
-        sample('x', x_prior)
-        sample('y', y_prior)
-
-    params = {'x': np.array(-5.), 'y': np.array(7.)}
-    model = seed(model, random.PRNGKey(0))
-    inv_transforms = {'x': biject_to(x_prior.support), 'y': biject_to(y_prior.support)}
-    expected_samples = partial(transform_fn, inv_transforms)(params)
-    expected_log_density = potential_energy(
-        model, (), {}, inv_transforms, skip_dist_transforms=False)(params)
-
-    base_inv_transforms = {'x': biject_to(x_prior.support), 'y': biject_to(y_prior.base_dist.support)}
-    actual_samples = make_constrain_fn(
-        seed(model, random.PRNGKey(0)), (), {}, base_inv_transforms)(params)
-    actual_log_density = potential_energy(
-        model, (), {}, base_inv_transforms, skip_dist_transforms=True)(params)
-
-    assert_allclose(expected_samples['x'], actual_samples['x'])
-    assert_allclose(expected_samples['y'], actual_samples['y'])
-    assert_allclose(expected_log_density, actual_log_density)
-
-
-@pytest.mark.parametrize('init_strategy', ['prior', 'uniform'])
->>>>>>> 638accde
 def test_initialize_model_change_point(init_strategy):
     def model(data):
         alpha = 1 / np.mean(data)
