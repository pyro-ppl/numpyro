--- conflicted
+++ resolved
@@ -87,17 +87,10 @@
 
 def test_renyi_nonnested_plates():
     def model():
-<<<<<<< HEAD
-        with numpyro.plate("N", 10, subsample_size=2):
-            numpyro.sample("x", dist.Normal(0, 1))
-
-        with numpyro.plate("M", 10, subsample_size=2):
-=======
         with numpyro.plate("N", 10):
             numpyro.sample("x", dist.Normal(0, 1))
 
         with numpyro.plate("M", 10):
->>>>>>> 4799b846
             numpyro.sample("y", dist.Normal(0, 1))
 
     def get_elbo():
@@ -200,16 +193,6 @@
         svi_state, _ = svi.update(val, data)
         return svi_state
 
-<<<<<<< HEAD
-    svi_state = fori_loop(0, 4000, body_fn, svi_state)
-    params = svi.get_params(svi_state)
-    actual_posterior_mean = 0.75  # (8 + 1) / (8 + 1 + 2 + 1)
-    assert_allclose(
-        params["alpha_q"] / (params["alpha_q"] + params["beta_q"]),
-        actual_posterior_mean,
-        atol=0.05,
-        rtol=0.05,
-=======
     svi_state = fori_loop(0, 10000, body_fn, svi_state)
     params = svi.get_params(svi_state)
     actual_posterior_mean = (data.sum() + 1) / (data.shape[0] + 2)
@@ -218,7 +201,6 @@
         actual_posterior_mean,
         atol=0.03,
         rtol=0.03,
->>>>>>> 4799b846
     )
 
 
