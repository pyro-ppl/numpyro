from numpy.testing import assert_allclose

from jax import jit, random
import jax.numpy as np
from jax.test_util import check_eq

import numpyro
from numpyro import optim
import numpyro.distributions as dist
from numpyro.distributions import constraints
from numpyro.distributions.transforms import AffineTransform, SigmoidTransform
from numpyro.handlers import substitute
from numpyro.infer import SVI, Trace_ELBO
from numpyro.util import fori_loop


def test_beta_bernoulli():
    data = np.array([1.0] * 8 + [0.0] * 2)

    def model(data):
        f = numpyro.sample("beta", dist.Beta(1., 1.))
        numpyro.sample("obs", dist.Bernoulli(f), obs=data)

    def guide(data):
        alpha_q = numpyro.param("alpha_q", 1.0,
                                constraint=constraints.positive)
        beta_q = numpyro.param("beta_q", 1.0,
                               constraint=constraints.positive)
        numpyro.sample("beta", dist.Beta(alpha_q, beta_q))

    adam = optim.Adam(0.05)
<<<<<<< HEAD
    svi = SVI(model, guide, Trace_ELBO(), adam)
=======
    svi = SVI(model, guide, elbo, adam)
>>>>>>> 5b95bffd
    svi_state = svi.init(random.PRNGKey(1), data)
    assert_allclose(adam.get_params(svi_state.optim_state)['alpha_q'], 0.)

    def body_fn(i, val):
        svi_state, _ = svi.update(val, data)
        return svi_state

    svi_state = fori_loop(0, 300, body_fn, svi_state)
    params = svi.get_params(svi_state)
    assert_allclose(params['alpha_q'] / (params['alpha_q'] + params['beta_q']), 0.8, atol=0.05, rtol=0.05)


def test_jitted_update_fn():
    data = np.array([1.0] * 8 + [0.0] * 2)

    def model(data):
        f = numpyro.sample("beta", dist.Beta(1., 1.))
        numpyro.sample("obs", dist.Bernoulli(f), obs=data)

    def guide(data):
        alpha_q = numpyro.param("alpha_q", 1.0,
                                constraint=constraints.positive)
        beta_q = numpyro.param("beta_q", 1.0,
                               constraint=constraints.positive)
        numpyro.sample("beta", dist.Beta(alpha_q, beta_q))

    adam = optim.Adam(0.05)
<<<<<<< HEAD
    svi = SVI(model, guide, Trace_ELBO(), adam)
=======
    svi = SVI(model, guide, elbo, adam)
>>>>>>> 5b95bffd
    svi_state = svi.init(random.PRNGKey(1), data)
    expected = svi.get_params(svi.update(svi_state, data)[0])

    actual = svi.get_params(jit(svi.update)(svi_state, data=data)[0])
    check_eq(actual, expected)


def test_param():
    # this test the validity of model/guide sites having
    # param constraints contain composed transformed
    rngs = random.split(random.PRNGKey(0), 5)
    a_minval = 1
    c_minval = -2
    c_maxval = -1
    a_init = np.exp(random.normal(rngs[0])) + a_minval
    b_init = np.exp(random.normal(rngs[1]))
    c_init = random.uniform(rngs[2], minval=c_minval, maxval=c_maxval)
    d_init = random.uniform(rngs[3])
    obs = random.normal(rngs[4])

    def model():
        a = numpyro.param('a', a_init, constraint=constraints.greater_than(a_minval))
        b = numpyro.param('b', b_init, constraint=constraints.positive)
        numpyro.sample('x', dist.Normal(a, b), obs=obs)

    def guide():
        c = numpyro.param('c', c_init, constraint=constraints.interval(c_minval, c_maxval))
        d = numpyro.param('d', d_init, constraint=constraints.unit_interval)
        numpyro.sample('y', dist.Normal(c, d), obs=obs)

    adam = optim.Adam(0.01)
<<<<<<< HEAD
    svi = SVI(model, guide, Trace_ELBO(), adam)
=======
    svi = SVI(model, guide, elbo, adam)
>>>>>>> 5b95bffd
    svi_state = svi.init(random.PRNGKey(0))

    params = svi.get_params(svi_state)
    assert_allclose(params['a'], a_init)
    assert_allclose(params['b'], b_init)
    assert_allclose(params['c'], c_init)
    assert_allclose(params['d'], d_init)

    actual_loss = svi.evaluate(svi_state)
    assert np.isfinite(actual_loss)
    expected_loss = dist.Normal(c_init, d_init).log_prob(obs) - dist.Normal(a_init, b_init).log_prob(obs)
    # not so precisely because we do transform / inverse transform stuffs
    assert_allclose(actual_loss, expected_loss, rtol=1e-6)


def test_elbo_dynamic_support():
    x_prior = dist.TransformedDistribution(
        dist.Normal(), [AffineTransform(0, 2), SigmoidTransform(), AffineTransform(0, 3)])
    x_guide = dist.Uniform(0, 3)

    def model():
        numpyro.sample('x', x_prior)

    def guide():
        numpyro.sample('x', x_guide)

    adam = optim.Adam(0.01)
    # set base value of x_guide is 0.9
    x_base = 0.9
    guide = substitute(guide, base_param_map={'x': x_base})
<<<<<<< HEAD
    svi = SVI(model, guide, Trace_ELBO(), adam)
=======
    svi = SVI(model, guide, elbo, adam)
>>>>>>> 5b95bffd
    svi_state = svi.init(random.PRNGKey(0))
    actual_loss = svi.evaluate(svi_state)
    assert np.isfinite(actual_loss)
    x, _ = x_guide.transform_with_intermediates(x_base)
    expected_loss = x_guide.log_prob(x) - x_prior.log_prob(x)
    assert_allclose(actual_loss, expected_loss)<|MERGE_RESOLUTION|>--- conflicted
+++ resolved
@@ -10,7 +10,7 @@
 from numpyro.distributions import constraints
 from numpyro.distributions.transforms import AffineTransform, SigmoidTransform
 from numpyro.handlers import substitute
-from numpyro.infer import SVI, Trace_ELBO
+from numpyro.infer import ELBO, SVI
 from numpyro.util import fori_loop
 
 
@@ -29,11 +29,7 @@
         numpyro.sample("beta", dist.Beta(alpha_q, beta_q))
 
     adam = optim.Adam(0.05)
-<<<<<<< HEAD
-    svi = SVI(model, guide, Trace_ELBO(), adam)
-=======
-    svi = SVI(model, guide, elbo, adam)
->>>>>>> 5b95bffd
+    svi = SVI(model, guide, ELBO(), adam)
     svi_state = svi.init(random.PRNGKey(1), data)
     assert_allclose(adam.get_params(svi_state.optim_state)['alpha_q'], 0.)
 
@@ -61,11 +57,7 @@
         numpyro.sample("beta", dist.Beta(alpha_q, beta_q))
 
     adam = optim.Adam(0.05)
-<<<<<<< HEAD
-    svi = SVI(model, guide, Trace_ELBO(), adam)
-=======
-    svi = SVI(model, guide, elbo, adam)
->>>>>>> 5b95bffd
+    svi = SVI(model, guide, ELBO(), adam)
     svi_state = svi.init(random.PRNGKey(1), data)
     expected = svi.get_params(svi.update(svi_state, data)[0])
 
@@ -97,11 +89,7 @@
         numpyro.sample('y', dist.Normal(c, d), obs=obs)
 
     adam = optim.Adam(0.01)
-<<<<<<< HEAD
-    svi = SVI(model, guide, Trace_ELBO(), adam)
-=======
-    svi = SVI(model, guide, elbo, adam)
->>>>>>> 5b95bffd
+    svi = SVI(model, guide, ELBO(), adam)
     svi_state = svi.init(random.PRNGKey(0))
 
     params = svi.get_params(svi_state)
@@ -132,11 +120,7 @@
     # set base value of x_guide is 0.9
     x_base = 0.9
     guide = substitute(guide, base_param_map={'x': x_base})
-<<<<<<< HEAD
-    svi = SVI(model, guide, Trace_ELBO(), adam)
-=======
-    svi = SVI(model, guide, elbo, adam)
->>>>>>> 5b95bffd
+    svi = SVI(model, guide, ELBO(), adam)
     svi_state = svi.init(random.PRNGKey(0))
     actual_loss = svi.evaluate(svi_state)
     assert np.isfinite(actual_loss)
