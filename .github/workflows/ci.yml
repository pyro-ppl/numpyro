--- conflicted
+++ resolved
@@ -17,11 +17,7 @@
     runs-on: ubuntu-latest
     strategy:
       matrix:
-<<<<<<< HEAD
         python-version: ["3.9","3.14"]
-=======
-        python-version: ["3.9", "3.10", "3.13"]
->>>>>>> 19d3e3b3
 
     steps:
       - uses: actions/checkout@v2
@@ -63,48 +59,6 @@
         python-version: ["3.9", "3.14"]
 
     steps:
-<<<<<<< HEAD
-    - uses: actions/checkout@v2
-    - name: Set up Python ${{ matrix.python-version }}
-      uses: actions/setup-python@v2
-      with:
-        python-version: ${{ matrix.python-version }}
-    - name: Install dependencies
-      run: |
-        sudo apt install -y graphviz
-        python -m pip install --upgrade pip
-        # Keep track of pyro-api master branch
-        pip install https://github.com/pyro-ppl/pyro-api/archive/master.zip
-        pip install jaxlib
-        pip install jax
-        pip install https://github.com/pyro-ppl/funsor/archive/master.zip
-        pip install -e '.[dev,test]'
-        pip freeze
-    - name: Test with pytest
-      run: |
-        CI=1 pytest -vs -k "not test_example" --durations=100 --ignore=test/infer/ --ignore=test/contrib/
-    - name: Test x64
-      run: |
-        JAX_ENABLE_X64=1 pytest -vs test/test_distributions.py -k "powerLaw or Dagum"
-    - name: Test tracer leak
-      if: matrix.python-version == '3.14'
-      env:
-        JAX_CHECK_TRACER_LEAKS: 1
-      run: |
-        pytest -vs test/infer/test_mcmc.py::test_chain_inside_jit
-        pytest -vs test/infer/test_mcmc.py::test_chain_jit_args_smoke
-        pytest -vs test/infer/test_mcmc.py::test_reuse_mcmc_run
-        pytest -vs test/infer/test_mcmc.py::test_model_with_multiple_exec_paths
-        pytest -vs test/test_distributions.py::test_mean_var -k Gompertz
-
-    - name: Coveralls
-      if: github.repository == 'pyro-ppl/numpyro' && matrix.python-version == '3.14'
-      uses: coverallsapp/github-action@v2
-      with:
-        github-token: ${{ secrets.GITHUB_TOKEN }}
-        parallel: true
-        flag-name: test-modeling
-=======
       - uses: actions/checkout@v2
       - name: Set up Python ${{ matrix.python-version }}
         uses: actions/setup-python@v2
@@ -128,7 +82,7 @@
         run: |
           JAX_ENABLE_X64=1 pytest -vs test/test_distributions.py -k "powerLaw or Dagum"
       - name: Test tracer leak
-        if: matrix.python-version == '3.13'
+        if: matrix.python-version == '3.14'
         env:
           JAX_CHECK_TRACER_LEAKS: 1
         run: |
@@ -139,13 +93,12 @@
           pytest -vs test/test_distributions.py::test_mean_var -k Gompertz
 
       - name: Coveralls
-        if: github.repository == 'pyro-ppl/numpyro' && matrix.python-version == '3.13'
+        if: github.repository == 'pyro-ppl/numpyro' && matrix.python-version == '3.14'
         uses: coverallsapp/github-action@v2
         with:
           github-token: ${{ secrets.GITHUB_TOKEN }}
           parallel: true
           flag-name: test-modeling
->>>>>>> 19d3e3b3
 
 
   test-inference:
@@ -157,50 +110,6 @@
         python-version: ["3.9", "3.14"]
 
     steps:
-<<<<<<< HEAD
-    - uses: actions/checkout@v2
-    - name: Set up Python ${{ matrix.python-version }}
-      uses: actions/setup-python@v2
-      with:
-        python-version: ${{ matrix.python-version }}
-    - name: Install dependencies
-      run: |
-        python -m pip install --upgrade pip
-        # Keep track of pyro-api master branch
-        pip install https://github.com/pyro-ppl/pyro-api/archive/master.zip
-        pip install jaxlib
-        pip install jax
-        pip install https://github.com/pyro-ppl/funsor/archive/master.zip
-        pip install -e '.[dev,test]'
-        pip freeze
-    - name: Test with pytest
-      run: |
-        pytest -vs --durations=20 test/infer/test_mcmc.py
-        pytest -vs --durations=20 test/infer --ignore=test/infer/test_mcmc.py --ignore=test/contrib/test_nested_sampling.py
-        pytest -vs --durations=20 test/contrib --ignore=test/contrib/stochastic_support/test_dcc.py
-    - name: Test x64
-      run: |
-        JAX_ENABLE_X64=1 pytest -vs test/infer/test_mcmc.py -k x64
-    - name: Test chains
-      run: |
-        XLA_FLAGS="--xla_force_host_platform_device_count=2" pytest -vs test/infer/test_mcmc.py -k "chain or pmap or vmap"
-        XLA_FLAGS="--xla_force_host_platform_device_count=2" pytest -vs test/contrib/test_tfp.py -k "chain"
-        XLA_FLAGS="--xla_force_host_platform_device_count=2" pytest -vs test/contrib/stochastic_support/test_dcc.py
-        XLA_FLAGS="--xla_force_host_platform_device_count=2" pytest -vs test/infer/test_hmc_gibbs.py -k "chain"
-    - name: Test custom prng
-      run: |
-        JAX_ENABLE_CUSTOM_PRNG=1 pytest -vs test/infer/test_mcmc.py
-    - name: Test nested sampling
-      run: |
-        JAX_ENABLE_X64=1 pytest -vs test/contrib/test_nested_sampling.py
-    - name: Coveralls
-      if: github.repository == 'pyro-ppl/numpyro' && matrix.python-version == '3.14'
-      uses: coverallsapp/github-action@v2
-      with:
-        github-token: ${{ secrets.GITHUB_TOKEN }}
-        parallel: true
-        flag-name: test-inference
-=======
       - uses: actions/checkout@v2
       - name: Set up Python ${{ matrix.python-version }}
         uses: actions/setup-python@v2
@@ -237,13 +146,12 @@
         run: |
           JAX_ENABLE_X64=1 pytest -vs test/contrib/test_nested_sampling.py
       - name: Coveralls
-        if: github.repository == 'pyro-ppl/numpyro' && matrix.python-version == '3.13'
+        if: github.repository == 'pyro-ppl/numpyro' && matrix.python-version == '3.14'
         uses: coverallsapp/github-action@v2
         with:
           github-token: ${{ secrets.GITHUB_TOKEN }}
           parallel: true
           flag-name: test-inference
->>>>>>> 19d3e3b3
 
 
   examples:
@@ -255,31 +163,6 @@
         python-version: ["3.14"]
 
     steps:
-<<<<<<< HEAD
-    - uses: actions/checkout@v2
-    - name: Set up Python ${{ matrix.python-version }}
-      uses: actions/setup-python@v2
-      with:
-        python-version: ${{ matrix.python-version }}
-    - name: Install dependencies
-      run: |
-        python -m pip install --upgrade pip
-        pip install jaxlib
-        pip install jax
-        pip install https://github.com/pyro-ppl/funsor/archive/master.zip
-        pip install -e '.[dev,examples,test]'
-        pip freeze
-    - name: Test with pytest
-      run: |
-        CI=1 XLA_FLAGS="--xla_force_host_platform_device_count=2" pytest -vs -k test_example
-    - name: Coveralls
-      if: github.repository == 'pyro-ppl/numpyro' && matrix.python-version == '3.14'
-      uses: coverallsapp/github-action@v2
-      with:
-        github-token: ${{ secrets.GITHUB_TOKEN }}
-        parallel: true
-        flag-name: examples
-=======
       - uses: actions/checkout@v2
       - name: Set up Python ${{ matrix.python-version }}
         uses: actions/setup-python@v2
@@ -297,13 +180,12 @@
         run: |
           CI=1 XLA_FLAGS="--xla_force_host_platform_device_count=2" pytest -vs -k test_example
       - name: Coveralls
-        if: github.repository == 'pyro-ppl/numpyro' && matrix.python-version == '3.13'
+        if: github.repository == 'pyro-ppl/numpyro' && matrix.python-version == '3.14'
         uses: coverallsapp/github-action@v2
         with:
           github-token: ${{ secrets.GITHUB_TOKEN }}
           parallel: true
           flag-name: examples
->>>>>>> 19d3e3b3
 
 
   finish:
