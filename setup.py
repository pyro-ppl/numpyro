--- conflicted
+++ resolved
@@ -61,12 +61,8 @@
             "graphviz",
             "jaxns==0.0.7",
             "optax>=0.0.6",
-<<<<<<< HEAD
-            "tfp-nightly",  # TODO: change to tensorflow_probability when it's stable
-=======
             # TODO: change to tensorflow_probability when it is stable
             "tfp-nightly",
->>>>>>> b51f545f
         ],
         "examples": [
             "arviz",
