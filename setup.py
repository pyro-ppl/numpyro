# Copyright Contributors to the Pyro project.
# SPDX-License-Identifier: Apache-2.0

from __future__ import absolute_import, division, print_function

import os
import sys

from setuptools import find_packages, setup

PROJECT_PATH = os.path.dirname(os.path.abspath(__file__))

# Find version
for line in open(os.path.join(PROJECT_PATH, "numpyro", "version.py")):
    if line.startswith("__version__ = "):
        version = line.strip().split()[2][1:-1]

# READ README.md for long description on PyPi.
try:
    long_description = open("README.md", encoding="utf-8").read()
except Exception as e:
    sys.stderr.write("Failed to read README.md:\n  {}\n".format(e))
    sys.stderr.flush()
    long_description = ""


setup(
    name="numpyro",
    version=version,
    description="Pyro PPL on NumPy",
    packages=find_packages(include=["numpyro", "numpyro.*"]),
    url="https://github.com/pyro-ppl/numpyro",
    author="Uber AI Labs",
    install_requires=[
        # TODO: pin to a specific version for the release (until JAX's API becomes stable)
        "jax==0.2.10",
        # check min version here: https://github.com/google/jax/blob/master/jax/lib/__init__.py#L26
        "jaxlib==0.1.62",
        "tqdm",
    ],
    extras_require={
        "doc": ["nbsphinx", "sphinx", "sphinx_rtd_theme", "sphinx-gallery"],
<<<<<<< HEAD
        "test": [
            "black",
            "flake8",
            "isort>=5.0",
            "pytest>=4.1",
            "pyro-api>=0.1.1",
            "scipy>=1.1",
        ],
        "dev": [
            "dm-haiku",
            "flax",
            "funsor",
            "graphviz",
            "tensorflow_probability",
        ],
        "examples": ["arviz", "jupyter", "matplotlib", "pandas", "seaborn"],
=======
        "test": ["flake8", "ipython", "pytest>=4.1", "pyro-api>=0.1.1", "scipy>=1.1"],
        "dev": [
            "dm-haiku",
            "flax",
            "funsor @ git+https://github.com/pyro-ppl/funsor.git@d5574988665dd822ec64e41f2b54b9dc929959dc",
            "ipython",
            "isort",
            "tensorflow_probability",
            "graphviz",
        ],
        "examples": ["matplotlib", "seaborn", "arviz"],
>>>>>>> d9782025
    },
    long_description=long_description,
    long_description_content_type="text/markdown",
    keywords="probabilistic machine learning bayesian statistics",
    license="Apache License 2.0",
    classifiers=[
        "Intended Audience :: Developers",
        "Intended Audience :: Education",
        "Intended Audience :: Science/Research",
        "License :: OSI Approved :: Apache Software License",
        "Operating System :: POSIX :: Linux",
        "Operating System :: MacOS :: MacOS X",
        "Programming Language :: Python :: 3.6",
        "Programming Language :: Python :: 3.7",
        "Programming Language :: Python :: 3.8",
        "Programming Language :: Python :: 3.9",
    ],
)<|MERGE_RESOLUTION|>--- conflicted
+++ resolved
@@ -39,8 +39,13 @@
         "tqdm",
     ],
     extras_require={
-        "doc": ["nbsphinx", "sphinx", "sphinx_rtd_theme", "sphinx-gallery"],
-<<<<<<< HEAD
+        "doc": [
+            "ipython",  # sphinx needs this to render codes
+            "nbsphinx",
+            "sphinx",
+            "sphinx_rtd_theme",
+            "sphinx-gallery",
+        ],
         "test": [
             "black",
             "flake8",
@@ -52,24 +57,11 @@
         "dev": [
             "dm-haiku",
             "flax",
-            "funsor",
+            "funsor @ git+https://github.com/pyro-ppl/funsor.git@d5574988665dd822ec64e41f2b54b9dc929959dc",
             "graphviz",
             "tensorflow_probability",
         ],
         "examples": ["arviz", "jupyter", "matplotlib", "pandas", "seaborn"],
-=======
-        "test": ["flake8", "ipython", "pytest>=4.1", "pyro-api>=0.1.1", "scipy>=1.1"],
-        "dev": [
-            "dm-haiku",
-            "flax",
-            "funsor @ git+https://github.com/pyro-ppl/funsor.git@d5574988665dd822ec64e41f2b54b9dc929959dc",
-            "ipython",
-            "isort",
-            "tensorflow_probability",
-            "graphviz",
-        ],
-        "examples": ["matplotlib", "seaborn", "arviz"],
->>>>>>> d9782025
     },
     long_description=long_description,
     long_description_content_type="text/markdown",
