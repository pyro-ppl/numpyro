--- conflicted
+++ resolved
@@ -44,16 +44,6 @@
             "sphinx_rtd_theme",
             "sphinx-gallery",
         ],
-<<<<<<< HEAD
-        'dev': [
-            'dm-haiku',
-            'flax',
-            'funsor',
-            'ipython',
-            'isort',
-            'jaxns==0.0.5',
-            'tensorflow_probability',
-=======
         "test": [
             "black",
             "flake8",
@@ -61,7 +51,6 @@
             "pytest>=4.1",
             "pyro-api>=0.1.1",
             "scipy>=1.1",
->>>>>>> 9ca63dad
         ],
         "dev": [
             "dm-haiku",
@@ -69,6 +58,7 @@
             # TODO: bump funsor version before the release
             "funsor @ git+https://github.com/pyro-ppl/funsor.git@d5574988665dd822ec64e41f2b54b9dc929959dc",
             "graphviz",
+            "jaxns==0.0.6",
             "optax==0.0.6",
             # TODO: change this to tensorflow_probability>0.12.1 when the next version
             # of tfp is released. The current release is not compatible with jax>=0.2.12.
