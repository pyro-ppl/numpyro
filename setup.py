--- conflicted
+++ resolved
@@ -50,12 +50,8 @@
         'dev': [
             'dm-haiku',
             'flax',
-<<<<<<< HEAD
-            'funsor',
-=======
             'funsor @ git+https://github.com/pyro-ppl/funsor.git@d5574988665dd822ec64e41f2b54b9dc929959dc',
             'ipython',
->>>>>>> 7442dded
             'isort',
             'tensorflow_probability',
             'graphviz',
