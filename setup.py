# Copyright Contributors to the Pyro project.
# SPDX-License-Identifier: Apache-2.0

from __future__ import absolute_import, division, print_function

import os
import sys

from setuptools import find_packages, setup

PROJECT_PATH = os.path.dirname(os.path.abspath(__file__))
_available_cuda_versions = [
    "101",
    "102",
    "110",
    "111",
]  # TODO: align these with what's available in JAX before release
_jax_version_constraints = ">=0.2.13"
_jaxlib_version_constraints = ">=0.1.65"

# Find version
for line in open(os.path.join(PROJECT_PATH, "numpyro", "version.py")):
    if line.startswith("__version__ = "):
        version = line.strip().split()[2][1:-1]

# READ README.md for long description on PyPi.
try:
    long_description = open("README.md", encoding="utf-8").read()
except Exception as e:
    sys.stderr.write("Failed to read README.md:\n  {}\n".format(e))
    sys.stderr.flush()
    long_description = ""

setup(
    name="numpyro",
    version=version,
    description="Pyro PPL on NumPy",
    packages=find_packages(include=["numpyro", "numpyro.*"]),
    url="https://github.com/pyro-ppl/numpyro",
    author="Uber AI Labs",
    install_requires=[
        f"jax{_jax_version_constraints}",
        f"jaxlib{_jaxlib_version_constraints}",
        "tqdm",
    ],
    extras_require={
        "doc": [
            "ipython",  # sphinx needs this to render codes
            "nbsphinx>=0.8.5",
            "sphinx",
            "sphinx_rtd_theme",
            "sphinx-gallery",
        ],
        "test": [
            "black",
            "flake8",
            "isort>=5.0",
            "pytest>=4.1",
            "pyro-api>=0.1.1",
            "scipy>=1.1",
        ],
        "dev": [
            "dm-haiku",
            "flax",
            # TODO: bump funsor version before the release
            "funsor @ git+https://github.com/pyro-ppl/funsor.git@d5574988665dd822ec64e41f2b54b9dc929959dc",
            "graphviz",
            "jaxns==0.0.7",
            "optax==0.0.6",
            # TODO: change this to tensorflow_probability>0.12.1 when the next version
            # of tfp is released. The current release is not compatible with jax>=0.2.12.
            # TODO: relax this restriction when we revise tfp wrapper
            "tfp-nightly<=0.14.0.dev20210608",
        ],
<<<<<<< HEAD
        "examples": [
            "arviz",
            "jupyter",
            "matplotlib",
            "pandas",
            "seaborn",
            "scikit-learn",
            "wordcloud",
        ],
=======
        "examples": ["arviz", "jupyter", "matplotlib", "pandas", "seaborn"],
        "cpu": f"jax[cpu]{_jax_version_constraints}",
        # TPU and CUDA installations, currently require to add package repository URL, i.e.,
        # pip install numpyro[cuda101] -f https://storage.googleapis.com/jax-releases/jax_releases.html
        "tpu": f"jax[tpu]{_jax_version_constraints}",
        **{
            f"cuda{version}": f"jax[cuda{version}]{_jax_version_constraints}"
            for version in _available_cuda_versions
        },
>>>>>>> f368d98a
    },
    long_description=long_description,
    long_description_content_type="text/markdown",
    keywords="probabilistic machine learning bayesian statistics",
    license="Apache License 2.0",
    classifiers=[
        "Intended Audience :: Developers",
        "Intended Audience :: Education",
        "Intended Audience :: Science/Research",
        "License :: OSI Approved :: Apache Software License",
        "Operating System :: POSIX :: Linux",
        "Operating System :: MacOS :: MacOS X",
        "Programming Language :: Python :: 3.6",
        "Programming Language :: Python :: 3.7",
        "Programming Language :: Python :: 3.8",
        "Programming Language :: Python :: 3.9",
    ],
)<|MERGE_RESOLUTION|>--- conflicted
+++ resolved
@@ -72,7 +72,6 @@
             # TODO: relax this restriction when we revise tfp wrapper
             "tfp-nightly<=0.14.0.dev20210608",
         ],
-<<<<<<< HEAD
         "examples": [
             "arviz",
             "jupyter",
@@ -82,8 +81,6 @@
             "scikit-learn",
             "wordcloud",
         ],
-=======
-        "examples": ["arviz", "jupyter", "matplotlib", "pandas", "seaborn"],
         "cpu": f"jax[cpu]{_jax_version_constraints}",
         # TPU and CUDA installations, currently require to add package repository URL, i.e.,
         # pip install numpyro[cuda101] -f https://storage.googleapis.com/jax-releases/jax_releases.html
@@ -92,7 +89,6 @@
             f"cuda{version}": f"jax[cuda{version}]{_jax_version_constraints}"
             for version in _available_cuda_versions
         },
->>>>>>> f368d98a
     },
     long_description=long_description,
     long_description_content_type="text/markdown",
