--- conflicted
+++ resolved
@@ -43,13 +43,8 @@
         "doc": [
             "ipython",  # sphinx needs this to render codes
             "nbsphinx>=0.8.5",
-<<<<<<< HEAD
             "readthedocs-sphinx-search",
-            "sphinx",
-=======
-            "readthedocs-sphinx-search==0.1.0",
             "sphinx>=5",
->>>>>>> c2b9e871
             "sphinx_rtd_theme",
             "sphinx-gallery",
         ],
