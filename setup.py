--- conflicted
+++ resolved
@@ -63,12 +63,8 @@
             "flax",
             "funsor>=0.4.1",
             "graphviz",
-<<<<<<< HEAD
             "jaxns>=2.0.1",
-=======
-            "jaxns==1.0.0",
             "matplotlib",
->>>>>>> 849d4cf1
             "optax>=0.0.6",
             "pylab-sdk",  # jaxns dependency
             "pyyaml",  # flax dependency
