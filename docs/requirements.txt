dm-haiku
flax
funsor
jax>=0.1.65
jaxlib>=0.1.45
optax==0.0.6
nbsphinx>=0.8.5
sphinx-gallery
<<<<<<< HEAD
tfp-nightly<=0.14.0.dev20210608 # TODO: change this to tensorflow-probability when it is stable
=======
tfp-nightly<=0.14.0.dev20210608  # TODO: change this to tensorflow-probability when it is stable
>>>>>>> 63b4b670
tqdm<|MERGE_RESOLUTION|>--- conflicted
+++ resolved
@@ -6,9 +6,5 @@
 optax==0.0.6
 nbsphinx>=0.8.5
 sphinx-gallery
-<<<<<<< HEAD
-tfp-nightly<=0.14.0.dev20210608 # TODO: change this to tensorflow-probability when it is stable
-=======
 tfp-nightly<=0.14.0.dev20210608  # TODO: change this to tensorflow-probability when it is stable
->>>>>>> 63b4b670
 tqdm