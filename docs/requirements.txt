dm-haiku
flax
funsor>=0.4.1
ipython
jax>=0.2.11
jaxlib>=0.1.62
jaxns>=0.0.7
optax>=0.0.6
nbsphinx==0.8.6
readthedocs-sphinx-search==0.1.0
sphinx==4.0.3
sphinx-gallery
sphinx_rtd_theme==0.5.2
<<<<<<< HEAD
=======
# TODO: change to tensorflow_probability when it is stable
>>>>>>> b51f545f
tfp-nightly
tqdm<|MERGE_RESOLUTION|>--- conflicted
+++ resolved
@@ -11,9 +11,6 @@
 sphinx==4.0.3
 sphinx-gallery
 sphinx_rtd_theme==0.5.2
-<<<<<<< HEAD
-=======
 # TODO: change to tensorflow_probability when it is stable
->>>>>>> b51f545f
 tfp-nightly
 tqdm