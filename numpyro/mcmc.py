import math
import os

import tqdm

import jax.numpy as np
from jax import jit, partial, random
from jax.flatten_util import ravel_pytree
from jax.random import PRNGKey

import numpyro.distributions as dist
from numpyro.hmc_util import IntegratorState, build_tree, find_reasonable_step_size, velocity_verlet, warmup_adapter
from numpyro.util import cond, fori_loop, laxtuple

HMCState = laxtuple('HMCState', ['z', 'z_grad', 'potential_energy', 'num_steps', 'accept_prob',
                                 'step_size', 'inverse_mass_matrix', 'rng'])


def _get_num_steps(step_size, trajectory_length):
    num_steps = np.array(trajectory_length / step_size, dtype=np.int32)
    return np.where(num_steps < 1, np.array(1, dtype=np.int32), num_steps)


def _sample_momentum(unpack_fn, inverse_mass_matrix, rng):
    if inverse_mass_matrix.ndim == 1:
        r = dist.Normal(0., np.sqrt(np.reciprocal(inverse_mass_matrix))).sample(rng)
        return unpack_fn(r)
    elif inverse_mass_matrix.ndim == 2:
        raise NotImplementedError


def _euclidean_ke(inverse_mass_matrix, r):
    r, _ = ravel_pytree(r)

    if inverse_mass_matrix.ndim == 2:
        v = np.matmul(inverse_mass_matrix, r)
    elif inverse_mass_matrix.ndim == 1:
        v = np.multiply(inverse_mass_matrix, r)

    return 0.5 * np.dot(v, r)


def hmc(potential_fn, kinetic_fn=None, algo='NUTS'):
    r"""
    Hamiltonian Monte Carlo inference, using either fixed number of
    steps or the No U-Turn Sampler (NUTS) with adaptive path length.

    **References:**

    1. *MCMC Using Hamiltonian Dynamics*, Radford M. Neal
    2. *The No-U-turn sampler: adaptively setting path lengths in Hamiltonian Monte Carlo*,
       Matthew D. Hoffman, and Andrew Gelman.

    :param potential_fn: Python callable that computes the potential energy
        given input parameters. The input parameters to `potential_fn` can be
        any python collection type, provided that `init_samples` argument to
        `init_kernel` has the same type.
    :param kinetic_fn: Python callable that returns the kinetic energy given
        inverse mass matrix and momentum. If not provided, the default is
        euclidean kinetic energy.
    :param str algo: Whether to run ``HMC`` with fixed number of steps or ``NUTS``
        with adaptive path length. Default is ``NUTS``.
    :return init_kernel, sample_kernel: Returns a tuple of callables, the first
        one to initialize the sampler, and the second one to generate samples
        given an existing one.

<<<<<<< HEAD
    The arguments taken by `init_kernel` and `sample_kernel` are as follows:

    .. function:: init_kernel

    Initializes the HMC sampler.

    :param init_samples: Initial parameters to begin sampling. The type can
        must be consistent with the input type to ``potential_fn``.
    :param int num_warmup: Number of warmup steps; samples generated
        during warmup are discarded.
    :param float step_size: Determines the size of a single step taken by the
        verlet integrator while computing the trajectory using Hamiltonian
        dynamics. If not specified, it will be set to 1.
    :param bool adapt_step_size: A flag to decide if we want to adapt step_size
        during warm-up phase using Dual Averaging scheme.
    :param bool adapt_mass_matrix: A flag to decide if we want to adapt mass
        matrix during warm-up phase using Welford scheme.
    :param bool diag_mass: A flag to decide if mass matrix is diagonal (default)
        or dense (if set to ``False``).
    :param float target_accept_prob: Target acceptance probability for step size
        adaptation using Dual Averaging. Increasing this value will lead to a smaller
        step size, hence the sampling will be slower but more robust. Default to 0.8.
    :param float trajectory_length: Length of a MCMC trajectory for HMC. Default
        value is :math:`2\pi`.
    :param int max_tree_depth: Max depth of the binary tree created during the doubling
        scheme of NUTS sampler. Defaults to 10.
    :param bool run_warmup: Flag to decide whether warmup is run. If ``True``,
        `init_kernel` returns an initial :func:`~numpyro.mcmc.HMCState` that
        can be used to generate samples using MCMC. Else, returns the arguments
        and callable that does the initial adaptation.
    :param bool progbar: Whether to enable progress bar updates. Defaults to
        ``True``.
    :param jax.random.PRNGKey rng: random key to be used as the source of
        randomness.


    .. function:: sample_kernel

    Given a :func:`~numpyro.mcmc.HMCState`, run HMC with fixed (possibly
    adapted) step size and return :func:`~numpyro.mcmc.HMCState`.

    :param hmc_state: Current sample (and associated state).
    :return: new proposed :func:`~numpyro.mcmc.HMCState` from simulating
        Hamiltonian dynamics given existing state.
=======
    **Example**

    .. testsetup::

        import jax
        from jax import random
        import jax.numpy as np
        import numpyro.distributions as dist
        from numpyro.handlers import sample
        from numpyro.hmc_util import initialize_model
        from numpyro.mcmc import hmc
        from numpyro.util import fori_collect

    .. doctest::

        >>> true_coefs = np.array([1., 2., 3.])
        >>> data = random.normal(random.PRNGKey(2), (2000, 3))
        >>> dim = 3
        >>> labels = dist.Bernoulli(logits=(true_coefs * data).sum(-1)).sample(random.PRNGKey(3))
        >>>
        >>> def model(data, labels):
        ...     coefs_mean = np.zeros(dim)
        ...     coefs = sample('beta', dist.Normal(coefs_mean, np.ones(3)))
        ...     return sample('y', dist.Bernoulli(logits=(coefs * data).sum(-1)), obs=labels)
        >>>
        >>> init_params, potential_fn, transform_fn = initialize_model(random.PRNGKey(0), model, data, labels)
        >>> init_kernel, sample_kernel = hmc(potential_fn, algo='NUTS')
        >>> hmc_state = init_kernel(init_params,
        ...                         trajectory_length=10,
        ...                         num_warmup_steps=300)
        >>> hmc_states = fori_collect(500, sample_kernel, hmc_state,
        ...                           transform=lambda x: transform_fn(x.z))
        >>> print(np.mean(hmc_states['beta'], axis=0))
        [0.9153987 2.0754058 2.9621222]
>>>>>>> d648254d
    """
    if kinetic_fn is None:
        kinetic_fn = _euclidean_ke
    vv_init, vv_update = velocity_verlet(potential_fn, kinetic_fn)
    trajectory_len = None
    max_treedepth = None
    momentum_generator = None
    wa_update = None

    def init_kernel(init_samples,
                    num_warmup,
                    step_size=1.0,
                    adapt_step_size=True,
                    adapt_mass_matrix=True,
                    diag_mass=True,
                    target_accept_prob=0.8,
                    trajectory_length=2*math.pi,
                    max_tree_depth=10,
                    run_warmup=True,
                    progbar=True,
                    rng=PRNGKey(0)):
        """
        Initializes the HMC sampler.

        :param init_samples: Initial parameters to begin sampling. The type can
            must be consistent with the input type to `potential_fn`.
        :param int num_warmup_steps: Number of warmup steps; samples generated
            during warmup are discarded.
        :param float step_size: Determines the size of a single step taken by the
            verlet integrator while computing the trajectory using Hamiltonian
            dynamics. If not specified, it will be set to 1.
        :param bool adapt_step_size: A flag to decide if we want to adapt step_size
            during warm-up phase using Dual Averaging scheme.
        :param bool adapt_mass_matrix: A flag to decide if we want to adapt mass
            matrix during warm-up phase using Welford scheme.
        :param bool diag_mass: A flag to decide if mass matrix is diagonal (default)
            or dense (if set to ``False``).
        :param float target_accept_prob: Target acceptance probability for step size
            adaptation using Dual Averaging. Increasing this value will lead to a smaller
            step size, hence the sampling will be slower but more robust. Default to 0.8.
        :param float trajectory_length: Length of a MCMC trajectory for HMC. Default
            value is :math:`2\\pi`.
        :param int max_tree_depth: Max depth of the binary tree created during the doubling
            scheme of NUTS sampler. Defaults to 10.
        :param bool run_warmup: Flag to decide whether warmup is run. If ``True``,
            `init_kernel` returns an initial :data:`HMCState` that can be used to
            generate samples using MCMC. Else, returns the arguments and callable
            that does the initial adaptation.
        :param bool progbar: Whether to enable progress bar updates. Defaults to
            ``True``.
        :param bool heuristic_step_size: If ``True``, a coarse grained adjustment of
            step size is done at the beginning of each adaptation window to achieve
            `target_acceptance_prob`.
        :param jax.random.PRNGKey rng: random key to be used as the source of
            randomness.
        """
        step_size = float(step_size)
        nonlocal momentum_generator, wa_update, trajectory_len, max_treedepth
        trajectory_len = float(trajectory_length)
        max_treedepth = max_tree_depth
        z = init_samples
        z_flat, unravel_fn = ravel_pytree(z)
        momentum_generator = partial(_sample_momentum, unravel_fn)

        find_reasonable_ss = partial(find_reasonable_step_size,
                                     potential_fn, kinetic_fn,
                                     momentum_generator)

        wa_init, wa_update = warmup_adapter(num_warmup,
                                            adapt_step_size=adapt_step_size,
                                            adapt_mass_matrix=adapt_mass_matrix,
                                            diag_mass=diag_mass,
                                            target_accept_prob=target_accept_prob,
                                            find_reasonable_step_size=find_reasonable_ss)

        rng_hmc, rng_wa = random.split(rng)
        wa_state = wa_init(z, rng_wa, step_size, mass_matrix_size=np.size(z_flat))
        r = momentum_generator(wa_state.inverse_mass_matrix, rng)
        vv_state = vv_init(z, r)
        hmc_state = HMCState(vv_state.z, vv_state.z_grad, vv_state.potential_energy, 0, 0.,
                             wa_state.step_size, wa_state.inverse_mass_matrix, rng_hmc)

        wa_update = jit(wa_update)
        if run_warmup:
            # JIT if progress bar updates not required
            if not progbar:
                hmc_state, _ = jit(fori_loop, static_argnums=(2,))(0, num_warmup,
                                                                   warmup_update,
                                                                   (hmc_state, wa_state))
            else:
                for i in tqdm.trange(num_warmup):
                    hmc_state, wa_state = warmup_update(i, (hmc_state, wa_state))
            return hmc_state
        else:
            return hmc_state, wa_state, warmup_update

    def warmup_update(t, states):
        hmc_state, wa_state = states
        hmc_state = sample_kernel(hmc_state)
        wa_state = wa_update(t, hmc_state.accept_prob, hmc_state.z, wa_state)
        hmc_state = hmc_state.update(step_size=wa_state.step_size,
                                     inverse_mass_matrix=wa_state.inverse_mass_matrix)
        return hmc_state, wa_state

    def _hmc_next(step_size, inverse_mass_matrix, vv_state, rng):
        num_steps = _get_num_steps(step_size, trajectory_len)
        vv_state_new = fori_loop(0, num_steps,
                                 lambda i, val: vv_update(step_size, inverse_mass_matrix, val),
                                 vv_state)
        energy_old = vv_state.potential_energy + kinetic_fn(inverse_mass_matrix, vv_state.r)
        energy_new = vv_state_new.potential_energy + kinetic_fn(inverse_mass_matrix, vv_state_new.r)
        delta_energy = energy_new - energy_old
        delta_energy = np.where(np.isnan(delta_energy), np.inf, delta_energy)
        accept_prob = np.clip(np.exp(-delta_energy), a_max=1.0)
        transition = random.bernoulli(rng, accept_prob)
        vv_state = cond(transition,
                        vv_state_new, lambda state: state,
                        vv_state, lambda state: state)
        return vv_state, num_steps, accept_prob

    def _nuts_next(step_size, inverse_mass_matrix, vv_state, rng):
        binary_tree = build_tree(vv_update, kinetic_fn, vv_state,
                                 inverse_mass_matrix, step_size, rng,
                                 max_tree_depth=max_treedepth)
        accept_prob = binary_tree.sum_accept_probs / binary_tree.num_proposals
        num_steps = binary_tree.num_proposals
        vv_state = vv_state.update(z=binary_tree.z_proposal,
                                   potential_energy=binary_tree.z_proposal_pe,
                                   z_grad=binary_tree.z_proposal_grad)
        return vv_state, num_steps, accept_prob

    _next = _nuts_next if algo == 'NUTS' else _hmc_next

    @jit
    def sample_kernel(hmc_state):
        """
        Given an existing :data:`HMCState`, run HMC with fixed (possibly adapted)
        step size and return a new :data:`HMCState`.

        :param hmc_state: Current sample (and associated state).
        :return: new proposed :data:`HMCState` from simulating
            Hamiltonian dynamics given existing state.
        """
        rng, rng_momentum, rng_transition = random.split(hmc_state.rng, 3)
        r = momentum_generator(hmc_state.inverse_mass_matrix, rng_momentum)
        vv_state = IntegratorState(hmc_state.z, r, hmc_state.potential_energy, hmc_state.z_grad)
        vv_state, num_steps, accept_prob = _next(hmc_state.step_size,
                                                 hmc_state.inverse_mass_matrix,
                                                 vv_state, rng_transition)
        return HMCState(vv_state.z, vv_state.z_grad, vv_state.potential_energy, num_steps,
                        accept_prob, hmc_state.step_size, hmc_state.inverse_mass_matrix, rng)

    # Make `init_kernel` and `sample_kernel` visible from the global scope once
    # `hmc` is called for sphinx doc generation.
    if 'SPHINX_BUILD' in os.environ:
        hmc.init_kernel = init_kernel
        hmc.sample_kernel = sample_kernel

    return init_kernel, sample_kernel<|MERGE_RESOLUTION|>--- conflicted
+++ resolved
@@ -64,52 +64,6 @@
         one to initialize the sampler, and the second one to generate samples
         given an existing one.
 
-<<<<<<< HEAD
-    The arguments taken by `init_kernel` and `sample_kernel` are as follows:
-
-    .. function:: init_kernel
-
-    Initializes the HMC sampler.
-
-    :param init_samples: Initial parameters to begin sampling. The type can
-        must be consistent with the input type to ``potential_fn``.
-    :param int num_warmup: Number of warmup steps; samples generated
-        during warmup are discarded.
-    :param float step_size: Determines the size of a single step taken by the
-        verlet integrator while computing the trajectory using Hamiltonian
-        dynamics. If not specified, it will be set to 1.
-    :param bool adapt_step_size: A flag to decide if we want to adapt step_size
-        during warm-up phase using Dual Averaging scheme.
-    :param bool adapt_mass_matrix: A flag to decide if we want to adapt mass
-        matrix during warm-up phase using Welford scheme.
-    :param bool diag_mass: A flag to decide if mass matrix is diagonal (default)
-        or dense (if set to ``False``).
-    :param float target_accept_prob: Target acceptance probability for step size
-        adaptation using Dual Averaging. Increasing this value will lead to a smaller
-        step size, hence the sampling will be slower but more robust. Default to 0.8.
-    :param float trajectory_length: Length of a MCMC trajectory for HMC. Default
-        value is :math:`2\pi`.
-    :param int max_tree_depth: Max depth of the binary tree created during the doubling
-        scheme of NUTS sampler. Defaults to 10.
-    :param bool run_warmup: Flag to decide whether warmup is run. If ``True``,
-        `init_kernel` returns an initial :func:`~numpyro.mcmc.HMCState` that
-        can be used to generate samples using MCMC. Else, returns the arguments
-        and callable that does the initial adaptation.
-    :param bool progbar: Whether to enable progress bar updates. Defaults to
-        ``True``.
-    :param jax.random.PRNGKey rng: random key to be used as the source of
-        randomness.
-
-
-    .. function:: sample_kernel
-
-    Given a :func:`~numpyro.mcmc.HMCState`, run HMC with fixed (possibly
-    adapted) step size and return :func:`~numpyro.mcmc.HMCState`.
-
-    :param hmc_state: Current sample (and associated state).
-    :return: new proposed :func:`~numpyro.mcmc.HMCState` from simulating
-        Hamiltonian dynamics given existing state.
-=======
     **Example**
 
     .. testsetup::
@@ -144,7 +98,6 @@
         ...                           transform=lambda x: transform_fn(x.z))
         >>> print(np.mean(hmc_states['beta'], axis=0))
         [0.9153987 2.0754058 2.9621222]
->>>>>>> d648254d
     """
     if kinetic_fn is None:
         kinetic_fn = _euclidean_ke
