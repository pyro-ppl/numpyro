--- conflicted
+++ resolved
@@ -412,7 +412,6 @@
     return tree_map(lambda y: jnp.reshape(y, batch_shape + jnp.shape(y)[1:]), ys)
 
 
-<<<<<<< HEAD
 pytree_metadata = namedtuple(
     "pytree_metadata", ["flat", "shape", "event_size", "dtype"]
 )
@@ -457,7 +456,6 @@
         return tree_unflatten(treedef, unravel_list(arr))
 
     return flat, unravel_pytree
-=======
 def format_shapes(
     trace,
     *,
@@ -595,5 +593,4 @@
     return "\n".join(
         " ".join(cell.rjust(width) for cell, width in zip(row, cell_widths))
         for row in rows
-    )
->>>>>>> 935d4f5b
+    )