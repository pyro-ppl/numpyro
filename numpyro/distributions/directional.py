--- conflicted
+++ resolved
@@ -247,11 +247,7 @@
         fs += log_I1(49, conc, terms=51).sum(-1)
         mfs = fs.max()
         norm_const = 2 * jnp.log(jnp.array(2 * pi)) + mfs + logsumexp(fs - mfs, 0)
-<<<<<<< HEAD
-        return jnp.reshape(norm_const, jnp.shape(self.phi_loc))
-=======
         return norm_const.reshape(jnp.shape(self.phi_loc))
->>>>>>> 88f646aa
 
     @validate_sample
     def log_prob(self, value):
@@ -272,10 +268,6 @@
                John T. Kent, Asaad M. Ganeiber & Kanti V. Mardia (2018)
         """
         assert is_prng_key(key)
-<<<<<<< HEAD
-
-=======
->>>>>>> 88f646aa
         phi_key, psi_key = random.split(key)
 
         corr = self.correlation
@@ -436,8 +428,6 @@
         return safe_normalize(self.concentration)
 
     def sample(self, key, sample_shape=()):
-        assert is_prng_key(key)
-
         shape = sample_shape + self.batch_shape + self.event_shape
         eps = random.normal(key, shape=shape)
         return safe_normalize(self.concentration + eps)
