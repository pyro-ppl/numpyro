--- conflicted
+++ resolved
@@ -212,13 +212,7 @@
     :param jax.numpy.array skewness: skewness of the distribution.
     """
 
-<<<<<<< HEAD
-    arg_constraints = {
-        "skewness": constraints.independent(constraints.interval(-1.0, 1.0), 1)
-    }
-=======
     arg_constraints = {"skewness": constraints.l1_ball}
->>>>>>> bc47ff02
 
     support = constraints.independent(constraints.circular, 1)
 
