--- conflicted
+++ resolved
@@ -1,29 +1,16 @@
 # Copyright Contributors to the Pyro project.
 # SPDX-License-Identifier: Apache-2.0
 
-from collections import namedtuple
-import functools
-import math
-from math import pi
-import operator
-<<<<<<< HEAD
 import functools
 import math
 import operator
 from collections import namedtuple
 from math import pi
-=======
->>>>>>> 34aba301
-
-from jax import lax
 import jax.numpy as jnp
 import jax.random as random
-<<<<<<< HEAD
-from jax import lax
-=======
->>>>>>> 34aba301
 from jax.scipy import special
 from jax.scipy.special import erf, i0e, i1e, logsumexp
+from jax import lax
 
 from numpyro.distributions import constraints
 from numpyro.distributions.distribution import Distribution
@@ -165,7 +152,6 @@
 PhiMarginalState = namedtuple("PhiMarginalState", ["i", "done", "phi", "key"])
 
 
-<<<<<<< HEAD
 class SineSkewed(Distribution):
     """Sine Skewing [1] is a procedure for producing a distribution that breaks pointwise symmetry on a torus
     distribution. The new distribution is called the Sine Skewed X distribution, where X is the name of the (symmetric)
@@ -189,7 +175,7 @@
             corr_scale = numpyro.sample('corr_scale', Beta(2., 5.))
 
             # Skewing prior
-            skewness = numpyro.sample('skew_phi', Normal(0, .5).expand((2,)))
+            skewness = numpyro.sample('skew_phi', Normal(0, 0.5).expand((2,)))
 
             with numpyro.plate('obs_plate'):
                 sine = SineBivariateVonMises(phi_loc=phi_loc, psi_loc=psi_loc,
@@ -294,9 +280,6 @@
     def mean(self):
         return self.base_dist.mean
 
-
-=======
->>>>>>> 34aba301
 class SineBivariateVonMises(Distribution):
     r"""Unimodal distribution of two dependent angles on the 2-torus (S^1 ⨂ S^1) given by
 
@@ -531,15 +514,8 @@
     def mean(self):
         """Computes circular mean of distribution. Note: same as location when mapped to support [-pi, pi]"""
         mean = (jnp.stack((self.phi_loc, self.psi_loc), axis=-1) + jnp.pi) % (
-<<<<<<< HEAD
                 2.0 * jnp.pi
         ) - jnp.pi
-=======
-            2.0 * jnp.pi
-        ) - jnp.pi
-        print(mean.shape)
-        print(self.batch_shape)
->>>>>>> 34aba301
         return jnp.broadcast_to(mean, (*self.batch_shape, 2))
 
     def _bfind(self, eig):
