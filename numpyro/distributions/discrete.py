--- conflicted
+++ resolved
@@ -578,13 +578,8 @@
         key_bern, key_poisson = random.split(key)
         shape = sample_shape + self.batch_shape
         mask = random.bernoulli(key_bern, self.gate, shape)
-<<<<<<< HEAD
-        samples = random.poisson(key_poisson, self.rate, shape)
+        samples = random.poisson(key_poisson, device_put(self.rate), shape)
         return jnp.where(mask, 0, samples)
-=======
-        samples = random.poisson(key_poisson, device_put(self.rate), shape)
-        return np.where(mask, 0, samples)
->>>>>>> 43f9b986
 
     @validate_sample
     def log_prob(self, value):
