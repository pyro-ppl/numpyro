# Copyright Contributors to the Pyro project.
# SPDX-License-Identifier: Apache-2.0

# The implementation follows the design in PyTorch: torch.distributions.distribution.py
#
# Copyright (c) 2016-     Facebook, Inc            (Adam Paszke)
# Copyright (c) 2014-     Facebook, Inc            (Soumith Chintala)
# Copyright (c) 2011-2014 Idiap Research Institute (Ronan Collobert)
# Copyright (c) 2012-2014 Deepmind Technologies    (Koray Kavukcuoglu)
# Copyright (c) 2011-2012 NEC Laboratories America (Koray Kavukcuoglu)
# Copyright (c) 2011-2013 NYU                      (Clement Farabet)
# Copyright (c) 2006-2010 NEC Laboratories America (Ronan Collobert, Leon Bottou, Iain Melvin, Jason Weston)
# Copyright (c) 2006      Idiap Research Institute (Samy Bengio)
# Copyright (c) 2001-2004 Idiap Research Institute (Ronan Collobert, Samy Bengio, Johnny Mariethoz)
#
# THIS SOFTWARE IS PROVIDED BY THE COPYRIGHT HOLDERS AND CONTRIBUTORS "AS IS"
# AND ANY EXPRESS OR IMPLIED WARRANTIES, INCLUDING, BUT NOT LIMITED TO, THE
# IMPLIED WARRANTIES OF MERCHANTABILITY AND FITNESS FOR A PARTICULAR PURPOSE
# ARE DISCLAIMED. IN NO EVENT SHALL THE COPYRIGHT OWNER OR CONTRIBUTORS BE
# LIABLE FOR ANY DIRECT, INDIRECT, INCIDENTAL, SPECIAL, EXEMPLARY, OR
# CONSEQUENTIAL DAMAGES (INCLUDING, BUT NOT LIMITED TO, PROCUREMENT OF
# SUBSTITUTE GOODS OR SERVICES; LOSS OF USE, DATA, OR PROFITS; OR BUSINESS
# INTERRUPTION) HOWEVER CAUSED AND ON ANY THEORY OF LIABILITY, WHETHER IN
# CONTRACT, STRICT LIABILITY, OR TORT (INCLUDING NEGLIGENCE OR OTHERWISE)
# ARISING IN ANY WAY OUT OF THE USE OF THIS SOFTWARE, EVEN IF ADVISED OF THE
# POSSIBILITY OF SUCH DAMAGE.

from collections import OrderedDict
from contextlib import contextmanager
import functools
import inspect
import warnings

import numpy as np

from jax import lax, tree_util
import jax.numpy as jnp

from numpyro.distributions.transforms import ComposeTransform, Transform
from numpyro.distributions.util import (
    lazy_property,
    promote_shapes,
    sum_rightmost,
    validate_sample,
)
from numpyro.util import not_jax_tracer

from . import constraints

_VALIDATION_ENABLED = False


def enable_validation(is_validate=True):
    """
    Enable or disable validation checks in NumPyro. Validation checks provide useful warnings and
    errors, e.g. NaN checks, validating distribution arguments and support values, etc. which is
    useful for debugging.

    .. note:: This utility does not take effect under JAX's JIT compilation or vectorized
        transformation :func:`jax.vmap`.

    :param bool is_validate: whether to enable validation checks.
    """
    global _VALIDATION_ENABLED
    _VALIDATION_ENABLED = is_validate
    Distribution.set_default_validate_args(is_validate)


@contextmanager
def validation_enabled(is_validate=True):
    """
    Context manager that is useful when temporarily enabling/disabling validation checks.

    :param bool is_validate: whether to enable validation checks.
    """
    distribution_validation_status = _VALIDATION_ENABLED
    try:
        enable_validation(is_validate)
        yield
    finally:
        enable_validation(distribution_validation_status)


COERCIONS = []


class DistributionMeta(type):
    def __call__(cls, *args, **kwargs):
        for coerce_ in COERCIONS:
            result = coerce_(cls, args, kwargs)
            if result is not None:
                return result
        return super().__call__(*args, **kwargs)

    @property
    def __wrapped__(cls):
        return functools.partial(cls.__init__, None)


class Distribution(metaclass=DistributionMeta):
    """
    Base class for probability distributions in NumPyro. The design largely
    follows from :mod:`torch.distributions`.

    :param batch_shape: The batch shape for the distribution. This designates
        independent (possibly non-identical) dimensions of a sample from the
        distribution. This is fixed for a distribution instance and is inferred
        from the shape of the distribution parameters.
    :param event_shape: The event shape for the distribution. This designates
        the dependent dimensions of a sample from the distribution. These are
        collapsed when we evaluate the log probability density of a batch of
        samples using `.log_prob`.
    :param validate_args: Whether to enable validation of distribution
        parameters and arguments to `.log_prob` method.

    As an example:

    .. doctest::

       >>> import jax.numpy as jnp
       >>> import numpyro.distributions as dist
       >>> d = dist.Dirichlet(jnp.ones((2, 3, 4)))
       >>> d.batch_shape
       (2, 3)
       >>> d.event_shape
       (4,)
    """

    arg_constraints = {}
    support = None
    has_enumerate_support = False
    is_discrete = False
    reparametrized_params = []
    _validate_args = False

    # register Distribution as a pytree
    # ref: https://github.com/google/jax/issues/2916
    def __init_subclass__(cls, **kwargs):
        super().__init_subclass__(**kwargs)
        tree_util.register_pytree_node(cls, cls.tree_flatten, cls.tree_unflatten)

    def tree_flatten(self):
        return (
            tuple(
                getattr(self, param) for param in sorted(self.arg_constraints.keys())
            ),
            None,
        )

    @classmethod
    def tree_unflatten(cls, aux_data, params):
        return cls(**dict(zip(sorted(cls.arg_constraints.keys()), params)))

    @staticmethod
    def set_default_validate_args(value):
        if value not in [True, False]:
            raise ValueError
        Distribution._validate_args = value

    def __init__(self, batch_shape=(), event_shape=(), validate_args=None):
        self._batch_shape = batch_shape
        self._event_shape = event_shape
        if validate_args is not None:
            self._validate_args = validate_args
        if self._validate_args:
            for param, constraint in self.arg_constraints.items():
                if param not in self.__dict__ and isinstance(
                    getattr(type(self), param), lazy_property
                ):
                    continue
                if constraints.is_dependent(constraint):
                    continue  # skip constraints that cannot be checked
                is_valid = constraint(getattr(self, param))
                if not_jax_tracer(is_valid):
                    if not np.all(is_valid):
                        raise ValueError(
                            "{} distribution got invalid {} parameter.".format(
                                self.__class__.__name__, param
                            )
                        )
        super(Distribution, self).__init__()

    @property
    def batch_shape(self):
        """
        Returns the shape over which the distribution parameters are batched.

        :return: batch shape of the distribution.
        :rtype: tuple
        """
        return self._batch_shape

    @property
    def event_shape(self):
        """
        Returns the shape of a single sample from the distribution without
        batching.

        :return: event shape of the distribution.
        :rtype: tuple
        """
        return self._event_shape

    @property
    def event_dim(self):
        """
        :return: Number of dimensions of individual events.
        :rtype: int
        """
        return len(self.event_shape)

    @property
    def has_rsample(self):
        return set(self.reparametrized_params) == set(self.arg_constraints)

    def rsample(self, key, sample_shape=()):
        if self.has_rsample:
            return self.sample(key, sample_shape=sample_shape)

        raise NotImplementedError

    def shape(self, sample_shape=()):
        """
        The tensor shape of samples from this distribution.

        Samples are of shape::

            d.shape(sample_shape) == sample_shape + d.batch_shape + d.event_shape

        :param tuple sample_shape: the size of the iid batch to be drawn from the
            distribution.
        :return: shape of samples.
        :rtype: tuple
        """
        return sample_shape + self.batch_shape + self.event_shape

    def sample(self, key, sample_shape=()):
        """
        Returns a sample from the distribution having shape given by
        `sample_shape + batch_shape + event_shape`. Note that when `sample_shape` is non-empty,
        leading dimensions (of size `sample_shape`) of the returned sample will
        be filled with iid draws from the distribution instance.

        :param jax.random.PRNGKey key: the rng_key key to be used for the distribution.
        :param tuple sample_shape: the sample shape for the distribution.
        :return: an array of shape `sample_shape + batch_shape + event_shape`
        :rtype: numpy.ndarray
        """
        raise NotImplementedError

    def sample_with_intermediates(self, key, sample_shape=()):
        """
        Same as ``sample`` except that any intermediate computations are
        returned (useful for `TransformedDistribution`).

        :param jax.random.PRNGKey key: the rng_key key to be used for the distribution.
        :param tuple sample_shape: the sample shape for the distribution.
        :return: an array of shape `sample_shape + batch_shape + event_shape`
        :rtype: numpy.ndarray
        """
        return self.sample(key, sample_shape=sample_shape), []

    def log_prob(self, value):
        """
        Evaluates the log probability density for a batch of samples given by
        `value`.

        :param value: A batch of samples from the distribution.
        :return: an array with shape `value.shape[:-self.event_shape]`
        :rtype: numpy.ndarray
        """
        raise NotImplementedError

    @property
    def mean(self):
        """
        Mean of the distribution.
        """
        raise NotImplementedError

    @property
    def variance(self):
        """
        Variance of the distribution.
        """
        raise NotImplementedError

    def _validate_sample(self, value):
        mask = self.support(value)
        if not_jax_tracer(mask):
            if not np.all(mask):
                warnings.warn(
                    "Out-of-support values provided to log prob method. "
                    "The value argument should be within the support."
                )
        return mask

    def __call__(self, *args, **kwargs):
        key = kwargs.pop("rng_key")
        sample_intermediates = kwargs.pop("sample_intermediates", False)
        if sample_intermediates:
            return self.sample_with_intermediates(key, *args, **kwargs)
        return self.sample(key, *args, **kwargs)

    def to_event(self, reinterpreted_batch_ndims=None):
        """
        Interpret the rightmost `reinterpreted_batch_ndims` batch dimensions as
        dependent event dimensions.

        :param reinterpreted_batch_ndims: Number of rightmost batch dims to
            interpret as event dims.
        :return: An instance of `Independent` distribution.
        :rtype: numpyro.distributions.distribution.Independent
        """
        if reinterpreted_batch_ndims is None:
            reinterpreted_batch_ndims = len(self.batch_shape)
        if reinterpreted_batch_ndims == 0:
            return self
        return Independent(self, reinterpreted_batch_ndims)

    def enumerate_support(self, expand=True):
        """
        Returns an array with shape `len(support) x batch_shape`
        containing all values in the support.
        """
        raise NotImplementedError

    def expand(self, batch_shape):
        """
        Returns a new :class:`ExpandedDistribution` instance with batch
        dimensions expanded to `batch_shape`.

        :param tuple batch_shape: batch shape to expand to.
        :return: an instance of `ExpandedDistribution`.
        :rtype: :class:`ExpandedDistribution`
        """
        batch_shape = tuple(batch_shape)
        if batch_shape == self.batch_shape:
            return self
        return ExpandedDistribution(self, batch_shape)

    def expand_by(self, sample_shape):
        """
        Expands a distribution by adding ``sample_shape`` to the left side of
        its :attr:`~numpyro.distributions.distribution.Distribution.batch_shape`.
        To expand internal dims of ``self.batch_shape`` from 1 to something
        larger, use :meth:`expand` instead.

        :param tuple sample_shape: The size of the iid batch to be drawn
            from the distribution.
        :return: An expanded version of this distribution.
        :rtype: :class:`ExpandedDistribution`
        """
        return self.expand(tuple(sample_shape) + self.batch_shape)

    def mask(self, mask):
        """
        Masks a distribution by a boolean or boolean-valued array that is
        broadcastable to the distributions
        :attr:`Distribution.batch_shape` .

        :param mask: A boolean or boolean valued array (`True` includes
            a site, `False` excludes a site).
        :type mask: bool or jnp.ndarray
        :return: A masked copy of this distribution.
        :rtype: :class:`MaskedDistribution`

        **Example:**

        .. doctest::

            >>> from jax import random
            >>> import jax.numpy as jnp
            >>> import numpyro
            >>> import numpyro.distributions as dist
            >>> from numpyro.distributions import constraints
            >>> from numpyro.infer import SVI, Trace_ELBO

            >>> def model(data, m):
            ...     f = numpyro.sample("latent_fairness", dist.Beta(1, 1))
            ...     with numpyro.plate("N", data.shape[0]):
            ...         # only take into account the values selected by the mask
            ...         masked_dist = dist.Bernoulli(f).mask(m)
            ...         numpyro.sample("obs", masked_dist, obs=data)


            >>> def guide(data, m):
            ...     alpha_q = numpyro.param("alpha_q", 5., constraint=constraints.positive)
            ...     beta_q = numpyro.param("beta_q", 5., constraint=constraints.positive)
            ...     numpyro.sample("latent_fairness", dist.Beta(alpha_q, beta_q))


            >>> data = jnp.concatenate([jnp.ones(5), jnp.zeros(5)])
            >>> # select values equal to one
            >>> masked_array = jnp.where(data == 1, True, False)
            >>> optimizer = numpyro.optim.Adam(step_size=0.05)
            >>> svi = SVI(model, guide, optimizer, loss=Trace_ELBO())
            >>> svi_result = svi.run(random.PRNGKey(0), 300, data, masked_array)
            >>> params = svi_result.params
            >>> # inferred_mean is closer to 1
            >>> inferred_mean = params["alpha_q"] / (params["alpha_q"] + params["beta_q"])

        """
        if mask is True:
            return self
        return MaskedDistribution(self, mask)

    @classmethod
    def infer_shapes(cls, *args, **kwargs):
        r"""
        Infers ``batch_shape`` and ``event_shape`` given shapes of args to
        :meth:`__init__`.

        .. note:: This assumes distribution shape depends only on the shapes
            of tensor inputs, not in the data contained in those inputs.

        :param \*args: Positional args replacing each input arg with a
            tuple representing the sizes of each tensor input.
        :param \*\*kwargs: Keywords mapping name of input arg to tuple
            representing the sizes of each tensor input.
        :returns: A pair ``(batch_shape, event_shape)`` of the shapes of a
            distribution that would be created with input args of the given
            shapes.
        :rtype: tuple
        """
        if cls.support.event_dim > 0:
            raise NotImplementedError

        # Convert args to kwargs.
        try:
            arg_names = cls._arg_names
        except AttributeError:
            sig = inspect.signature(cls.__init__)
            arg_names = cls._arg_names = tuple(sig.parameters)[1:]
        kwargs.update(zip(arg_names, args))

        # Assumes distribution is univariate.
        batch_shapes = []
        for name, shape in kwargs.items():
            event_dim = cls.arg_constraints.get(name, constraints.real).event_dim
            batch_shapes.append(shape[: len(shape) - event_dim])
        batch_shape = lax.broadcast_shapes(*batch_shapes) if batch_shapes else ()
        event_shape = ()
        return batch_shape, event_shape

    def cdf(self, value):
        """
        The cummulative distribution function of this distribution.

        :param value: samples from this distribution.
        :return: output of the cummulative distribution function evaluated at `value`.
        """
        raise NotImplementedError

    def icdf(self, q):
        """
        The inverse cumulative distribution function of this distribution.

        :param q: quantile values, should belong to [0, 1].
        :return: the samples whose cdf values equals to `q`.
        """
        raise NotImplementedError


class ExpandedDistribution(Distribution):
    arg_constraints = {}

    def __init__(self, base_dist, batch_shape=()):
        if isinstance(base_dist, ExpandedDistribution):
            batch_shape, _, _ = self._broadcast_shape(
                base_dist.batch_shape, batch_shape
            )
            base_dist = base_dist.base_dist
        self.base_dist = base_dist

        # adjust batch shape
        # Do basic validation. e.g. we should not "unexpand" distributions even if that is possible.
        new_shape, _, _ = self._broadcast_shape(base_dist.batch_shape, batch_shape)
        # Record interstitial and expanded dims/sizes w.r.t. the base distribution
        new_shape, expanded_sizes, interstitial_sizes = self._broadcast_shape(
            base_dist.batch_shape, new_shape
        )
        self._expanded_sizes = expanded_sizes
        self._interstitial_sizes = interstitial_sizes
        super().__init__(new_shape, base_dist.event_shape)

    @staticmethod
    def _broadcast_shape(existing_shape, new_shape):
        if len(new_shape) < len(existing_shape):
            raise ValueError(
                "Cannot broadcast distribution of shape {} to shape {}".format(
                    existing_shape, new_shape
                )
            )
        reversed_shape = list(reversed(existing_shape))
        expanded_sizes, interstitial_sizes = [], []
        for i, size in enumerate(reversed(new_shape)):
            if i >= len(reversed_shape):
                reversed_shape.append(size)
                expanded_sizes.append((-i - 1, size))
            elif reversed_shape[i] == 1:
                if size != 1:
                    reversed_shape[i] = size
                    interstitial_sizes.append((-i - 1, size))
            elif reversed_shape[i] != size:
                raise ValueError(
                    "Cannot broadcast distribution of shape {} to shape {}".format(
                        existing_shape, new_shape
                    )
                )
        return (
            tuple(reversed(reversed_shape)),
            OrderedDict(expanded_sizes),
            OrderedDict(interstitial_sizes),
        )

    @property
    def has_enumerate_support(self):
        return self.base_dist.has_enumerate_support

    @property
    def is_discrete(self):
        return self.base_dist.is_discrete

    @property
    def has_rsample(self):
        return self.base_dist.has_rsample

    def _sample(self, sample_fn, key, sample_shape=()):
        interstitial_sizes = tuple(self._interstitial_sizes.values())
        expanded_sizes = tuple(self._expanded_sizes.values())
        batch_shape = expanded_sizes + interstitial_sizes
        # shape = sample_shape + expanded_sizes + interstitial_sizes + base_dist.shape()
        samples, intermediates = sample_fn(key, sample_shape=sample_shape + batch_shape)

        interstitial_dims = tuple(self._interstitial_sizes.keys())
        event_dim = len(self.event_shape)
        batch_ndims = jnp.ndim(samples) - event_dim
        interstitial_dims = tuple(batch_ndims + i for i in interstitial_dims)
        interstitial_idx = len(sample_shape) + len(expanded_sizes)
        interstitial_sample_dims = range(
            interstitial_idx, interstitial_idx + len(interstitial_dims)
        )
        permutation = list(range(batch_ndims))
        for dim1, dim2 in zip(interstitial_dims, interstitial_sample_dims):
            permutation[dim1], permutation[dim2] = permutation[dim2], permutation[dim1]

        def reshape_sample(x):
<<<<<<< HEAD
            """Reshapes samples and intermediates to ensure that the output
            shape is correct: This implicitly replaces the interstitial dims
            of size 1 in the original batch_shape of base_dist with those
            in the expanded dims. While it somewhat 'shuffles' over batch
            dimensions, we don't care because they are considered independent."""
            subshape = x.shape[len(sample_shape) + len(batch_shape) :]
            # subshape == base_dist.batch_shape + event_shape of x (latter unknown for intermediates)
            event_shape = subshape[len(self.base_dist.batch_shape) :]
=======
            """
            Reshapes samples and intermediates to ensure that the output
            shape is correct: This implicitly replaces the interstitial dims
            of size 1 in the original batch_shape of base_dist with those
            in the expanded dims.
            """
            x = jnp.transpose(x, permutation + list(range(batch_ndims, jnp.ndim(x))))
            event_shape = jnp.shape(x)[batch_ndims:]
>>>>>>> d9782025
            return x.reshape(sample_shape + self.batch_shape + event_shape)

        intermediates = tree_util.tree_map(reshape_sample, intermediates)
        samples = reshape_sample(samples)
        return samples, intermediates

    def rsample(self, key, sample_shape=()):
        return self._sample(
            lambda *args, **kwargs: (self.base_dist.rsample(*args, **kwargs), []),
            key,
            sample_shape,
        )

    @property
    def support(self):
        return self.base_dist.support

    def sample_with_intermediates(self, key, sample_shape=()):
        return self._sample(self.base_dist.sample_with_intermediates, key, sample_shape)

    def sample(self, key, sample_shape=()):
        return self.sample_with_intermediates(key, sample_shape)[0]

    def log_prob(self, value):
        shape = lax.broadcast_shapes(
            self.batch_shape,
            jnp.shape(value)[: max(jnp.ndim(value) - self.event_dim, 0)],
        )
        log_prob = self.base_dist.log_prob(value)
        return jnp.broadcast_to(log_prob, shape)

    def enumerate_support(self, expand=True):
        samples = self.base_dist.enumerate_support(expand=False)
        enum_shape = samples.shape[:1]
        samples = samples.reshape(enum_shape + (1,) * len(self.batch_shape))
        if expand:
            samples = samples.expand(enum_shape + self.batch_shape)
        return samples

    @property
    def mean(self):
        return jnp.broadcast_to(
            self.base_dist.mean, self.batch_shape + self.event_shape
        )

    @property
    def variance(self):
        return jnp.broadcast_to(
            self.base_dist.variance, self.batch_shape + self.event_shape
        )

    def tree_flatten(self):
        prepend_ndim = len(self.batch_shape) - len(self.base_dist.batch_shape)
        base_dist = tree_util.tree_map(
            lambda x: promote_shapes(x, shape=(1,) * prepend_ndim + jnp.shape(x))[0],
            self.base_dist,
        )
        base_flatten, base_aux = base_dist.tree_flatten()
        return base_flatten, (type(self.base_dist), base_aux, self.batch_shape)

    @classmethod
    def tree_unflatten(cls, aux_data, params):
        base_cls, base_aux, batch_shape = aux_data
        base_dist = base_cls.tree_unflatten(base_aux, params)
        prepend_shape = base_dist.batch_shape[
            : len(base_dist.batch_shape) - len(batch_shape)
        ]
        return cls(base_dist, batch_shape=prepend_shape + batch_shape)


class ImproperUniform(Distribution):
    """
    A helper distribution with zero :meth:`log_prob` over the `support` domain.

    .. note:: `sample` method is not implemented for this distribution. In autoguide and mcmc,
        initial parameters for improper sites are derived from `init_to_uniform` or `init_to_value`
        strategies.

    **Usage:**

    .. doctest::

       >>> from numpyro import sample
       >>> from numpyro.distributions import ImproperUniform, Normal, constraints
       >>>
       >>> def model():
       ...     # ordered vector with length 10
       ...     x = sample('x', ImproperUniform(constraints.ordered_vector, (), event_shape=(10,)))
       ...
       ...     # real matrix with shape (3, 4)
       ...     y = sample('y', ImproperUniform(constraints.real, (), event_shape=(3, 4)))
       ...
       ...     # a shape-(6, 8) batch of length-5 vectors greater than 3
       ...     z = sample('z', ImproperUniform(constraints.greater_than(3), (6, 8), event_shape=(5,)))

    If you want to set improper prior over all values greater than `a`, where `a` is
    another random variable, you might use

       >>> def model():
       ...     a = sample('a', Normal(0, 1))
       ...     x = sample('x', ImproperUniform(constraints.greater_than(a), (), event_shape=()))

    or if you want to reparameterize it

       >>> from numpyro.distributions import TransformedDistribution, transforms
       >>> from numpyro.handlers import reparam
       >>> from numpyro.infer.reparam import TransformReparam
       >>>
       >>> def model():
       ...     a = sample('a', Normal(0, 1))
       ...     with reparam(config={'x': TransformReparam()}):
       ...         x = sample('x',
       ...                    TransformedDistribution(ImproperUniform(constraints.positive, (), ()),
       ...                                            transforms.AffineTransform(a, 1)))

    :param ~numpyro.distributions.constraints.Constraint support: the support of this distribution.
    :param tuple batch_shape: batch shape of this distribution. It is usually safe to
        set `batch_shape=()`.
    :param tuple event_shape: event shape of this distribution.
    """

    arg_constraints = {}
    support = constraints.dependent

    def __init__(self, support, batch_shape, event_shape, validate_args=None):
        self.support = constraints.independent(
            support, len(event_shape) - support.event_dim
        )
        super().__init__(batch_shape, event_shape, validate_args=validate_args)

    @validate_sample
    def log_prob(self, value):
        batch_shape = jnp.shape(value)[: jnp.ndim(value) - len(self.event_shape)]
        batch_shape = lax.broadcast_shapes(batch_shape, self.batch_shape)
        return jnp.zeros(batch_shape)

    def _validate_sample(self, value):
        mask = super(ImproperUniform, self)._validate_sample(value)
        batch_dim = jnp.ndim(value) - len(self.event_shape)
        if batch_dim < jnp.ndim(mask):
            mask = jnp.all(jnp.reshape(mask, jnp.shape(mask)[:batch_dim] + (-1,)), -1)
        return mask

    def tree_flatten(self):
        raise NotImplementedError(
            "Cannot flattening ImproperPrior distribution for general supports. "
            "Please raising a feature request for your specific `support`. "
            "Alternatively, you can use '.mask(False)' pattern. "
            "For example, to define an improper prior over positive domain, "
            "we can use the distribution `dist.LogNormal(0, 1).mask(False)`."
        )


class Independent(Distribution):
    """
    Reinterprets batch dimensions of a distribution as event dims by shifting
    the batch-event dim boundary further to the left.

    From a practical standpoint, this is useful when changing the result of
    :meth:`log_prob`. For example, a univariate Normal distribution can be
    interpreted as a multivariate Normal with diagonal covariance:

    .. doctest::

        >>> import numpyro.distributions as dist
        >>> normal = dist.Normal(jnp.zeros(3), jnp.ones(3))
        >>> [normal.batch_shape, normal.event_shape]
        [(3,), ()]
        >>> diag_normal = dist.Independent(normal, 1)
        >>> [diag_normal.batch_shape, diag_normal.event_shape]
        [(), (3,)]

    :param numpyro.distribution.Distribution base_distribution: a distribution instance.
    :param int reinterpreted_batch_ndims: the number of batch dims to reinterpret as event dims.
    """

    arg_constraints = {}

    def __init__(self, base_dist, reinterpreted_batch_ndims, validate_args=None):
        if reinterpreted_batch_ndims > len(base_dist.batch_shape):
            raise ValueError(
                "Expected reinterpreted_batch_ndims <= len(base_distribution.batch_shape), "
                "actual {} vs {}".format(
                    reinterpreted_batch_ndims, len(base_dist.batch_shape)
                )
            )
        shape = base_dist.batch_shape + base_dist.event_shape
        event_dim = reinterpreted_batch_ndims + len(base_dist.event_shape)
        batch_shape = shape[: len(shape) - event_dim]
        event_shape = shape[len(shape) - event_dim :]
        self.base_dist = base_dist
        self.reinterpreted_batch_ndims = reinterpreted_batch_ndims
        super(Independent, self).__init__(
            batch_shape, event_shape, validate_args=validate_args
        )

    @property
    def support(self):
        return constraints.independent(
            self.base_dist.support, self.reinterpreted_batch_ndims
        )

    @property
    def has_enumerate_support(self):
        return self.base_dist.has_enumerate_support

    @property
    def is_discrete(self):
        return self.base_dist.is_discrete

    @property
    def reparameterized_params(self):
        return self.base_dist.reparameterized_params

    @property
    def mean(self):
        return self.base_dist.mean

    @property
    def variance(self):
        return self.base_dist.variance

    @property
    def has_rsample(self):
        return self.base_dist.has_rsample

    def rsample(self, key, sample_shape=()):
        return self.base_dist.rsample(key, sample_shape=sample_shape)

    def sample(self, key, sample_shape=()):
        return self.base_dist(rng_key=key, sample_shape=sample_shape)

    def log_prob(self, value):
        log_prob = self.base_dist.log_prob(value)
        return sum_rightmost(log_prob, self.reinterpreted_batch_ndims)

    def expand(self, batch_shape):
        base_batch_shape = (
            batch_shape + self.event_shape[: self.reinterpreted_batch_ndims]
        )
        return self.base_dist.expand(base_batch_shape).to_event(
            self.reinterpreted_batch_ndims
        )

    def tree_flatten(self):
        base_flatten, base_aux = self.base_dist.tree_flatten()
        return base_flatten, (
            type(self.base_dist),
            base_aux,
            self.reinterpreted_batch_ndims,
        )

    @classmethod
    def tree_unflatten(cls, aux_data, params):
        base_cls, base_aux, reinterpreted_batch_ndims = aux_data
        base_dist = base_cls.tree_unflatten(base_aux, params)
        return cls(base_dist, reinterpreted_batch_ndims)


class MaskedDistribution(Distribution):
    """
    Masks a distribution by a boolean array that is broadcastable to the
    distribution's :attr:`Distribution.batch_shape`.
    In the special case ``mask is False``, computation of :meth:`log_prob` , is skipped,
    and constant zero values are returned instead.

    :param mask: A boolean or boolean-valued array.
    :type mask: jnp.ndarray or bool
    """

    arg_constraints = {}

    def __init__(self, base_dist, mask):
        if isinstance(mask, bool):
            self._mask = mask
        else:
            batch_shape = lax.broadcast_shapes(
                jnp.shape(mask), tuple(base_dist.batch_shape)
            )
            if mask.shape != batch_shape:
                mask = jnp.broadcast_to(mask, batch_shape)
            if base_dist.batch_shape != batch_shape:
                base_dist = base_dist.expand(batch_shape)
            self._mask = mask.astype("bool")
        self.base_dist = base_dist
        super().__init__(base_dist.batch_shape, base_dist.event_shape)

    @property
    def has_enumerate_support(self):
        return self.base_dist.has_enumerate_support

    @property
    def is_discrete(self):
        return self.base_dist.is_discrete

    @property
    def has_rsample(self):
        return self.base_dist.has_rsample

    def rsample(self, key, sample_shape=()):
        return self.base_dist.rsample(key, sample_shape=sample_shape)

    @property
    def support(self):
        return self.base_dist.support

    def sample(self, key, sample_shape=()):
        return self.base_dist(rng_key=key, sample_shape=sample_shape)

    def log_prob(self, value):
        if self._mask is False:
            shape = lax.broadcast_shapes(
                tuple(self.base_dist.batch_shape),
                jnp.shape(value)[: max(jnp.ndim(value) - len(self.event_shape), 0)],
            )
            return jnp.zeros(shape)
        if self._mask is True:
            return self.base_dist.log_prob(value)
        try:
            default_value = self.base_dist.support.feasible_like(value)
        except NotImplementedError:
            pass
        else:
            mask = jnp.reshape(
                self._mask, jnp.shape(self._mask) + (1,) * self.event_dim
            )
            value = jnp.where(mask, value, default_value)
        return jnp.where(self._mask, self.base_dist.log_prob(value), 0.0)

    def enumerate_support(self, expand=True):
        return self.base_dist.enumerate_support(expand=expand)

    @property
    def mean(self):
        return self.base_dist.mean

    @property
    def variance(self):
        return self.base_dist.variance

    def tree_flatten(self):
        base_flatten, base_aux = self.base_dist.tree_flatten()
        if isinstance(self._mask, bool):
            return base_flatten, (type(self.base_dist), base_aux, self._mask)
        else:
            return (base_flatten, self._mask), (type(self.base_dist), base_aux)

    @classmethod
    def tree_unflatten(cls, aux_data, params):
        if len(aux_data) == 2:
            base_flatten, mask = params
            base_cls, base_aux = aux_data
        else:
            base_flatten = params
            base_cls, base_aux, mask = aux_data
        base_dist = base_cls.tree_unflatten(base_aux, base_flatten)
        return cls(base_dist, mask)


class TransformedDistribution(Distribution):
    """
    Returns a distribution instance obtained as a result of applying
    a sequence of transforms to a base distribution. For an example,
    see :class:`~numpyro.distributions.LogNormal` and
    :class:`~numpyro.distributions.HalfNormal`.

    :param base_distribution: the base distribution over which to apply transforms.
    :param transforms: a single transform or a list of transforms.
    :param validate_args: Whether to enable validation of distribution
        parameters and arguments to `.log_prob` method.
    """

    arg_constraints = {}

    def __init__(self, base_distribution, transforms, validate_args=None):
        if isinstance(transforms, Transform):
            transforms = [transforms]
        elif isinstance(transforms, list):
            if not all(isinstance(t, Transform) for t in transforms):
                raise ValueError(
                    "transforms must be a Transform or a list of Transforms"
                )
        else:
            raise ValueError(
                "transforms must be a Transform or list, but was {}".format(transforms)
            )
        if isinstance(base_distribution, TransformedDistribution):
            base_dist = base_distribution.base_dist
            self.transforms = base_distribution.transforms + transforms
        else:
            base_dist = base_distribution
            self.transforms = transforms
        base_shape = base_dist.shape()
        base_event_dim = base_dist.event_dim
        transform = ComposeTransform(self.transforms)
        domain_event_dim = transform.domain.event_dim
        if len(base_shape) < domain_event_dim:
            raise ValueError(
                "Base distribution needs to have shape with size at least {}, but got {}.".format(
                    domain_event_dim, base_shape
                )
            )
        shape = transform.forward_shape(base_shape)
        expanded_base_shape = transform.inverse_shape(shape)
        if base_shape != expanded_base_shape:
            base_batch_shape = expanded_base_shape[
                : len(expanded_base_shape) - base_event_dim
            ]
            base_dist = base_dist.expand(base_batch_shape)
        reinterpreted_batch_ndims = domain_event_dim - base_event_dim
        if reinterpreted_batch_ndims > 0:
            base_dist = base_dist.to_event(reinterpreted_batch_ndims)
        self.base_dist = base_dist

        # Compute shapes.
        event_dim = transform.codomain.event_dim + max(
            base_event_dim - domain_event_dim, 0
        )
        assert len(shape) >= event_dim
        cut = len(shape) - event_dim
        batch_shape = shape[:cut]
        event_shape = shape[cut:]
        super(TransformedDistribution, self).__init__(
            batch_shape, event_shape, validate_args=validate_args
        )

    @property
    def has_rsample(self):
        return self.base_dist.has_rsample

    def rsample(self, key, sample_shape=()):
        x = self.base_dist.rsample(key, sample_shape=sample_shape)
        for transform in self.transforms:
            x = transform(x)
        return x

    @property
    def support(self):
        codomain = self.transforms[-1].codomain
        codomain_event_dim = codomain.event_dim
        assert self.event_dim >= codomain_event_dim
        if self.event_dim == codomain_event_dim:
            return codomain
        else:
            return constraints.independent(
                codomain, self.event_dim - codomain_event_dim
            )

    def sample(self, key, sample_shape=()):
        x = self.base_dist(rng_key=key, sample_shape=sample_shape)
        for transform in self.transforms:
            x = transform(x)
        return x

    def sample_with_intermediates(self, key, sample_shape=()):
        x = self.base_dist(rng_key=key, sample_shape=sample_shape)
        intermediates = []
        for transform in self.transforms:
            x_tmp = x
            x, t_inter = transform.call_with_intermediates(x)
            intermediates.append([x_tmp, t_inter])
        return x, intermediates

    @validate_sample
    def log_prob(self, value, intermediates=None):
        if intermediates is not None:
            if len(intermediates) != len(self.transforms):
                raise ValueError(
                    "Intermediates array has length = {}. Expected = {}.".format(
                        len(intermediates), len(self.transforms)
                    )
                )
        event_dim = len(self.event_shape)
        log_prob = 0.0
        y = value
        for i, transform in enumerate(reversed(self.transforms)):
            x = transform.inv(y) if intermediates is None else intermediates[-i - 1][0]
            t_inter = None if intermediates is None else intermediates[-i - 1][1]
            t_log_det = transform.log_abs_det_jacobian(x, y, t_inter)
            batch_ndim = event_dim - transform.codomain.event_dim
            log_prob = log_prob - sum_rightmost(t_log_det, batch_ndim)
            event_dim = transform.domain.event_dim + batch_ndim
            y = x

        log_prob = log_prob + sum_rightmost(
            self.base_dist.log_prob(y), event_dim - len(self.base_dist.event_shape)
        )
        return log_prob

    @property
    def mean(self):
        raise NotImplementedError

    @property
    def variance(self):
        raise NotImplementedError

    def tree_flatten(self):
        raise NotImplementedError(
            "Flatenning TransformedDistribution is only supported for some specific cases."
            " Consider using `TransformReparam` to convert this distribution to the base_dist,"
            " which is supported in most situtations. In addition, please reach out to us with"
            " your usage cases."
        )


class Delta(Distribution):
    arg_constraints = {
        "v": constraints.dependent(is_discrete=False),
        "log_density": constraints.real,
    }
    reparameterized_params = ["v", "log_density"]
    is_discrete = True

    def __init__(self, v=0.0, log_density=0.0, event_dim=0, validate_args=None):
        if event_dim > jnp.ndim(v):
            raise ValueError(
                "Expected event_dim <= v.dim(), actual {} vs {}".format(
                    event_dim, jnp.ndim(v)
                )
            )
        batch_dim = jnp.ndim(v) - event_dim
        batch_shape = jnp.shape(v)[:batch_dim]
        event_shape = jnp.shape(v)[batch_dim:]
        self.v = v
        # NB: following Pyro implementation, log_density should be broadcasted to batch_shape
        self.log_density = promote_shapes(log_density, shape=batch_shape)[0]
        super(Delta, self).__init__(
            batch_shape, event_shape, validate_args=validate_args
        )

    @constraints.dependent_property(is_discrete=True)
    def support(self):
        return constraints.independent(constraints.real, self.event_dim)

    def sample(self, key, sample_shape=()):
        shape = sample_shape + self.batch_shape + self.event_shape
        return jnp.broadcast_to(self.v, shape)

    @validate_sample
    def log_prob(self, value):
        log_prob = jnp.log(value == self.v)
        log_prob = sum_rightmost(log_prob, len(self.event_shape))
        return log_prob + self.log_density

    @property
    def mean(self):
        return self.v

    @property
    def variance(self):
        return jnp.zeros(self.batch_shape + self.event_shape)

    def tree_flatten(self):
        return (self.v, self.log_density), self.event_dim

    @classmethod
    def tree_unflatten(cls, aux_data, params):
        return cls(*params, event_dim=aux_data)


class Unit(Distribution):
    """
    Trivial nonnormalized distribution representing the unit type.

    The unit type has a single value with no data, i.e. ``value.size == 0``.

    This is used for :func:`numpyro.factor` statements.
    """

    arg_constraints = {"log_factor": constraints.real}
    support = constraints.real

    def __init__(self, log_factor, validate_args=None):
        batch_shape = jnp.shape(log_factor)
        event_shape = (0,)  # This satisfies .size == 0.
        self.log_factor = log_factor
        super(Unit, self).__init__(
            batch_shape, event_shape, validate_args=validate_args
        )

    def sample(self, key, sample_shape=()):
        return jnp.empty(sample_shape + self.batch_shape + self.event_shape)

    def log_prob(self, value):
        shape = lax.broadcast_shapes(self.batch_shape, jnp.shape(value)[:-1])
        return jnp.broadcast_to(self.log_factor, shape)<|MERGE_RESOLUTION|>--- conflicted
+++ resolved
@@ -546,16 +546,6 @@
             permutation[dim1], permutation[dim2] = permutation[dim2], permutation[dim1]
 
         def reshape_sample(x):
-<<<<<<< HEAD
-            """Reshapes samples and intermediates to ensure that the output
-            shape is correct: This implicitly replaces the interstitial dims
-            of size 1 in the original batch_shape of base_dist with those
-            in the expanded dims. While it somewhat 'shuffles' over batch
-            dimensions, we don't care because they are considered independent."""
-            subshape = x.shape[len(sample_shape) + len(batch_shape) :]
-            # subshape == base_dist.batch_shape + event_shape of x (latter unknown for intermediates)
-            event_shape = subshape[len(self.base_dist.batch_shape) :]
-=======
             """
             Reshapes samples and intermediates to ensure that the output
             shape is correct: This implicitly replaces the interstitial dims
@@ -564,7 +554,6 @@
             """
             x = jnp.transpose(x, permutation + list(range(batch_ndims, jnp.ndim(x))))
             event_shape = jnp.shape(x)[batch_ndims:]
->>>>>>> d9782025
             return x.reshape(sample_shape + self.batch_shape + event_shape)
 
         intermediates = tree_util.tree_map(reshape_sample, intermediates)
