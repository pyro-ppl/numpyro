--- conflicted
+++ resolved
@@ -92,11 +92,5 @@
         if intermediates is None:
             return self.log_abs_det_jacobian(x, y)
         else:
-<<<<<<< HEAD
-            log_scale = self.arn.apply_fun(self.params, x)[..., 1, :]
-            log_scale = _clamp_preserve_gradients(log_scale, self.log_scale_min_clip, self.log_scale_max_clip)
-        return log_scale.sum(-1)
-=======
             log_scale = intermediates
-            return log_scale.sum(-1)
->>>>>>> 9b449862
+            return log_scale.sum(-1)