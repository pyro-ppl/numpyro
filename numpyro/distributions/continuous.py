--- conflicted
+++ resolved
@@ -124,11 +124,7 @@
         concentration = lax.convert_element_type(self.concentration, value.dtype)
         normalize_term = (np.sum(gammaln(concentration), axis=-1) -
                           gammaln(np.sum(concentration, axis=-1)))
-<<<<<<< HEAD
-        return np.sum(np.log(value) * (self.concentration - 1.), axis=-1) - normalize_term
-=======
         return np.sum(np.log(value) * (concentration - 1.), axis=-1) - normalize_term
->>>>>>> 3bf35528
 
     @property
     def mean(self):
