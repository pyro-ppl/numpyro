# Copyright Contributors to the Pyro project.
# SPDX-License-Identifier: Apache-2.0

# The implementation largely follows the design in PyTorch's `torch.distributions`
#
# Copyright (c) 2016-     Facebook, Inc            (Adam Paszke)
# Copyright (c) 2014-     Facebook, Inc            (Soumith Chintala)
# Copyright (c) 2011-2014 Idiap Research Institute (Ronan Collobert)
# Copyright (c) 2012-2014 Deepmind Technologies    (Koray Kavukcuoglu)
# Copyright (c) 2011-2012 NEC Laboratories America (Koray Kavukcuoglu)
# Copyright (c) 2011-2013 NYU                      (Clement Farabet)
# Copyright (c) 2006-2010 NEC Laboratories America (Ronan Collobert, Leon Bottou, Iain Melvin, Jason Weston)
# Copyright (c) 2006      Idiap Research Institute (Samy Bengio)
# Copyright (c) 2001-2004 Idiap Research Institute (Ronan Collobert, Samy Bengio, Johnny Mariethoz)
#
# THIS SOFTWARE IS PROVIDED BY THE COPYRIGHT HOLDERS AND CONTRIBUTORS "AS IS"
# AND ANY EXPRESS OR IMPLIED WARRANTIES, INCLUDING, BUT NOT LIMITED TO, THE
# IMPLIED WARRANTIES OF MERCHANTABILITY AND FITNESS FOR A PARTICULAR PURPOSE
# ARE DISCLAIMED. IN NO EVENT SHALL THE COPYRIGHT OWNER OR CONTRIBUTORS BE
# LIABLE FOR ANY DIRECT, INDIRECT, INCIDENTAL, SPECIAL, EXEMPLARY, OR
# CONSEQUENTIAL DAMAGES (INCLUDING, BUT NOT LIMITED TO, PROCUREMENT OF
# SUBSTITUTE GOODS OR SERVICES; LOSS OF USE, DATA, OR PROFITS; OR BUSINESS
# INTERRUPTION) HOWEVER CAUSED AND ON ANY THEORY OF LIABILITY, WHETHER IN
# CONTRACT, STRICT LIABILITY, OR TORT (INCLUDING NEGLIGENCE OR OTHERWISE)
# ARISING IN ANY WAY OUT OF THE USE OF THIS SOFTWARE, EVEN IF ADVISED OF THE
# POSSIBILITY OF SUCH DAMAGE.


from jax import lax, ops
import jax.numpy as jnp
import jax.random as random
import jax.nn as nn
from jax.scipy.linalg import cho_solve, solve_triangular
from jax.scipy.special import gammaln, log_ndtr, multigammaln, ndtr, ndtri, logsumexp

from numpyro.distributions import constraints
from numpyro.distributions.distribution import Distribution, TransformedDistribution
from numpyro.distributions.transforms import AffineTransform, ExpTransform, InvCholeskyTransform, PowerTransform
from numpyro.distributions.util import (
    cholesky_of_inverse,
    lazy_property,
    matrix_to_tril_vec,
    promote_shapes,
    signed_stick_breaking_tril,
    validate_sample,
    vec_to_tril_matrix
)
from numpyro.util import copy_docs_from


EULER_MASCHERONI = 0.5772156649015328606065120900824024310421


@copy_docs_from(Distribution)
class Beta(Distribution):
    arg_constraints = {'concentration1': constraints.positive, 'concentration0': constraints.positive}
    support = constraints.unit_interval

    def __init__(self, concentration1, concentration0, validate_args=None):
        batch_shape = lax.broadcast_shapes(jnp.shape(concentration1), jnp.shape(concentration0))
        self.concentration1 = jnp.broadcast_to(concentration1, batch_shape)
        self.concentration0 = jnp.broadcast_to(concentration0, batch_shape)
        self._dirichlet = Dirichlet(jnp.stack([self.concentration1, self.concentration0],
                                              axis=-1))
        super(Beta, self).__init__(batch_shape=batch_shape, validate_args=validate_args)

    def sample(self, key, sample_shape=()):
        return self._dirichlet.sample(key, sample_shape)[..., 0]

    @validate_sample
    def log_prob(self, value):
        return self._dirichlet.log_prob(jnp.stack([value, 1. - value], -1))

    @property
    def mean(self):
        return self.concentration1 / (self.concentration1 + self.concentration0)

    @property
    def variance(self):
        total = self.concentration1 + self.concentration0
        return self.concentration1 * self.concentration0 / (total ** 2 * (total + 1))


@copy_docs_from(Distribution)
class Cauchy(Distribution):
    arg_constraints = {'loc': constraints.real, 'scale': constraints.positive}
    support = constraints.real
    reparametrized_params = ['loc', 'scale']

    def __init__(self, loc=0., scale=1., validate_args=None):
        self.loc, self.scale = promote_shapes(loc, scale)
        batch_shape = lax.broadcast_shapes(jnp.shape(loc), jnp.shape(scale))
        super(Cauchy, self).__init__(batch_shape=batch_shape, validate_args=validate_args)

    def sample(self, key, sample_shape=()):
        eps = random.cauchy(key, shape=sample_shape + self.batch_shape)
        return self.loc + eps * self.scale

    @validate_sample
    def log_prob(self, value):
        return - jnp.log(jnp.pi) - jnp.log(self.scale) - jnp.log1p(((value - self.loc) / self.scale) ** 2)

    @property
    def mean(self):
        return jnp.full(self.batch_shape, jnp.nan)

    @property
    def variance(self):
        return jnp.full(self.batch_shape, jnp.nan)


@copy_docs_from(Distribution)
class Dirichlet(Distribution):
    arg_constraints = {'concentration': constraints.positive}
    support = constraints.simplex

    def __init__(self, concentration, validate_args=None):
        if jnp.ndim(concentration) < 1:
            raise ValueError("`concentration` parameter must be at least one-dimensional.")
        self.concentration = concentration
        batch_shape, event_shape = concentration.shape[:-1], concentration.shape[-1:]
        super(Dirichlet, self).__init__(batch_shape=batch_shape,
                                        event_shape=event_shape,
                                        validate_args=validate_args)

    def sample(self, key, sample_shape=()):
        shape = sample_shape + self.batch_shape + self.event_shape
        gamma_samples = random.gamma(key, self.concentration, shape=shape)
        samples = gamma_samples / jnp.sum(gamma_samples, axis=-1, keepdims=True)
        return jnp.clip(samples, a_min=jnp.finfo(samples).tiny, a_max=1 - jnp.finfo(samples).eps)

    @validate_sample
    def log_prob(self, value):
        normalize_term = (jnp.sum(gammaln(self.concentration), axis=-1) -
                          gammaln(jnp.sum(self.concentration, axis=-1)))
        return jnp.sum(jnp.log(value) * (self.concentration - 1.), axis=-1) - normalize_term

    @property
    def mean(self):
        return self.concentration / jnp.sum(self.concentration, axis=-1, keepdims=True)

    @property
    def variance(self):
        con0 = jnp.sum(self.concentration, axis=-1, keepdims=True)
        return self.concentration * (con0 - self.concentration) / (con0 ** 2 * (con0 + 1))


@copy_docs_from(Distribution)
class Exponential(Distribution):
    reparametrized_params = ['rate']
    arg_constraints = {'rate': constraints.positive}
    support = constraints.positive

    def __init__(self, rate=1., validate_args=None):
        self.rate = rate
        super(Exponential, self).__init__(batch_shape=jnp.shape(rate), validate_args=validate_args)

    def sample(self, key, sample_shape=()):
        return random.exponential(key, shape=sample_shape + self.batch_shape) / self.rate

    @validate_sample
    def log_prob(self, value):
        return jnp.log(self.rate) - self.rate * value

    @property
    def mean(self):
        return jnp.reciprocal(self.rate)

    @property
    def variance(self):
        return jnp.reciprocal(self.rate ** 2)


@copy_docs_from(Distribution)
class Gamma(Distribution):
    arg_constraints = {'concentration': constraints.positive,
                       'rate': constraints.positive}
    support = constraints.positive
    reparametrized_params = ['rate']

    def __init__(self, concentration, rate=1., validate_args=None):
        self.concentration, self.rate = promote_shapes(concentration, rate)
        batch_shape = lax.broadcast_shapes(jnp.shape(concentration), jnp.shape(rate))
        super(Gamma, self).__init__(batch_shape=batch_shape,
                                    validate_args=validate_args)

    def sample(self, key, sample_shape=()):
        shape = sample_shape + self.batch_shape + self.event_shape
        return random.gamma(key, self.concentration, shape=shape) / self.rate

    @validate_sample
    def log_prob(self, value):
        normalize_term = (gammaln(self.concentration) -
                          self.concentration * jnp.log(self.rate))
        return (self.concentration - 1) * jnp.log(value) - self.rate * value - normalize_term

    @property
    def mean(self):
        return self.concentration / self.rate

    @property
    def variance(self):
        return self.concentration / jnp.power(self.rate, 2)


@copy_docs_from(Distribution)
class Chi2(Gamma):
    arg_constraints = {'df': constraints.positive}

    def __init__(self, df, validate_args=None):
        self.df = df
        super(Chi2, self).__init__(0.5 * df, 0.5, validate_args=validate_args)


@copy_docs_from(Distribution)
class GaussianRandomWalk(Distribution):
    arg_constraints = {'scale': constraints.positive, 'num_steps': constraints.positive_integer}
    support = constraints.real_vector
    reparametrized_params = ['scale']

    def __init__(self, scale=1., num_steps=1, validate_args=None):
        assert jnp.shape(num_steps) == ()
        self.scale = scale
        self.num_steps = num_steps
        batch_shape, event_shape = jnp.shape(scale), (num_steps,)
        super(GaussianRandomWalk, self).__init__(batch_shape, event_shape, validate_args=validate_args)

    def sample(self, key, sample_shape=()):
        shape = sample_shape + self.batch_shape + self.event_shape
        walks = random.normal(key, shape=shape)
        return jnp.cumsum(walks, axis=-1) * jnp.expand_dims(self.scale, axis=-1)

    @validate_sample
    def log_prob(self, value):
        init_prob = Normal(0., self.scale).log_prob(value[..., 0])
        scale = jnp.expand_dims(self.scale, -1)
        step_probs = Normal(value[..., :-1], scale).log_prob(value[..., 1:])
        return init_prob + jnp.sum(step_probs, axis=-1)

    @property
    def mean(self):
        return jnp.zeros(self.batch_shape + self.event_shape)

    @property
    def variance(self):
        return jnp.broadcast_to(jnp.expand_dims(self.scale, -1) ** 2 * jnp.arange(1, self.num_steps + 1),
                                self.batch_shape + self.event_shape)

    def tree_flatten(self):
        return (self.scale,), self.num_steps

    @classmethod
    def tree_unflatten(cls, aux_data, params):
        return cls(*params, num_steps=aux_data)


@copy_docs_from(Distribution)
class HalfCauchy(Distribution):
    reparametrized_params = ['scale']
    support = constraints.positive
    arg_constraints = {'scale': constraints.positive}

    def __init__(self, scale=1., validate_args=None):
        self._cauchy = Cauchy(0., scale)
        self.scale = scale
        super(HalfCauchy, self).__init__(batch_shape=jnp.shape(scale), validate_args=validate_args)

    def sample(self, key, sample_shape=()):
        return jnp.abs(self._cauchy.sample(key, sample_shape))

    @validate_sample
    def log_prob(self, value):
        return self._cauchy.log_prob(value) + jnp.log(2)

    @property
    def mean(self):
        return jnp.full(self.batch_shape, jnp.inf)

    @property
    def variance(self):
        return jnp.full(self.batch_shape, jnp.inf)


@copy_docs_from(Distribution)
class HalfNormal(Distribution):
    reparametrized_params = ['scale']
    support = constraints.positive
    arg_constraints = {'scale': constraints.positive}

    def __init__(self, scale=1., validate_args=None):
        self._normal = Normal(0., scale)
        self.scale = scale
        super(HalfNormal, self).__init__(batch_shape=jnp.shape(scale), validate_args=validate_args)

    def sample(self, key, sample_shape=()):
        return jnp.abs(self._normal.sample(key, sample_shape))

    @validate_sample
    def log_prob(self, value):
        return self._normal.log_prob(value) + jnp.log(2)

    @property
    def mean(self):
        return jnp.sqrt(2 / jnp.pi) * self.scale

    @property
    def variance(self):
        return (1 - 2 / jnp.pi) * self.scale ** 2


@copy_docs_from(Distribution)
class InverseGamma(TransformedDistribution):
    arg_constraints = {'concentration': constraints.positive, 'rate': constraints.positive}
    support = constraints.positive
    reparametrized_params = ['rate']

    def __init__(self, concentration, rate=1., validate_args=None):
        # NB: we keep the same notation `rate` as in Pyro and tensorflow but
        # it plays the role of scale parameter of InverseGamma in literatures
        # (e.g. wikipedia: https://en.wikipedia.org/wiki/Inverse-gamma_distribution)
        base_dist = Gamma(concentration, rate)
        self.concentration = base_dist.concentration
        self.rate = base_dist.rate
        super(InverseGamma, self).__init__(base_dist, PowerTransform(-1.0),
                                           validate_args=validate_args)

    @property
    def mean(self):
        # mean is inf for alpha <= 1
        a = self.rate / (self.concentration - 1)
        return jnp.where(self.concentration <= 1, jnp.inf, a)

    @property
    def variance(self):
        # var is inf for alpha <= 2
        a = (self.rate / (self.concentration - 1)) ** 2 / (self.concentration - 2)
        return jnp.where(self.concentration <= 2, jnp.inf, a)

    def tree_flatten(self):
        return super(TransformedDistribution, self).tree_flatten()


@copy_docs_from(Distribution)
class Gumbel(Distribution):
    arg_constraints = {'loc': constraints.real, 'scale': constraints.positive}
    support = constraints.real
    reparametrized_params = ['loc', 'scale']

    def __init__(self, loc=0., scale=1., validate_args=None):
        self.loc, self.scale = promote_shapes(loc, scale)
        batch_shape = lax.broadcast_shapes(jnp.shape(loc), jnp.shape(scale))

        super(Gumbel, self).__init__(batch_shape=batch_shape,
                                     validate_args=validate_args)

    def sample(self, key, sample_shape=()):
        standard_gumbel_sample = random.gumbel(key, shape=sample_shape + self.batch_shape + self.event_shape)
        return self.loc + self.scale * standard_gumbel_sample

    @validate_sample
    def log_prob(self, value):
        z = (value - self.loc) / self.scale
        return -(z + jnp.exp(-z)) - jnp.log(self.scale)

    @property
    def mean(self):
        return jnp.broadcast_to(self.loc + self.scale * EULER_MASCHERONI,
                                self.batch_shape)

    @property
    def variance(self):
        return jnp.broadcast_to(jnp.pi**2 / 6. * self.scale**2,
                                self.batch_shape)


@copy_docs_from(Distribution)
class Laplace(Distribution):
    arg_constraints = {'loc': constraints.real, 'scale': constraints.positive}
    support = constraints.real
    reparametrized_params = ['loc', 'scale']

    def __init__(self, loc=0., scale=1., validate_args=None):
        self.loc, self.scale = promote_shapes(loc, scale)
        batch_shape = lax.broadcast_shapes(jnp.shape(loc), jnp.shape(scale))
        super(Laplace, self).__init__(batch_shape=batch_shape, validate_args=validate_args)

    def sample(self, key, sample_shape=()):
        eps = random.laplace(key, shape=sample_shape + self.batch_shape + self.event_shape)
        return self.loc + eps * self.scale

    @validate_sample
    def log_prob(self, value):
        normalize_term = jnp.log(2 * self.scale)
        value_scaled = jnp.abs(value - self.loc) / self.scale
        return -value_scaled - normalize_term

    @property
    def mean(self):
        return jnp.broadcast_to(self.loc, self.batch_shape)

    @property
    def variance(self):
        return jnp.broadcast_to(2 * self.scale ** 2, self.batch_shape)


@copy_docs_from(Distribution)
class LKJ(TransformedDistribution):
    r"""
    LKJ distribution for correlation matrices. The distribution is controlled by ``concentration``
    parameter :math:`\eta` to make the probability of the correlation matrix :math:`M` propotional
    to :math:`\det(M)^{\eta - 1}`. Because of that, when ``concentration == 1``, we have a
    uniform distribution over correlation matrices.

    When ``concentration > 1``, the distribution favors samples with large large determinent. This
    is useful when we know a priori that the underlying variables are not correlated.

    When ``concentration < 1``, the distribution favors samples with small determinent. This is
    useful when we know a priori that some underlying variables are correlated.

    :param int dimension: dimension of the matrices
    :param ndarray concentration: concentration/shape parameter of the
        distribution (often referred to as eta)
    :param str sample_method: Either "cvine" or "onion". Both methods are proposed in [1] and
        offer the same distribution over correlation matrices. But they are different in how
        to generate samples. Defaults to "onion".

    **References**

    [1] `Generating random correlation matrices based on vines and extended onion method`,
    Daniel Lewandowski, Dorota Kurowicka, Harry Joe
    """
    arg_constraints = {'concentration': constraints.positive}
    support = constraints.corr_matrix

    def __init__(self, dimension, concentration=1., sample_method='onion', validate_args=None):
        base_dist = LKJCholesky(dimension, concentration, sample_method)
        self.dimension, self.concentration = base_dist.dimension, base_dist.concentration
        self.sample_method = sample_method
        super(LKJ, self).__init__(base_dist, InvCholeskyTransform(domain=constraints.corr_cholesky),
                                  validate_args=validate_args)

    @property
    def mean(self):
        return jnp.broadcast_to(jnp.identity(self.dimension), self.batch_shape + (self.dimension, self.dimension))

    def tree_flatten(self):
        return (self.concentration,), (self.dimension, self.sample_method)

    @classmethod
    def tree_unflatten(cls, aux_data, params):
        dimension, sample_method = aux_data
        return cls(dimension, *params, sample_method=sample_method)


@copy_docs_from(Distribution)
class LKJCholesky(Distribution):
    r"""
    LKJ distribution for lower Cholesky factors of correlation matrices. The distribution is
    controlled by ``concentration`` parameter :math:`\eta` to make the probability of the
    correlation matrix :math:`M` generated from a Cholesky factor propotional to
    :math:`\det(M)^{\eta - 1}`. Because of that, when ``concentration == 1``, we have a
    uniform distribution over Cholesky factors of correlation matrices.

    When ``concentration > 1``, the distribution favors samples with large diagonal entries
    (hence large determinent). This is useful when we know a priori that the underlying
    variables are not correlated.

    When ``concentration < 1``, the distribution favors samples with small diagonal entries
    (hence small determinent). This is useful when we know a priori that some underlying
    variables are correlated.

    :param int dimension: dimension of the matrices
    :param ndarray concentration: concentration/shape parameter of the
        distribution (often referred to as eta)
    :param str sample_method: Either "cvine" or "onion". Both methods are proposed in [1] and
        offer the same distribution over correlation matrices. But they are different in how
        to generate samples. Defaults to "onion".

    **References**

    [1] `Generating random correlation matrices based on vines and extended onion method`,
    Daniel Lewandowski, Dorota Kurowicka, Harry Joe
    """
    arg_constraints = {'concentration': constraints.positive}
    support = constraints.corr_cholesky

    def __init__(self, dimension, concentration=1., sample_method='onion', validate_args=None):
        if dimension < 2:
            raise ValueError("Dimension must be greater than or equal to 2.")
        self.dimension = dimension
        self.concentration = concentration
        batch_shape = jnp.shape(concentration)
        event_shape = (dimension, dimension)

        # We construct base distributions to generate samples for each method.
        # The purpose of this base distribution is to generate a distribution for
        # correlation matrices which is propotional to `det(M)^{\eta - 1}`.
        # (note that this is not a unique way to define base distribution)
        # Both of the following methods have marginal distribution of each off-diagonal
        # element of sampled correlation matrices is Beta(eta + (D-2) / 2, eta + (D-2) / 2)
        # (up to a linear transform: x -> 2x - 1)
        Dm1 = self.dimension - 1
        marginal_concentration = concentration + 0.5 * (self.dimension - 2)
        offset = 0.5 * jnp.arange(Dm1)
        if sample_method == 'onion':
            # The following construction follows from the algorithm in Section 3.2 of [1]:
            # NB: in [1], the method for case k > 1 can also work for the case k = 1.
            beta_concentration0 = jnp.expand_dims(marginal_concentration, axis=-1) - offset
            beta_concentration1 = offset + 0.5
            self._beta = Beta(beta_concentration1, beta_concentration0)
        elif sample_method == 'cvine':
            # The following construction follows from the algorithm in Section 2.4 of [1]:
            # offset_tril is [0, 1, 1, 2, 2, 2,...] / 2
            offset_tril = matrix_to_tril_vec(jnp.broadcast_to(offset, (Dm1, Dm1)))
            beta_concentration = jnp.expand_dims(marginal_concentration, axis=-1) - offset_tril
            self._beta = Beta(beta_concentration, beta_concentration)
        else:
            raise ValueError("`method` should be one of 'cvine' or 'onion'.")
        self.sample_method = sample_method

        super(LKJCholesky, self).__init__(batch_shape=batch_shape,
                                          event_shape=event_shape,
                                          validate_args=validate_args)

    def _cvine(self, key, size):
        # C-vine method first uses beta_dist to generate partial correlations,
        # then apply signed stick breaking to transform to cholesky factor.
        # Here is an attempt to prove that using signed stick breaking to
        # generate correlation matrices is the same as the C-vine method in [1]
        # for the entry r_32.
        #
        # With notations follow from [1], we define
        #   p: partial correlation matrix,
        #   c: cholesky factor,
        #   r: correlation matrix.
        # From recursive formula (2) in [1], we have
        #   r_32 = p_32 * sqrt{(1 - p_21^2)*(1 - p_31^2)} + p_21 * p_31 =: I
        # On the other hand, signed stick breaking process gives:
        #   l_21 = p_21, l_31 = p_31, l_22 = sqrt(1 - p_21^2), l_32 = p_32 * sqrt(1 - p_31^2)
        #   r_32 = l_21 * l_31 + l_22 * l_32
        #        = p_21 * p_31 + p_32 * sqrt{(1 - p_21^2)*(1 - p_31^2)} = I
        beta_sample = self._beta.sample(key, size)
        partial_correlation = 2 * beta_sample - 1  # scale to domain to (-1, 1)
        return signed_stick_breaking_tril(partial_correlation)

    def _onion(self, key, size):
        key_beta, key_normal = random.split(key)
        # Now we generate w term in Algorithm 3.2 of [1].
        beta_sample = self._beta.sample(key_beta, size)
        # The following Normal distribution is used to create a uniform distribution on
        # a hypershere (ref: http://mathworld.wolfram.com/HyperspherePointPicking.html)
        normal_sample = random.normal(
            key_normal,
            shape=size + self.batch_shape + (self.dimension * (self.dimension - 1) // 2,)
        )
        normal_sample = vec_to_tril_matrix(normal_sample, diagonal=0)
        u_hypershere = normal_sample / jnp.linalg.norm(normal_sample, axis=-1, keepdims=True)
        w = jnp.expand_dims(jnp.sqrt(beta_sample), axis=-1) * u_hypershere

        # put w into the off-diagonal triangular part
        cholesky = ops.index_add(jnp.zeros(size + self.batch_shape + self.event_shape),
                                 ops.index[..., 1:, :-1], w)
        # correct the diagonal
        # NB: we clip due to numerical precision
        diag = jnp.sqrt(jnp.clip(1 - jnp.sum(cholesky ** 2, axis=-1), a_min=0.))
        cholesky = cholesky + jnp.expand_dims(diag, axis=-1) * jnp.identity(self.dimension)
        return cholesky

    def sample(self, key, sample_shape=()):
        if self.sample_method == "onion":
            return self._onion(key, sample_shape)
        else:
            return self._cvine(key, sample_shape)

    @validate_sample
    def log_prob(self, value):
        # Note about computing Jacobian of the transformation from Cholesky factor to
        # correlation matrix:
        #
        #   Assume C = L@Lt and L = (1 0 0; a \sqrt(1-a^2) 0; b c \sqrt(1-b^2-c^2)), we have
        #   Then off-diagonal lower triangular vector of L is transformed to the off-diagonal
        #   lower triangular vector of C by the transform:
        #       (a, b, c) -> (a, b, ab + c\sqrt(1-a^2))
        #   Hence, Jacobian = 1 * 1 * \sqrt(1 - a^2) = \sqrt(1 - a^2) = L22, where L22
        #       is the 2th diagonal element of L
        #   Generally, for a D dimensional matrix, we have:
        #       Jacobian = L22^(D-2) * L33^(D-3) * ... * Ldd^0
        #
        # From [1], we know that probability of a correlation matrix is propotional to
        #   determinant ** (concentration - 1) = prod(L_ii ^ 2(concentration - 1))
        # On the other hand, Jabobian of the transformation from Cholesky factor to
        # correlation matrix is:
        #   prod(L_ii ^ (D - i))
        # So the probability of a Cholesky factor is propotional to
        #   prod(L_ii ^ (2 * concentration - 2 + D - i)) =: prod(L_ii ^ order_i)
        # with order_i = 2 * concentration - 2 + D - i,
        # i = 2..D (we omit the element i = 1 because L_11 = 1)

        # Compute `order` vector (note that we need to reindex i -> i-2):
        one_to_D = jnp.arange(1, self.dimension)
        order_offset = (3 - self.dimension) + one_to_D
        order = 2 * jnp.expand_dims(self.concentration, axis=-1) - order_offset

        # Compute unnormalized log_prob:
        value_diag = value[..., one_to_D, one_to_D]
        unnormalized = jnp.sum(order * jnp.log(value_diag), axis=-1)

        # Compute normalization constant (on the first proof of page 1999 of [1])
        Dm1 = self.dimension - 1
        alpha = self.concentration + 0.5 * Dm1
        denominator = gammaln(alpha) * Dm1
        numerator = multigammaln(alpha - 0.5, Dm1)
        # pi_constant in [1] is D * (D - 1) / 4 * log(pi)
        # pi_constant in multigammaln is (D - 1) * (D - 2) / 4 * log(pi)
        # hence, we need to add a pi_constant = (D - 1) * log(pi) / 2
        pi_constant = 0.5 * Dm1 * jnp.log(jnp.pi)
        normalize_term = pi_constant + numerator - denominator
        return unnormalized - normalize_term

    def tree_flatten(self):
        return (self.concentration,), (self.dimension, self.sample_method)

    @classmethod
    def tree_unflatten(cls, aux_data, params):
        dimension, sample_method = aux_data
        return cls(dimension, *params, sample_method=sample_method)


@copy_docs_from(Distribution)
class LogNormal(TransformedDistribution):
    arg_constraints = {'loc': constraints.real, 'scale': constraints.positive}
    reparametrized_params = ['loc', 'scale']

    def __init__(self, loc=0., scale=1., validate_args=None):
        base_dist = Normal(loc, scale)
        self.loc, self.scale = base_dist.loc, base_dist.scale
        super(LogNormal, self).__init__(base_dist, ExpTransform(), validate_args=validate_args)

    @property
    def mean(self):
        return jnp.exp(self.loc + self.scale ** 2 / 2)

    @property
    def variance(self):
        return (jnp.exp(self.scale ** 2) - 1) * jnp.exp(2 * self.loc + self.scale ** 2)

    def tree_flatten(self):
        return super(TransformedDistribution, self).tree_flatten()


def _batch_mahalanobis(bL, bx):
    if bL.shape[:-1] == bx.shape:
        # no need to use the below optimization procedure
        solve_bL_bx = solve_triangular(bL, bx[..., None], lower=True).squeeze(-1)
        return jnp.sum(jnp.square(solve_bL_bx), -1)

    # NB: The following procedure handles the case: bL.shape = (i, 1, n, n), bx.shape = (i, j, n)
    # because we don't want to broadcast bL to the shape (i, j, n, n).

    # Assume that bL.shape = (i, 1, n, n), bx.shape = (..., i, j, n),
    # we are going to make bx have shape (..., 1, j,  i, 1, n) to apply batched tril_solve
    sample_ndim = bx.ndim - bL.ndim + 1  # size of sample_shape
    out_shape = jnp.shape(bx)[:-1]  # shape of output
    # Reshape bx with the shape (..., 1, i, j, 1, n)
    bx_new_shape = out_shape[:sample_ndim]
    for (sL, sx) in zip(bL.shape[:-2], out_shape[sample_ndim:]):
        bx_new_shape += (sx // sL, sL)
    bx_new_shape += (-1,)
    bx = jnp.reshape(bx, bx_new_shape)
    # Permute bx to make it have shape (..., 1, j, i, 1, n)
    permute_dims = (tuple(range(sample_ndim))
                    + tuple(range(sample_ndim, bx.ndim - 1, 2))
                    + tuple(range(sample_ndim + 1, bx.ndim - 1, 2))
                    + (bx.ndim - 1,))
    bx = jnp.transpose(bx, permute_dims)

    # reshape to (-1, i, 1, n)
    xt = jnp.reshape(bx, (-1,) + bL.shape[:-1])
    # permute to (i, 1, n, -1)
    xt = jnp.moveaxis(xt, 0, -1)
    solve_bL_bx = solve_triangular(bL, xt, lower=True)  # shape: (i, 1, n, -1)
    M = jnp.sum(solve_bL_bx ** 2, axis=-2)  # shape: (i, 1, -1)
    # permute back to (-1, i, 1)
    M = jnp.moveaxis(M, -1, 0)
    # reshape back to (..., 1, j, i, 1)
    M = jnp.reshape(M, bx.shape[:-1])
    # permute back to (..., 1, i, j, 1)
    permute_inv_dims = tuple(range(sample_ndim))
    for i in range(bL.ndim - 2):
        permute_inv_dims += (sample_ndim + i, len(out_shape) + i)
    M = jnp.transpose(M, permute_inv_dims)
    return jnp.reshape(M, out_shape)


@copy_docs_from(Distribution)
class MultivariateNormal(Distribution):
    arg_constraints = {'loc': constraints.real_vector,
                       'covariance_matrix': constraints.positive_definite,
                       'precision_matrix': constraints.positive_definite,
                       'scale_tril': constraints.lower_cholesky}
    support = constraints.real_vector
    reparametrized_params = ['loc', 'covariance_matrix', 'precision_matrix', 'scale_tril']

    def __init__(self, loc=0., covariance_matrix=None, precision_matrix=None, scale_tril=None,
                 validate_args=None):
        if jnp.isscalar(loc):
            loc = jnp.expand_dims(loc, axis=-1)
        # temporary append a new axis to loc
<<<<<<< HEAD
        loc = np.expand_dims(loc, axis=-1)
=======
        loc = loc[..., jnp.newaxis]
>>>>>>> 14026775
        if covariance_matrix is not None:
            loc, self.covariance_matrix = promote_shapes(loc, covariance_matrix)
            self.scale_tril = jnp.linalg.cholesky(self.covariance_matrix)
        elif precision_matrix is not None:
            loc, self.precision_matrix = promote_shapes(loc, precision_matrix)
            self.scale_tril = cholesky_of_inverse(self.precision_matrix)
        elif scale_tril is not None:
            loc, self.scale_tril = promote_shapes(loc, scale_tril)
        else:
            raise ValueError('One of `covariance_matrix`, `precision_matrix`, `scale_tril`'
                             ' must be specified.')
        batch_shape = lax.broadcast_shapes(jnp.shape(loc)[:-2], jnp.shape(self.scale_tril)[:-2])
        event_shape = jnp.shape(self.scale_tril)[-1:]
        self.loc = jnp.broadcast_to(jnp.squeeze(loc, axis=-1), batch_shape + event_shape)
        super(MultivariateNormal, self).__init__(batch_shape=batch_shape,
                                                 event_shape=event_shape,
                                                 validate_args=validate_args)

    def sample(self, key, sample_shape=()):
        eps = random.normal(key, shape=sample_shape + self.batch_shape + self.event_shape)
        return self.loc + jnp.squeeze(jnp.matmul(self.scale_tril, eps[..., jnp.newaxis]), axis=-1)

    @validate_sample
    def log_prob(self, value):
        M = _batch_mahalanobis(self.scale_tril, value - self.loc)
        half_log_det = jnp.log(jnp.diagonal(self.scale_tril, axis1=-2, axis2=-1)).sum(-1)
        normalize_term = half_log_det + 0.5 * self.scale_tril.shape[-1] * jnp.log(2 * jnp.pi)
        return - 0.5 * M - normalize_term

    @lazy_property
    def covariance_matrix(self):
        return jnp.matmul(self.scale_tril, jnp.swapaxes(self.scale_tril, -1, -2))

    @lazy_property
    def precision_matrix(self):
        identity = jnp.broadcast_to(jnp.eye(self.scale_tril.shape[-1]), self.scale_tril.shape)
        return cho_solve((self.scale_tril, True), identity)

    @property
    def mean(self):
        return self.loc

    @property
    def variance(self):
        return jnp.broadcast_to(jnp.sum(self.scale_tril ** 2, axis=-1),
                                self.batch_shape + self.event_shape)

    def tree_flatten(self):
        return (self.loc, self.scale_tril), None

    @classmethod
    def tree_unflatten(cls, aux_data, params):
        loc, scale_tril = params
        return cls(loc, scale_tril=scale_tril)


def _batch_mv(bmat, bvec):
    r"""
    Performs a batched matrix-vector product, with compatible but different batch shapes.
    This function takes as input `bmat`, containing :math:`n \times n` matrices, and
    `bvec`, containing length :math:`n` vectors.
    Both `bmat` and `bvec` may have any number of leading dimensions, which correspond
    to a batch shape. They are not necessarily assumed to have the same batch shape,
    just ones which can be broadcasted.
    """
    return jnp.squeeze(jnp.matmul(bmat, jnp.expand_dims(bvec, axis=-1)), axis=-1)


def _batch_capacitance_tril(W, D):
    r"""
    Computes Cholesky of :math:`I + W.T @ inv(D) @ W` for a batch of matrices :math:`W`
    and a batch of vectors :math:`D`.
    """
    Wt_Dinv = jnp.swapaxes(W, -1, -2) / jnp.expand_dims(D, -2)
    K = jnp.matmul(Wt_Dinv, W)
    # could be inefficient
    return jnp.linalg.cholesky(jnp.add(K, jnp.identity(K.shape[-1])))


def _batch_lowrank_logdet(W, D, capacitance_tril):
    r"""
    Uses "matrix determinant lemma"::
        log|W @ W.T + D| = log|C| + log|D|,
    where :math:`C` is the capacitance matrix :math:`I + W.T @ inv(D) @ W`, to compute
    the log determinant.
    """
    return 2 * jnp.sum(jnp.log(jnp.diagonal(capacitance_tril, axis1=-2, axis2=-1)), axis=-1) + jnp.log(D).sum(-1)


def _batch_lowrank_mahalanobis(W, D, x, capacitance_tril):
    r"""
    Uses "Woodbury matrix identity"::
        inv(W @ W.T + D) = inv(D) - inv(D) @ W @ inv(C) @ W.T @ inv(D),
    where :math:`C` is the capacitance matrix :math:`I + W.T @ inv(D) @ W`, to compute the squared
    Mahalanobis distance :math:`x.T @ inv(W @ W.T + D) @ x`.
    """
    Wt_Dinv = jnp.swapaxes(W, -1, -2) / jnp.expand_dims(D, -2)
    Wt_Dinv_x = _batch_mv(Wt_Dinv, x)
    mahalanobis_term1 = jnp.sum(jnp.square(x) / D, axis=-1)
    mahalanobis_term2 = _batch_mahalanobis(capacitance_tril, Wt_Dinv_x)
    return mahalanobis_term1 - mahalanobis_term2


@copy_docs_from(Distribution)
class LowRankMultivariateNormal(Distribution):
    arg_constraints = {
        "loc": constraints.real_vector,
        "cov_factor": constraints.real,
        "cov_diag": constraints.positive
        }
    support = constraints.real_vector

    def __init__(self, loc, cov_factor, cov_diag, validate_args=None):
        if jnp.ndim(loc) < 1:
            raise ValueError("`loc` must be at least one-dimensional.")
        event_shape = jnp.shape(loc)[-1:]
        if jnp.ndim(cov_factor) < 2:
            raise ValueError("`cov_factor` must be at least two-dimensional, "
                             "with optional leading batch dimensions")
        if jnp.shape(cov_factor)[-2:-1] != event_shape:
            raise ValueError("`cov_factor` must be a batch of matrices with shape {} x m"
                             .format(event_shape[0]))
        if jnp.shape(cov_diag)[-1:] != event_shape:
            raise ValueError("`cov_diag` must be a batch of vectors with shape {}".format(self.event_shape))

        loc, cov_factor, cov_diag = promote_shapes(loc[..., jnp.newaxis], cov_factor, cov_diag[..., jnp.newaxis])
        batch_shape = lax.broadcast_shapes(jnp.shape(loc), jnp.shape(cov_factor), jnp.shape(cov_diag))[:-2]
        self.loc = jnp.broadcast_to(loc[..., 0], batch_shape + event_shape)
        self.cov_factor = cov_factor
        cov_diag = cov_diag[..., 0]
        self.cov_diag = cov_diag
        self._capacitance_tril = _batch_capacitance_tril(cov_factor, cov_diag)
        super(LowRankMultivariateNormal, self).__init__(
            batch_shape=batch_shape, event_shape=event_shape, validate_args=validate_args
            )

    @property
    def mean(self):
        return self.loc

    @lazy_property
    def variance(self):
        raw_variance = jnp.square(self.cov_factor).sum(-1) + self.cov_diag
        return jnp.broadcast_to(raw_variance, self.batch_shape + self.event_shape)

    @lazy_property
    def scale_tril(self):
        # The following identity is used to increase the numerically computation stability
        # for Cholesky decomposition (see http://www.gaussianprocess.org/gpml/, Section 3.4.3):
        #     W @ W.T + D = D1/2 @ (I + D-1/2 @ W @ W.T @ D-1/2) @ D1/2
        # The matrix "I + D-1/2 @ W @ W.T @ D-1/2" has eigenvalues bounded from below by 1,
        # hence it is well-conditioned and safe to take Cholesky decomposition.
        cov_diag_sqrt_unsqueeze = jnp.expand_dims(jnp.sqrt(self.cov_diag), axis=-1)
        Dinvsqrt_W = self.cov_factor / cov_diag_sqrt_unsqueeze
        K = jnp.matmul(Dinvsqrt_W, jnp.swapaxes(Dinvsqrt_W, -1, -2))
        K = jnp.add(K, jnp.identity(K.shape[-1]))
        scale_tril = cov_diag_sqrt_unsqueeze * jnp.linalg.cholesky(K)
        return scale_tril

    @lazy_property
    def covariance_matrix(self):
        # TODO: find a better solution to create a diagonal matrix
        new_diag = self.cov_diag[..., jnp.newaxis] * jnp.identity(self.loc.shape[-1])
        covariance_matrix = new_diag + jnp.matmul(
            self.cov_factor, jnp.swapaxes(self.cov_factor, -1, -2)
            )
        return covariance_matrix

    @lazy_property
    def precision_matrix(self):
        # We use "Woodbury matrix identity" to take advantage of low rank form::
        #     inv(W @ W.T + D) = inv(D) - inv(D) @ W @ inv(C) @ W.T @ inv(D)
        # where :math:`C` is the capacitance matrix.
        Wt_Dinv = (jnp.swapaxes(self.cov_factor, -1, -2)
                   / jnp.expand_dims(self.cov_diag, axis=-2))
        A = solve_triangular(Wt_Dinv, self._capacitance_tril, lower=True)
        # TODO: find a better solution to create a diagonal matrix
        inverse_cov_diag = jnp.reciprocal(self.cov_diag)
        diag_embed = inverse_cov_diag[..., jnp.newaxis] * jnp.identity(self.loc.shape[-1])
        return diag_embed - jnp.matmul(jnp.swapaxes(A, -1, -2), A)

    def sample(self, key, sample_shape=()):
        key_W, key_D = random.split(key)
        batch_shape = sample_shape + self.batch_shape
        W_shape = batch_shape + self.cov_factor.shape[-1:]
        D_shape = batch_shape + self.cov_diag.shape[-1:]
        eps_W = random.normal(key_W, W_shape)
        eps_D = random.normal(key_D, D_shape)
        return (self.loc + _batch_mv(self.cov_factor, eps_W)
                + jnp.sqrt(self.cov_diag) * eps_D)

    @validate_sample
    def log_prob(self, value):
        diff = value - self.loc
        M = _batch_lowrank_mahalanobis(self.cov_factor,
                                       self.cov_diag,
                                       diff,
                                       self._capacitance_tril)
        log_det = _batch_lowrank_logdet(self.cov_factor,
                                        self.cov_diag,
                                        self._capacitance_tril)
        return -0.5 * (self.loc.shape[-1] * jnp.log(2 * jnp.pi) + log_det + M)

    def entropy(self):
        log_det = _batch_lowrank_logdet(self.cov_factor,
                                        self.cov_diag,
                                        self._capacitance_tril)
        H = 0.5 * (self.loc.shape[-1] * (1.0 + jnp.log(2 * jnp.pi)) + log_det)
        return jnp.broadcast_to(H, self.batch_shape)


@copy_docs_from(Distribution)
class Normal(Distribution):
    arg_constraints = {'loc': constraints.real, 'scale': constraints.positive}
    support = constraints.real
    reparametrized_params = ['loc', 'scale']

    def __init__(self, loc=0., scale=1., validate_args=None):
        self.loc, self.scale = promote_shapes(loc, scale)
        batch_shape = lax.broadcast_shapes(jnp.shape(loc), jnp.shape(scale))
        super(Normal, self).__init__(batch_shape=batch_shape, validate_args=validate_args)

    def sample(self, key, sample_shape=()):
        eps = random.normal(key, shape=sample_shape + self.batch_shape + self.event_shape)
        return self.loc + eps * self.scale

    @validate_sample
    def log_prob(self, value):
        normalize_term = jnp.log(jnp.sqrt(2 * jnp.pi) * self.scale)
        value_scaled = (value - self.loc) / self.scale
        return -0.5 * value_scaled ** 2 - normalize_term

    def icdf(self, q):
        return self.loc + self.scale * ndtri(q)

    @property
    def mean(self):
        return jnp.broadcast_to(self.loc, self.batch_shape)

    @property
    def variance(self):
        return jnp.broadcast_to(self.scale ** 2, self.batch_shape)


@copy_docs_from(Distribution)
class Pareto(TransformedDistribution):
    arg_constraints = {'alpha': constraints.positive, 'scale': constraints.positive}

    def __init__(self, alpha, scale=1., validate_args=None):
        batch_shape = lax.broadcast_shapes(jnp.shape(scale), jnp.shape(alpha))
        self.scale, self.alpha = jnp.broadcast_to(scale, batch_shape), jnp.broadcast_to(alpha, batch_shape)
        base_dist = Exponential(self.alpha)
        transforms = [ExpTransform(), AffineTransform(loc=0, scale=self.scale)]
        super(Pareto, self).__init__(base_dist, transforms, validate_args=validate_args)

    @property
    def mean(self):
        # mean is inf for alpha <= 1
        a = lax.div(self.alpha * self.scale, (self.alpha - 1))
        return jnp.where(self.alpha <= 1, jnp.inf, a)

    @property
    def variance(self):
        # var is inf for alpha <= 2
        a = lax.div((self.scale ** 2) * self.alpha, (self.alpha - 1) ** 2 * (self.alpha - 2))
        return jnp.where(self.alpha <= 2, jnp.inf, a)

    # override the default behaviour to save computations
    @property
    def support(self):
        return constraints.greater_than(self.scale)

    def tree_flatten(self):
        return super(TransformedDistribution, self).tree_flatten()


@copy_docs_from(Distribution)
class StudentT(Distribution):
    arg_constraints = {'df': constraints.positive, 'loc': constraints.real, 'scale': constraints.positive}
    support = constraints.real
    reparametrized_params = ['loc', 'scale']

    def __init__(self, df, loc=0., scale=1., validate_args=None):
        batch_shape = lax.broadcast_shapes(jnp.shape(df), jnp.shape(loc), jnp.shape(scale))
        self.df = jnp.broadcast_to(df, batch_shape)
        self.loc, self.scale = promote_shapes(loc, scale, shape=batch_shape)
        self._chi2 = Chi2(self.df)
        super(StudentT, self).__init__(batch_shape, validate_args=validate_args)

    def sample(self, key, sample_shape=()):
        key_normal, key_chi2 = random.split(key)
        std_normal = random.normal(key_normal, shape=sample_shape + self.batch_shape)
        z = self._chi2.sample(key_chi2, sample_shape)
        y = std_normal * jnp.sqrt(self.df / z)
        return self.loc + self.scale * y

    @validate_sample
    def log_prob(self, value):
        y = (value - self.loc) / self.scale
        z = (jnp.log(self.scale) + 0.5 * jnp.log(self.df) + 0.5 * jnp.log(jnp.pi) +
             gammaln(0.5 * self.df) - gammaln(0.5 * (self.df + 1.)))
        return -0.5 * (self.df + 1.) * jnp.log1p(y ** 2. / self.df) - z

    @property
    def mean(self):
        # for df <= 1. should be jnp.nan (keeping jnp.inf for consistency with scipy)
        return jnp.broadcast_to(jnp.where(self.df <= 1, jnp.inf, self.loc), self.batch_shape)

    @property
    def variance(self):
        var = jnp.where(self.df > 2, self.scale ** 2 * self.df / (self.df - 2.0), jnp.inf)
        var = jnp.where(self.df <= 1, jnp.nan, var)
        return jnp.broadcast_to(var, self.batch_shape)


class _BaseTruncatedCauchy(Distribution):
    # NB: this is a truncated cauchy with low=0, scale=1
    support = constraints.positive

    def __init__(self, base_loc):
        self.base_loc = base_loc
        super(_BaseTruncatedCauchy, self).__init__(batch_shape=jnp.shape(base_loc))

    def sample(self, key, sample_shape=()):
        # We use inverse transform method:
        # z ~ inv_cdf(U), where U ~ Uniform(cdf(low), cdf(high)).
        #                         ~ Uniform(arctan(low), arctan(high)) / pi + 1/2
        size = sample_shape + self.batch_shape
        minval = -jnp.arctan(self.base_loc)
        maxval = jnp.pi / 2
        u = minval + random.uniform(key, shape=size) * (maxval - minval)
        return self.base_loc + jnp.tan(u)

    @validate_sample
    def log_prob(self, value):
        # pi / 2 is arctan of self.high when that arg is supported
        normalize_term = jnp.log(jnp.pi / 2 + jnp.arctan(self.base_loc))
        return - jnp.log1p((value - self.base_loc) ** 2) - normalize_term


@copy_docs_from(Distribution)
class TruncatedCauchy(TransformedDistribution):
    arg_constraints = {'low': constraints.real, 'loc': constraints.real,
                       'scale': constraints.positive}
    reparametrized_params = ['low', 'loc', 'scale']

    def __init__(self, low=0., loc=0., scale=1., validate_args=None):
        self.low, self.loc, self.scale = promote_shapes(low, loc, scale)
        base_loc = (loc - low) / scale
        base_dist = _BaseTruncatedCauchy(base_loc)
        self._support = constraints.greater_than(low)
        super(TruncatedCauchy, self).__init__(base_dist, AffineTransform(low, scale),
                                              validate_args=validate_args)

    @property
    def support(self):
        return self._support

    # NB: these stats do not apply when arg `high` is supported
    @property
    def mean(self):
        return jnp.full(self.batch_shape, jnp.nan)

    @property
    def variance(self):
        return jnp.full(self.batch_shape, jnp.nan)

    def tree_flatten(self):
        if isinstance(self._support.lower_bound, (int, float)):
            aux_data = self._support.lower_bound
        else:
            aux_data = None
        return (self.low, self.loc, self.scale), aux_data

    @classmethod
    def tree_unflatten(cls, aux_data, params):
        d = cls(*params)
        if aux_data is not None:
            d._support = constraints.greater_than(aux_data)
        return d


class _BaseTruncatedNormal(Distribution):
    # NB: this is a truncated normal with low=0, scale=1
    support = constraints.positive

    def __init__(self, base_loc):
        self.base_loc = base_loc
        self._normal = Normal(base_loc, 1.)
        super(_BaseTruncatedNormal, self).__init__(batch_shape=jnp.shape(base_loc))

    def sample(self, key, sample_shape=()):
        size = sample_shape + self.batch_shape
        # We use inverse transform method:
        # z ~ icdf(U), where U ~ Uniform(0, 1).
        u = random.uniform(key, shape=size)
        # Ref: https://en.wikipedia.org/wiki/Truncated_normal_distribution#Simulating
        # icdf[cdf_a + u * (1 - cdf_a)] = icdf[1 - (1 - cdf_a)(1 - u)]
        #                                 = - icdf[(1 - cdf_a)(1 - u)]
        return self.base_loc - ndtri(ndtr(self.base_loc) * (1 - u))

    @validate_sample
    def log_prob(self, value):
        # log(cdf(high) - cdf(low)) = log(1 - cdf(low)) = log(cdf(-low))
        return self._normal.log_prob(value) - log_ndtr(self.base_loc)


@copy_docs_from(Distribution)
class TruncatedNormal(TransformedDistribution):
    arg_constraints = {'low': constraints.real, 'loc': constraints.real,
                       'scale': constraints.positive}
    reparametrized_params = ['low', 'loc', 'scale']

    # TODO: support `high` arg
    def __init__(self, low=0., loc=0., scale=1., validate_args=None):
        self.low, self.loc, self.scale = promote_shapes(low, loc, scale)
        base_loc = (loc - low) / scale
        base_dist = _BaseTruncatedNormal(base_loc)
        self._support = constraints.greater_than(low)
        super(TruncatedNormal, self).__init__(base_dist, AffineTransform(low, scale),
                                              validate_args=validate_args)

    @property
    def support(self):
        return self._support

    @property
    def mean(self):
        low_prob_scaled = jnp.exp(self.base_dist.log_prob(0.))
        return self.loc + low_prob_scaled * self.scale

    @property
    def variance(self):
        low_prob_scaled = jnp.exp(self.base_dist.log_prob(0.))
        return (self.scale ** 2) * (1 - self.base_dist.base_loc * low_prob_scaled - low_prob_scaled ** 2)

    def tree_flatten(self):
        if isinstance(self._support.lower_bound, (int, float)):
            aux_data = self._support.lower_bound
        else:
            aux_data = None
        return (self.low, self.loc, self.scale), aux_data

    @classmethod
    def tree_unflatten(cls, aux_data, params):
        d = cls(*params)
        if aux_data is not None:
            d._support = constraints.greater_than(aux_data)
        return d


class _BaseUniform(Distribution):
    support = constraints.unit_interval

    def __init__(self, batch_shape=()):
        super(_BaseUniform, self).__init__(batch_shape=batch_shape)

    def sample(self, key, sample_shape=()):
        size = sample_shape + self.batch_shape
        return random.uniform(key, shape=size)

    @validate_sample
    def log_prob(self, value):
        batch_shape = lax.broadcast_shapes(self.batch_shape, jnp.shape(value))
        return - jnp.zeros(batch_shape)


@copy_docs_from(Distribution)
class Uniform(TransformedDistribution):
    arg_constraints = {'low': constraints.dependent, 'high': constraints.dependent}
    reparametrized_params = ['low', 'high']

    def __init__(self, low=0., high=1., validate_args=None):
        self.low, self.high = promote_shapes(low, high)
        batch_shape = lax.broadcast_shapes(jnp.shape(low), jnp.shape(high))
        base_dist = _BaseUniform(batch_shape)
        self._support = constraints.interval(low, high)
        super(Uniform, self).__init__(base_dist, AffineTransform(low, high - low), validate_args=validate_args)

    @property
    def support(self):
        return self._support

    @property
    def mean(self):
        return self.low + (self.high - self.low) / 2.

    @property
    def variance(self):
        return (self.high - self.low) ** 2 / 12.

    def tree_flatten(self):
        if isinstance(self._support.lower_bound, (int, float)) and \
                isinstance(self._support.upper_bound, (int, float)):
            aux_data = (self._support.lower_bound, self._support.upper_bound)
        else:
            aux_data = None
        return (self.low, self.high), aux_data

    @classmethod
    def tree_unflatten(cls, aux_data, params):
        d = cls(*params)
        if aux_data is not None:
            d._support = constraints.interval(*aux_data)
        return d


@copy_docs_from(Distribution)
class Logistic(Distribution):
    arg_constraints = {'loc': constraints.real, 'scale': constraints.positive}
    support = constraints.real
    reparametrized_params = ['loc', 'real']

    def __init__(self, loc=0., scale=1., validate_args=None):
        self.loc, self.scale = promote_shapes(loc, scale)
        batch_shape = lax.broadcast_shapes(jnp.shape(loc), jnp.shape(scale))
        super(Logistic, self).__init__(batch_shape, validate_args=validate_args)

    def sample(self, key, sample_shape=()):
        z = random.logistic(key, shape=sample_shape + self.batch_shape + self.event_shape)
        return self.loc + z * self.scale

    @validate_sample
    def log_prob(self, value):
        log_exponent = (self.loc - value) / self.scale
        log_denominator = jnp.log(self.scale) + 2 * nn.softplus(log_exponent)
        return log_exponent - log_denominator

    @property
    def mean(self):
        return jnp.broadcast_to(self.loc, self.batch_shape)

    @property
    def variance(self):
        var = (self.scale ** 2) * (jnp.pi ** 2) / 3
        return jnp.broadcast_to(var, self.batch_shape)


@copy_docs_from(Distribution)
class TruncatedPolyaGamma(Distribution):
    truncation_point = 2.5
    num_log_prob_terms = 7
    num_gamma_variates = 8
    assert num_log_prob_terms % 2 == 1

    arg_constraints = {}
    support = constraints.interval(0.0, truncation_point)

    def __init__(self, batch_shape=(), validate_args=None):
        super(TruncatedPolyaGamma, self).__init__(batch_shape, validate_args=validate_args)

    def sample(self, key, sample_shape=()):
        denom = jnp.square(jnp.arange(0.5, self.num_gamma_variates))
        x = random.gamma(key, jnp.ones(self.batch_shape + sample_shape + (self.num_gamma_variates,)))
        x = jnp.sum(x / denom, axis=-1)
        return jnp.clip(x * (0.5 / jnp.pi ** 2), a_max=self.truncation_point)

    @validate_sample
    def log_prob(self, value):
        value = value[..., None]
        all_indices = jnp.arange(0, self.num_log_prob_terms)
        two_n_plus_one = 2.0 * all_indices + 1.0
<<<<<<< HEAD
        log_terms = np.log(two_n_plus_one) - 1.5 * np.log(value) - 0.125 * np.square(two_n_plus_one) / value
        even_terms = np.take(log_terms, all_indices[::2], axis=-1)
        odd_terms = np.take(log_terms, all_indices[1::2], axis=-1)
        sum_even = np.exp(logsumexp(even_terms, axis=-1))
        sum_odd = np.exp(logsumexp(odd_terms, axis=-1))
        return np.log(sum_even - sum_odd) - 0.5 * np.log(2.0 * np.pi)

    def tree_flatten(self):
        return (), self.batch_shape

    @classmethod
    def tree_unflatten(cls, aux_data, params):
        return cls(batch_shape=aux_data)
=======
        log_terms = jnp.log(two_n_plus_one) - 1.5 * jnp.log(value) - 0.125 * jnp.square(two_n_plus_one) / value
        even_terms = jnp.take(log_terms, all_indices[::2], axis=-1)
        odd_terms = jnp.take(log_terms, all_indices[1::2], axis=-1)
        sum_even = jnp.exp(logsumexp(even_terms, axis=-1))
        sum_odd = jnp.exp(logsumexp(odd_terms, axis=-1))
        return jnp.log(sum_even - sum_odd) - 0.5 * jnp.log(2.0 * jnp.pi)
>>>>>>> 14026775
<|MERGE_RESOLUTION|>--- conflicted
+++ resolved
@@ -706,11 +706,7 @@
         if jnp.isscalar(loc):
             loc = jnp.expand_dims(loc, axis=-1)
         # temporary append a new axis to loc
-<<<<<<< HEAD
-        loc = np.expand_dims(loc, axis=-1)
-=======
         loc = loc[..., jnp.newaxis]
->>>>>>> 14026775
         if covariance_matrix is not None:
             loc, self.covariance_matrix = promote_shapes(loc, covariance_matrix)
             self.scale_tril = jnp.linalg.cholesky(self.covariance_matrix)
@@ -1273,25 +1269,16 @@
         value = value[..., None]
         all_indices = jnp.arange(0, self.num_log_prob_terms)
         two_n_plus_one = 2.0 * all_indices + 1.0
-<<<<<<< HEAD
-        log_terms = np.log(two_n_plus_one) - 1.5 * np.log(value) - 0.125 * np.square(two_n_plus_one) / value
-        even_terms = np.take(log_terms, all_indices[::2], axis=-1)
-        odd_terms = np.take(log_terms, all_indices[1::2], axis=-1)
-        sum_even = np.exp(logsumexp(even_terms, axis=-1))
-        sum_odd = np.exp(logsumexp(odd_terms, axis=-1))
-        return np.log(sum_even - sum_odd) - 0.5 * np.log(2.0 * np.pi)
-
-    def tree_flatten(self):
-        return (), self.batch_shape
-
-    @classmethod
-    def tree_unflatten(cls, aux_data, params):
-        return cls(batch_shape=aux_data)
-=======
         log_terms = jnp.log(two_n_plus_one) - 1.5 * jnp.log(value) - 0.125 * jnp.square(two_n_plus_one) / value
         even_terms = jnp.take(log_terms, all_indices[::2], axis=-1)
         odd_terms = jnp.take(log_terms, all_indices[1::2], axis=-1)
         sum_even = jnp.exp(logsumexp(even_terms, axis=-1))
         sum_odd = jnp.exp(logsumexp(odd_terms, axis=-1))
         return jnp.log(sum_even - sum_odd) - 0.5 * jnp.log(2.0 * jnp.pi)
->>>>>>> 14026775
+
+    def tree_flatten(self):
+        return (), self.batch_shape
+
+    @classmethod
+    def tree_unflatten(cls, aux_data, params):
+        return cls(batch_shape=aux_data)