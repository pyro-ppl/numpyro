# Source code modified from scipy.stats._continous_distns.py
#
# Copyright (c) 2001, 2002 Enthought, Inc.
# All rights reserved.
#
# Copyright (c) 2003-2019 SciPy Developers.
# All rights reserved.

import jax.numpy as np
import jax.random as random
from jax.numpy.lax_numpy import _promote_dtypes
from jax.scipy.special import digamma, gammaln, log_ndtr, ndtr, ndtri

from numpyro.distributions import constraints
from numpyro.distributions.distribution import jax_continuous
from numpyro.distributions.util import standard_gamma


class beta_gen(jax_continuous):
    arg_constraints = {'a': constraints.positive, 'b': constraints.positive}
    _support_mask = constraints.unit_interval

    def _rvs(self, a, b):
        # TODO: use upstream implementation when available
        # XXX the implementation is different from PyTorch's one
        # in PyTorch, a sample is generated from dirichlet distribution
        key_a, key_b = random.split(self._random_state)
        gamma_a = standard_gamma(key_a, a, shape=self._size)
        gamma_b = standard_gamma(key_b, b, shape=self._size)
        return gamma_a / (gamma_a + gamma_b)

    def _cdf(self, x, a, b):
        raise NotImplementedError('Missing jax.scipy.special.btdtr')

    def _ppf(self, q, a, b):
        raise NotImplementedError('Missing jax.scipy.special.btdtri')

    def _stats(self, a, b):
        mn = a * 1.0 / (a + b)
        var = (a * b * 1.0) / (a + b + 1.0) / (a + b) ** 2.0
        g1 = 2.0 * (b - a) * np.sqrt((1.0 + a + b) / (a * b)) / (2 + a + b)
        g2 = 6.0 * (a ** 3 + a ** 2 * (1 - 2 * b) + b ** 2 * (1 + b) - 2 * a * b * (2 + b))
        g2 = g2 / (a * b * (a + b + 2) * (a + b + 3))
        return mn, var, g1, g2


class cauchy_gen(jax_continuous):
    _support_mask = constraints.real

    def _rvs(self):
        return random.cauchy(self._random_state, shape=self._size)

    def _cdf(self, x):
        return 0.5 + 1.0 / np.pi * np.arctan(x)

    def _ppf(self, q):
        return np.tan(np.pi * q - np.pi / 2.0)

    def _sf(self, x):
        return 0.5 - 1.0 / np.pi * np.arctan(x)

    def _isf(self, q):
        return np.tan(np.pi / 2.0 - np.pi * q)

    def _stats(self):
        return np.nan, np.nan, np.nan, np.nan

    def _entropy(self):
        return np.log(4 * np.pi)


class expon_gen(jax_continuous):
    _support_mask = constraints.positive

    def _rvs(self):
        return random.exponential(self._random_state, shape=self._size)

    def _cdf(self, x):
        return -np.expm1(-x)

    def _ppf(self, q):
        return -np.log1p(-q)

    def _sf(self, x):
        return np.exp(-x)

    def _logsf(self, x):
        return -x

    def _isf(self, q):
        return -np.log(q)

    def _stats(self):
        return 1.0, 1.0, 2.0, 6.0

    def _entropy(self):
        return 1.0


class gamma_gen(jax_continuous):
    arg_constraints = {'a': constraints.positive}
    _support_mask = constraints.positive

    def _rvs(self, a):
        return standard_gamma(self._random_state, a, shape=self._size)

    def _cdf(self, x, a):
        raise NotImplementedError('Missing jax.scipy.special.gammainc')

    def _sf(self, x, a):
        raise NotImplementedError('Missing jax.scipy.special.gammainc')

    def _ppf(self, q, a):
        raise NotImplementedError('Missing jax.scipy.special.gammaincinv')

    def _stats(self, a):
        return a, a, 2.0 / np.sqrt(a), 6.0 / a

    def _entropy(self, a):
        return digamma(a) * (1 - a) + a + gammaln(a)


class halfcauchy_gen(jax_continuous):
    _support_mask = constraints.positive

    def _rvs(self):
        return np.abs(random.cauchy(self._random_state, shape=self._size))

<<<<<<< HEAD
    def _logpdf(self, x):
        return np.log(2.0 / np.pi) - np.log1p(x * x)

    def _pdf(self, x):
        return 2.0 / np.pi / (1.0 + x * x)
=======
    def _pdf(self, x):
        return 2.0 / np.pi / (1.0 + x * x)

    def _logpdf(self, x):
        return np.log(2.0 / np.pi) - np.log1p(x * x)

    def _cdf(self, x):
        return 2.0 / np.pi * np.arctan(x)

    def _ppf(self, q):
        return np.tan(np.pi / 2 * q)

    def _stats(self):
        return np.inf, np.inf, np.nan, np.nan

    def _entropy(self):
        return np.log(2 * np.pi)


class halfnorm_gen(jax_continuous):
    _support_mask = constraints.positive

    def _rvs(self):
        return np.abs(random.normal(self._random_state, shape=self._size))

    def _pdf(self, x):
        # halfnorm.pdf(x) = sqrt(2/pi) * exp(-x**2/2)
        return np.sqrt(2.0 / np.pi) * np.exp(-x * x / 2.0)

    def _logpdf(self, x):
        return 0.5 * np.log(2.0 / np.pi) - x * x / 2.0

    def _cdf(self, x):
        return norm._cdf(x) * 2 - 1.0

    def _ppf(self, q):
        return norm._ppf((1 + q) / 2.0)

    def _stats(self):
        return (np.sqrt(2.0 / np.pi), 1 - 2.0 / np.pi,
                np.sqrt(2) * (4 - np.pi) / (np.pi - 2) ** 1.5, 8 * (np.pi - 3) / (np.pi - 2) ** 2)

    def _entropy(self):
        return 0.5 * np.log(np.pi / 2.0) + 0.5
>>>>>>> d74aeaf7


class lognorm_gen(jax_continuous):
    arg_constraints = {'s': constraints.positive}
    _support_mask = constraints.positive

    def _rvs(self, s):
        # TODO: use upstream implementation when available
        return np.exp(s * random.normal(self._random_state, shape=self._size))

    def _pdf(self, x, s):
        # lognorm.pdf(x, s) = 1 / (s*x*sqrt(2*pi)) * exp(-1/2*(log(x)/s)**2)
        return np.exp(self._logpdf(x, s))

    def _logpdf(self, x, s):
        return np.where(x != 0,
                        -np.log(x) ** 2 / (2 * s ** 2) - np.log(s * x * np.sqrt(2 * np.pi)),
                        -np.inf)

    def _cdf(self, x, s):
        return norm._cdf(np.log(x) / s)

    def _logcdf(self, x, s):
        return norm._logcdf(np.log(x) / s)

    def _ppf(self, q, s):
        return np.exp(s * norm._ppf(q))

    def _sf(self, x, s):
        return norm._sf(np.log(x) / s)

    def _logsf(self, x, s):
        return norm._logsf(-np.log(x) / s)

    def _stats(self, s):
        p = np.exp(s * s)
        mu = np.sqrt(p)
        mu2 = p * (p - 1)
        g1 = np.sqrt(p - 1) * (2 + p)
        g2 = np.polyval([1, 2, 3, 0, -6.0], p)
        return mu, mu2, g1, g2

    def _entropy(self, s):
        return 0.5 * (1 + np.log(2 * np.pi) + 2 * np.log(s))


class norm_gen(jax_continuous):
    _support_mask = constraints.real

    def _rvs(self):
        return random.normal(self._random_state, shape=self._size)

    def _pdf(self, x):
        # norm.pdf(x) = exp(-x**2/2)/sqrt(2*pi)
        return np.exp(-x**2 / 2.0) / np.sqrt(2 * np.pi)

    def _logpdf(self, x):
        return -(x ** 2 + np.log(2 * np.pi)) / 2.0

    def _cdf(self, x):
        return ndtr(x)

    def _logcdf(self, x):
        return log_ndtr(x)

    def _sf(self, x):
        return ndtr(-x)

    def _logsf(self, x):
        return log_ndtr(-x)

    def _ppf(self, q):
        return ndtri(q)

    def _isf(self, q):
        return -ndtri(q)

    def _stats(self):
        return 0.0, 1.0, 0.0, 0.0

    def _entropy(self):
        return 0.5 * (np.log(2 * np.pi) + 1)


class pareto_gen(jax_continuous):
    arg_constraints = {'b': constraints.positive}
    _support_mask = constraints.greater_than(1)

    def _rvs(self, b):
        return random.pareto(self._random_state, b, shape=self._size)

    def _cdf(self, x, b):
        return 1 - x ** (-b)

    def _ppf(self, q, b):
        return np.pow(1 - q, -1.0 / b)

    def _sf(self, x, b):
        return x ** (-b)

    def _stats(self, b, moments='mv'):
        mu, mu2, g1, g2 = None, None, None, None
        if 'm' in moments:
            mask = b > 1
            bt = np.extract(mask, b)
            mu = np.where(mask, bt / (bt - 1.0), np.inf)
        if 'v' in moments:
            mask = b > 2
            bt = np.extract(mask, b)
            mu2 = np.where(mask, bt / (bt - 2.0) / (bt - 1.0) ** 2, np.inf)
        if 's' in moments:
            mask = b > 3
            bt = np.extract(mask, b)
            vals = 2 * (bt + 1.0) * np.sqrt(bt - 2.0) / ((bt - 3.0) * np.sqrt(bt))
            g1 = np.where(mask, vals, np.nan)
        if 'k' in moments:
            mask = b > 4
            bt = np.extract(mask, b)
            vals = (6.0 * np.polyval([1.0, 1.0, -6, -2], bt)
                    / np.polyval([1.0, -7.0, 12.0, 0.0], bt))
            g2 = np.where(mask, vals, np.nan)
        return mu, mu2, g1, g2

    def _entropy(self, c):
        return 1 + 1.0 / c - np.log(c)


class t_gen(jax_continuous):
    arg_constraints = {'df': constraints.positive}
    _support_mask = constraints.real

    def _rvs(self, df):
        # TODO: use upstream implementation when available
        key_n, key_g = random.split(self._random_state)
        normal = random.normal(key_n, shape=self._size)
        half_df = df / 2.0
        gamma = standard_gamma(key_n, half_df, shape=self._size)
        return normal * np.sqrt(half_df / gamma)

    def _cdf(self, x, df):
        raise NotImplementedError('Missing jax.scipy.special.stdtr')

    def _sf(self, x, df):
        raise NotImplementedError('Missing jax.scipy.special.stdtr')

    def _ppf(self, q, df):
        raise NotImplementedError('Missing jax.scipy.special.stdtrit')

    def _isf(self, q, df):
        raise NotImplementedError('Missing jax.scipy.special.stdtrit')

    def _stats(self, df):
        mu = np.where(df > 1, 0.0, np.inf)
        mu2 = np.where(df > 2, df / (df - 2.0), np.inf)
        mu2 = np.where(df <= 1, np.nan, mu2)
        g1 = np.where(df > 3, 0.0, np.nan)
        g2 = np.where(df > 4, 6.0 / (df - 4.0), np.inf)
        g2 = np.where(df <= 2, np.nan, g2)
        return mu, mu2, g1, g2


class trunccauchy_gen(jax_continuous):
<<<<<<< HEAD
    arg_constraints = {"a": constraints.real, "b": constraints.real}
=======
    # TODO: override _argcheck with the constraint that a < b
>>>>>>> d74aeaf7

    def _support(self, *args, **kwargs):
        (a, b), loc, scale = self._parse_args(*args, **kwargs)
        # TODO: make constraints.less_than and support a == -np.inf
        if b == np.inf:
            return constraints.greater_than((a - loc) * scale)
        else:
            return constraints.interval((a - loc) * scale, (b - loc) * scale)

    def _rvs(self, a, b):
        # We use inverse transform method:
        # z ~ ppf(U), where U ~ Uniform(cdf(a), cdf(b)).
        #                     ~ Uniform(arctan(a), arctan(b)) / pi + 1/2
        u = random.uniform(self._random_state, shape=self._size,
                           minval=np.arctan(a), maxval=np.arctan(b))
        return np.tan(u)

<<<<<<< HEAD
=======
    def _pdf(self, x, a, b):
        return np.reciprocal((1 + x * x) * (np.arctan(b) - np.arctan(a)))

>>>>>>> d74aeaf7
    def _logpdf(self, x, a, b):
        # trunc_pdf(x) = pdf(x) / (cdf(b) - cdf(a))
        #              = 1 / (1 + x^2) / (arctan(b) - arctan(a))
        normalizer = np.log(np.arctan(b) - np.arctan(a))
        return -(np.log(1 + x * x) + normalizer)

<<<<<<< HEAD
    def _pdf(self, x, a, b):
        return np.reciprocal((1 + x * x) * (np.arctan(b) - np.arctan(a)))
=======

class truncnorm_gen(jax_continuous):
    # TODO: override _argcheck with the constraint that a < b

    def _support(self, *args, **kwargs):
        (a, b), loc, scale = self._parse_args(*args, **kwargs)
        # TODO: make constraints.less_than and support a == -np.inf
        if b == np.inf:
            return constraints.greater_than((a - loc) * scale)
        else:
            return constraints.interval((a - loc) * scale, (b - loc) * scale)

    def _rvs(self, a, b):
        # We use inverse transform method:
        # z ~ ppf(U), where U ~ Uniform(0, 1).
        u = random.uniform(self._random_state, shape=self._size)
        return self._ppf(u, a, b)

    def _pdf(self, x, a, b):
        delta = norm._sf(a) - norm._sf(b)
        return norm._pdf(x) / delta

    def _logpdf(self, x, a, b):
        x, a, b = _promote_dtypes(x, a, b)
        # XXX: consider to use norm._cdf(b) - norm._cdf(a) when a, b < 0
        delta = norm._sf(a) - norm._sf(b)
        return norm._logpdf(x) - np.log(delta)

    def _cdf(self, x, a, b):
        delta = norm._sf(a) - norm._sf(b)
        return (norm._cdf(x) - norm._cdf(a)) / delta

    def _ppf(self, q, a, b):
        q, a, b = _promote_dtypes(q, a, b)
        # XXX: consider to use norm._ppf(q * norm._cdf(b) + norm._cdf(a) * (1.0 - q))
        # when a, b < 0
        ppf = norm._isf(q * norm._sf(b) + norm._sf(a) * (1.0 - q))
        return ppf

    def _stats(self, a, b):
        nA, nB = norm._cdf(a), norm._cdf(b)
        d = nB - nA
        pA, pB = norm._pdf(a), norm._pdf(b)
        mu = (pA - pB) / d   # correction sign
        mu2 = 1 + (a * pA - b * pB) / d - mu * mu
        return mu, mu2, None, None
>>>>>>> d74aeaf7


class uniform_gen(jax_continuous):
    _support_mask = constraints.unit_interval

    def _rvs(self):
        return random.uniform(self._random_state, shape=self._size)

    def _cdf(self, x):
        return x

    def _ppf(self, q):
        return q

    def _stats(self):
        return 0.5, 1.0 / 12, 0, -1.2

    def _entropy(self):
        return 0.0


beta = beta_gen(a=0.0, b=1.0, name='beta')
cauchy = cauchy_gen(name='cauchy')
expon = expon_gen(a=0.0, name='expon')
gamma = gamma_gen(a=0.0, name='gamma')
<<<<<<< HEAD
halfcauchy = halfcauchy_gen(name='halfcauchy_gen')
=======
halfcauchy = halfcauchy_gen(a=0.0, name='halfcauchy')
halfnorm = halfnorm_gen(a=0.0, name='halfnorm')
>>>>>>> d74aeaf7
lognorm = lognorm_gen(a=0.0, name='lognorm')
norm = norm_gen(name='norm')
pareto = pareto_gen(a=1.0, name="pareto")
t = t_gen(name='t')
<<<<<<< HEAD
trunccauchy = trunccauchy_gen(name='trunccauchy_gen')
=======
trunccauchy = trunccauchy_gen(name='trunccauchy')
truncnorm = truncnorm_gen(name='truncnorm')
>>>>>>> d74aeaf7
uniform = uniform_gen(a=0.0, b=1.0, name='uniform')<|MERGE_RESOLUTION|>--- conflicted
+++ resolved
@@ -126,13 +126,6 @@
     def _rvs(self):
         return np.abs(random.cauchy(self._random_state, shape=self._size))
 
-<<<<<<< HEAD
-    def _logpdf(self, x):
-        return np.log(2.0 / np.pi) - np.log1p(x * x)
-
-    def _pdf(self, x):
-        return 2.0 / np.pi / (1.0 + x * x)
-=======
     def _pdf(self, x):
         return 2.0 / np.pi / (1.0 + x * x)
 
@@ -177,7 +170,6 @@
 
     def _entropy(self):
         return 0.5 * np.log(np.pi / 2.0) + 0.5
->>>>>>> d74aeaf7
 
 
 class lognorm_gen(jax_continuous):
@@ -340,11 +332,7 @@
 
 
 class trunccauchy_gen(jax_continuous):
-<<<<<<< HEAD
-    arg_constraints = {"a": constraints.real, "b": constraints.real}
-=======
     # TODO: override _argcheck with the constraint that a < b
->>>>>>> d74aeaf7
 
     def _support(self, *args, **kwargs):
         (a, b), loc, scale = self._parse_args(*args, **kwargs)
@@ -362,22 +350,15 @@
                            minval=np.arctan(a), maxval=np.arctan(b))
         return np.tan(u)
 
-<<<<<<< HEAD
-=======
     def _pdf(self, x, a, b):
         return np.reciprocal((1 + x * x) * (np.arctan(b) - np.arctan(a)))
 
->>>>>>> d74aeaf7
     def _logpdf(self, x, a, b):
         # trunc_pdf(x) = pdf(x) / (cdf(b) - cdf(a))
         #              = 1 / (1 + x^2) / (arctan(b) - arctan(a))
         normalizer = np.log(np.arctan(b) - np.arctan(a))
         return -(np.log(1 + x * x) + normalizer)
 
-<<<<<<< HEAD
-    def _pdf(self, x, a, b):
-        return np.reciprocal((1 + x * x) * (np.arctan(b) - np.arctan(a)))
-=======
 
 class truncnorm_gen(jax_continuous):
     # TODO: override _argcheck with the constraint that a < b
@@ -424,7 +405,6 @@
         mu = (pA - pB) / d   # correction sign
         mu2 = 1 + (a * pA - b * pB) / d - mu * mu
         return mu, mu2, None, None
->>>>>>> d74aeaf7
 
 
 class uniform_gen(jax_continuous):
@@ -450,20 +430,12 @@
 cauchy = cauchy_gen(name='cauchy')
 expon = expon_gen(a=0.0, name='expon')
 gamma = gamma_gen(a=0.0, name='gamma')
-<<<<<<< HEAD
-halfcauchy = halfcauchy_gen(name='halfcauchy_gen')
-=======
 halfcauchy = halfcauchy_gen(a=0.0, name='halfcauchy')
 halfnorm = halfnorm_gen(a=0.0, name='halfnorm')
->>>>>>> d74aeaf7
 lognorm = lognorm_gen(a=0.0, name='lognorm')
 norm = norm_gen(name='norm')
 pareto = pareto_gen(a=1.0, name="pareto")
 t = t_gen(name='t')
-<<<<<<< HEAD
-trunccauchy = trunccauchy_gen(name='trunccauchy_gen')
-=======
 trunccauchy = trunccauchy_gen(name='trunccauchy')
 truncnorm = truncnorm_gen(name='truncnorm')
->>>>>>> d74aeaf7
 uniform = uniform_gen(a=0.0, b=1.0, name='uniform')