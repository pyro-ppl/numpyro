--- conflicted
+++ resolved
@@ -38,12 +38,9 @@
 from numpyro.distributions.transforms import AffineTransform, ExpTransform, InvCholeskyTransform, PowerTransform
 from numpyro.distributions.util import (
     cholesky_of_inverse,
-<<<<<<< HEAD
     cumsum,
     get_dtype,
     gumbel_softmax_probs,
-=======
->>>>>>> 793dc709
     lazy_property,
     matrix_to_tril_vec,
     promote_shapes,
