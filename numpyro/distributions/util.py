# Copyright Contributors to the Pyro project.
# SPDX-License-Identifier: Apache-2.0

from collections import namedtuple
from functools import partial, update_wrapper
import math

import numpy as np

import jax
from jax import jit, lax, random, vmap
import jax.numpy as jnp
from jax.scipy.linalg import solve_triangular

# Parameters for Transformed Rejection with Squeeze (TRS) algorithm - page 3.
_tr_params = namedtuple(
    "tr_params", ["c", "b", "a", "alpha", "u_r", "v_r", "m", "log_p", "log1_p", "log_h"]
)


def _get_tr_params(n, p):
    # See Table 1. Additionally, we pre-compute log(p), log1(-p) and the
    # constant terms, that depend only on (n, p, m) in log(f(k)) (bottom of page 5).
    mu = n * p
    spq = jnp.sqrt(mu * (1 - p))
    c = mu + 0.5
    b = 1.15 + 2.53 * spq
    a = -0.0873 + 0.0248 * b + 0.01 * p
    alpha = (2.83 + 5.1 / b) * spq
    u_r = 0.43
    v_r = 0.92 - 4.2 / b
    m = jnp.floor((n + 1) * p).astype(n.dtype)
    log_p = jnp.log(p)
    log1_p = jnp.log1p(-p)
    log_h = (m + 0.5) * (jnp.log((m + 1.0) / (n - m + 1.0)) + log1_p - log_p) + (
        stirling_approx_tail(m) + stirling_approx_tail(n - m)
    )
    return _tr_params(c, b, a, alpha, u_r, v_r, m, log_p, log1_p, log_h)


def stirling_approx_tail(k):
    precomputed = jnp.array(
        [
            0.08106146679532726,
            0.04134069595540929,
            0.02767792568499834,
            0.02079067210376509,
            0.01664469118982119,
            0.01387612882307075,
            0.01189670994589177,
            0.01041126526197209,
            0.009255462182712733,
            0.008330563433362871,
        ]
    )
    kp1 = k + 1
    kp1sq = (k + 1) ** 2
    return jnp.where(
        k < 10,
        precomputed[k],
        (1.0 / 12 - (1.0 / 360 - (1.0 / 1260) / kp1sq) / kp1sq) / kp1,
    )


def _binomial_btrs(key, p, n):
    """
    Based on the transformed rejection sampling algorithm (BTRS) from the
    following reference:

    Hormann, "The Generation of Binonmial Random Variates"
    (https://core.ac.uk/download/pdf/11007254.pdf)
    """

    def _btrs_body_fn(val):
        _, key, _, _ = val
        key, key_u, key_v = random.split(key, 3)
        u = random.uniform(key_u)
        v = random.uniform(key_v)
        u = u - 0.5
        k = jnp.floor(
            (2 * tr_params.a / (0.5 - jnp.abs(u)) + tr_params.b) * u + tr_params.c
        ).astype(n.dtype)
        return k, key, u, v

    def _btrs_cond_fn(val):
        def accept_fn(k, u, v):
            # See acceptance condition in Step 3. (Page 3) of TRS algorithm
            # v <= f(k) * g_grad(u) / alpha

            m = tr_params.m
            log_p = tr_params.log_p
            log1_p = tr_params.log1_p
            # See: formula for log(f(k)) at bottom of Page 5.
            log_f = (
                (n + 1.0) * jnp.log((n - m + 1.0) / (n - k + 1.0))
                + (k + 0.5) * (jnp.log((n - k + 1.0) / (k + 1.0)) + log_p - log1_p)
                + (stirling_approx_tail(k) - stirling_approx_tail(n - k))
                + tr_params.log_h
            )
            g = (tr_params.a / (0.5 - jnp.abs(u)) ** 2) + tr_params.b
            return jnp.log((v * tr_params.alpha) / g) <= log_f

        k, key, u, v = val
        early_accept = (jnp.abs(u) <= tr_params.u_r) & (v <= tr_params.v_r)
        early_reject = (k < 0) | (k > n)
        return lax.cond(
            early_accept | early_reject,
            (),
            lambda _: ~early_accept,
            (k, u, v),
            lambda x: ~accept_fn(*x),
        )

    tr_params = _get_tr_params(n, p)
    ret = lax.while_loop(
        _btrs_cond_fn, _btrs_body_fn, (-1, key, 1.0, 1.0)
    )  # use k=-1 initially so that cond_fn returns True
    return ret[0]


def _binomial_inversion(key, p, n):
    def _binom_inv_body_fn(val):
        i, key, geom_acc = val
        key, key_u = random.split(key)
        u = random.uniform(key_u)
        geom = jnp.floor(jnp.log1p(-u) / log1_p) + 1
        geom_acc = geom_acc + geom
        return i + 1, key, geom_acc

    def _binom_inv_cond_fn(val):
        i, _, geom_acc = val
        return geom_acc <= n

    log1_p = jnp.log1p(-p)
    ret = lax.while_loop(_binom_inv_cond_fn, _binom_inv_body_fn, (-1, key, 0.0))
    return ret[0]


def _binomial_dispatch(key, p, n):
    def dispatch(key, p, n):
        is_le_mid = p <= 0.5
        pq = jnp.where(is_le_mid, p, 1 - p)
        mu = n * pq
        k = lax.cond(
            mu < 10,
            (key, pq, n),
            lambda x: _binomial_inversion(*x),
            (key, pq, n),
            lambda x: _binomial_btrs(*x),
        )
        return jnp.where(is_le_mid, k, n - k)

    # Return 0 for nan `p` or negative `n`, since nan values are not allowed for integer types
    cond0 = jnp.isfinite(p) & (n > 0) & (p > 0)
    return lax.cond(
        cond0 & (p < 1),
        (key, p, n),
        lambda x: dispatch(*x),
        (),
        lambda _: jnp.where(cond0, n, 0),
    )


@partial(jit, static_argnums=(3,))
def _binomial(key, p, n, shape):
    shape = shape or lax.broadcast_shapes(jnp.shape(p), jnp.shape(n))
    # reshape to map over axis 0
    p = jnp.reshape(jnp.broadcast_to(p, shape), -1)
    n = jnp.reshape(jnp.broadcast_to(n, shape), -1)
    key = random.split(key, jnp.size(p))
<<<<<<< HEAD
    if xla_bridge.get_backend().platform == "cpu":
=======
    if jax.default_backend() == "cpu":
>>>>>>> d9782025
        ret = lax.map(lambda x: _binomial_dispatch(*x), (key, p, n))
    else:
        ret = vmap(lambda *x: _binomial_dispatch(*x))(key, p, n)
    return jnp.reshape(ret, shape)


def binomial(key, p, n=1, shape=()):
    return _binomial(key, p, n, shape)


@partial(jit, static_argnums=(2,))
def _categorical(key, p, shape):
    # this implementation is fast when event shape is small, and slow otherwise
    # Ref: https://stackoverflow.com/a/34190035
    shape = shape or p.shape[:-1]
    s = jnp.cumsum(p, axis=-1)
    r = random.uniform(key, shape=shape + (1,))
    # FIXME: replace this computation by using binary search as suggested in the above
    # reference. A while_loop + vmap for a reshaped 2D array would be enough.
    return jnp.sum(s < r, axis=-1)


def categorical(key, p, shape=()):
    return _categorical(key, p, shape)


def _scatter_add_one(operand, indices, updates):
    return lax.scatter_add(
        operand,
        indices,
        updates,
        lax.ScatterDimensionNumbers(
            update_window_dims=(),
            inserted_window_dims=(0,),
            scatter_dims_to_operand_dims=(0,),
        ),
    )


@partial(jit, static_argnums=(3, 4))
def _multinomial(key, p, n, n_max, shape=()):
    if jnp.shape(n) != jnp.shape(p)[:-1]:
        broadcast_shape = lax.broadcast_shapes(jnp.shape(n), jnp.shape(p)[:-1])
        n = jnp.broadcast_to(n, broadcast_shape)
        p = jnp.broadcast_to(p, broadcast_shape + jnp.shape(p)[-1:])
    shape = shape or p.shape[:-1]
    # get indices from categorical distribution then gather the result
    indices = categorical(key, p, (n_max,) + shape)
    # mask out values when counts is heterogeneous
    if jnp.ndim(n) > 0:
        mask = promote_shapes(
            jnp.arange(n_max) < jnp.expand_dims(n, -1), shape=shape + (n_max,)
        )[0]
        mask = jnp.moveaxis(mask, -1, 0).astype(indices.dtype)
        excess = jnp.concatenate(
            [
                jnp.expand_dims(n_max - n, -1),
                jnp.zeros(jnp.shape(n) + (p.shape[-1] - 1,)),
            ],
            -1,
        )
    else:
        mask = 1
        excess = 0
    # NB: we transpose to move batch shape to the front
    indices_2D = (jnp.reshape(indices * mask, (n_max, -1))).T
    samples_2D = vmap(_scatter_add_one, (0, 0, 0))(
        jnp.zeros((indices_2D.shape[0], p.shape[-1]), dtype=indices.dtype),
        jnp.expand_dims(indices_2D, axis=-1),
        jnp.ones(indices_2D.shape, dtype=indices.dtype),
    )
    return jnp.reshape(samples_2D, shape + p.shape[-1:]) - excess


def multinomial(key, p, n, shape=()):
    n_max = int(jnp.max(n))
    return _multinomial(key, p, n, n_max, shape)


def cholesky_of_inverse(matrix):
    # This formulation only takes the inverse of a triangular matrix
    # which is more numerically stable.
    # Refer to:
    # https://nbviewer.jupyter.org/gist/fehiepsi/5ef8e09e61604f10607380467eb82006#Precision-to-scale_tril
    tril_inv = jnp.swapaxes(
        jnp.linalg.cholesky(matrix[..., ::-1, ::-1])[..., ::-1, ::-1], -2, -1
    )
    identity = jnp.broadcast_to(jnp.identity(matrix.shape[-1]), tril_inv.shape)
    return solve_triangular(tril_inv, identity, lower=True)


# TODO: move upstream to jax.nn
def binary_cross_entropy_with_logits(x, y):
    # compute -y * log(sigmoid(x)) - (1 - y) * log(1 - sigmoid(x))
    # Ref: https://www.tensorflow.org/api_docs/python/tf/nn/sigmoid_cross_entropy_with_logits
    return jnp.clip(x, 0) + jnp.log1p(jnp.exp(-jnp.abs(x))) - x * y


def _reshape(x, shape):
    if isinstance(x, (int, float, np.ndarray, np.generic)):
        return np.reshape(x, shape)
    else:
        return jnp.reshape(x, shape)


def promote_shapes(*args, shape=()):
    # adapted from lax.lax_numpy
    if len(args) < 2 and not shape:
        return args
    else:
        shapes = [jnp.shape(arg) for arg in args]
        num_dims = len(lax.broadcast_shapes(shape, *shapes))
        return [
            _reshape(arg, (1,) * (num_dims - len(s)) + s) if len(s) < num_dims else arg
            for arg, s in zip(args, shapes)
        ]


def sum_rightmost(x, dim):
    """
    Sum out ``dim`` many rightmost dimensions of a given tensor.
    """
    out_dim = jnp.ndim(x) - dim
    x = jnp.reshape(jnp.expand_dims(x, -1), jnp.shape(x)[:out_dim] + (-1,))
    return jnp.sum(x, axis=-1)


def matrix_to_tril_vec(x, diagonal=0):
    idxs = jnp.tril_indices(x.shape[-1], diagonal)
    return x[..., idxs[0], idxs[1]]


def vec_to_tril_matrix(t, diagonal=0):
    # NB: the following formula only works for diagonal <= 0
    n = round((math.sqrt(1 + 8 * t.shape[-1]) - 1) / 2) - diagonal
    n2 = n * n
    idx = jnp.reshape(jnp.arange(n2), (n, n))[jnp.tril_indices(n, diagonal)]
    x = lax.scatter_add(
        jnp.zeros(t.shape[:-1] + (n2,)),
        jnp.expand_dims(idx, axis=-1),
        t,
        lax.ScatterDimensionNumbers(
            update_window_dims=range(t.ndim - 1),
            inserted_window_dims=(t.ndim - 1,),
            scatter_dims_to_operand_dims=(t.ndim - 1,),
        ),
    )
    return jnp.reshape(x, x.shape[:-1] + (n, n))


def cholesky_update(L, x, coef=1):
    """
    Finds cholesky of L @ L.T + coef * x @ x.T.

    **References;**

        1. A more efficient rank-one covariance matrix update for evolution strategies,
           Oswin Krause and Christian Igel
    """
    batch_shape = lax.broadcast_shapes(L.shape[:-2], x.shape[:-1])
    L = jnp.broadcast_to(L, batch_shape + L.shape[-2:])
    x = jnp.broadcast_to(x, batch_shape + x.shape[-1:])
    diag = jnp.diagonal(L, axis1=-2, axis2=-1)
    # convert to unit diagonal triangular matrix: L @ D @ T.t
    L = L / diag[..., None, :]
    D = jnp.square(diag)

    def scan_fn(carry, val):
        b, w = carry
        j, Dj, L_j = val
        wj = w[..., j]
        gamma = b * Dj + coef * jnp.square(wj)
        Dj_new = gamma / b
        b = gamma / Dj_new

        # update vectors w and L_j
        w = w - wj[..., None] * L_j
        L_j = L_j + (coef * wj / gamma)[..., None] * w
        return (b, w), (Dj_new, L_j)

    D, L = jnp.moveaxis(D, -1, 0), jnp.moveaxis(L, -1, 0)  # move scan dim to front
    _, (D, L) = lax.scan(
        scan_fn, (jnp.ones(batch_shape), x), (jnp.arange(D.shape[0]), D, L)
    )
    D, L = jnp.moveaxis(D, 0, -1), jnp.moveaxis(L, 0, -1)  # move scan dim back
    return L * jnp.sqrt(D)[..., None, :]


def signed_stick_breaking_tril(t):
    # make sure that t in (-1, 1)
    eps = jnp.finfo(t.dtype).eps
    t = jnp.clip(t, a_min=(-1 + eps), a_max=(1 - eps))
    # transform t to tril matrix with identity diagonal
    r = vec_to_tril_matrix(t, diagonal=-1)

    # apply stick-breaking on the squared values;
    # we omit the step of computing s = z * z_cumprod by using the fact:
    #     y = sign(r) * s = sign(r) * sqrt(z * z_cumprod) = r * sqrt(z_cumprod)
    z = r ** 2
    z1m_cumprod_sqrt = jnp.cumprod(jnp.sqrt(1 - z), axis=-1)

    pad_width = [(0, 0)] * z.ndim
    pad_width[-1] = (1, 0)
    z1m_cumprod_sqrt_shifted = jnp.pad(
        z1m_cumprod_sqrt[..., :-1], pad_width, mode="constant", constant_values=1.0
    )
    y = (r + jnp.identity(r.shape[-1])) * z1m_cumprod_sqrt_shifted
    return y


def logmatmulexp(x, y):
    """
    Numerically stable version of ``(x.log() @ y.log()).exp()``.
    """
    x_shift = lax.stop_gradient(jnp.amax(x, -1, keepdims=True))
    y_shift = lax.stop_gradient(jnp.amax(y, -2, keepdims=True))
    xy = jnp.log(jnp.matmul(jnp.exp(x - x_shift), jnp.exp(y - y_shift)))
    return xy + x_shift + y_shift


def clamp_probs(probs):
    finfo = jnp.finfo(jnp.result_type(probs))
    return jnp.clip(probs, a_min=finfo.tiny, a_max=1.0 - finfo.eps)


def is_identically_zero(x):
    """
    Check if argument is exactly the number zero. True for the number zero;
    false for other numbers; false for ndarrays.
    """
    if isinstance(x, (int, float)):
        return x == 0
    else:
        return False


def is_identically_one(x):
    """
    Check if argument is exactly the number one. True for the number one;
    false for other numbers; false for ndarrays.
    """
    if isinstance(x, (int, float)):
        return x == 1
    else:
        return False


def von_mises_centered(key, concentration, shape=(), dtype=jnp.float64):
    """Compute centered von Mises samples using rejection sampling from [1] with wrapped Cauchy proposal.

    *** References ***
    [1] Luc Devroye "Non-Uniform Random Variate Generation", Springer-Verlag, 1986;
        Chapter 9, p. 473-476. http://www.nrbook.com/devroye/Devroye_files/chapter_nine.pdf


    :param key: random number generator key
    :param concentration: concentration of distribution
    :param shape: shape of samples
    :param dtype: float precesions for choosing correct s cutfoff
    :return: centered samples from von Mises
    """
    shape = shape or jnp.shape(concentration)
    dtype = jnp.result_type(dtype)
    concentration = lax.convert_element_type(concentration, dtype)
    concentration = jnp.broadcast_to(concentration, shape)
    return _von_mises_centered(key, concentration, shape, dtype)


@partial(jit, static_argnums=(2, 3))
def _von_mises_centered(key, concentration, shape, dtype):
    # Cutoff from TensorFlow probability
    # (https://github.com/tensorflow/probability/blob/f051e03dd3cc847d31061803c2b31c564562a993/tensorflow_probability/python/distributions/von_mises.py#L567-L570)
    s_cutoff_map = {
        jnp.dtype(jnp.float16): 1.8e-1,
        jnp.dtype(jnp.float32): 2e-2,
        jnp.dtype(jnp.float64): 1.2e-4,
    }
    s_cutoff = s_cutoff_map.get(dtype)

    r = 1.0 + jnp.sqrt(1.0 + 4.0 * concentration ** 2)
    rho = (r - jnp.sqrt(2.0 * r)) / (2.0 * concentration)
    s_exact = (1.0 + rho ** 2) / (2.0 * rho)

    s_approximate = 1.0 / concentration

    s = jnp.where(concentration > s_cutoff, s_exact, s_approximate)

    def cond_fn(*args):
        """ check if all are done or reached max number of iterations """
        i, _, done, _, _ = args[0]
        return jnp.bitwise_and(i < 100, jnp.logical_not(jnp.all(done)))

    def body_fn(*args):
        i, key, done, _, w = args[0]
        uni_ukey, uni_vkey, key = random.split(key, 3)

        u = random.uniform(
            key=uni_ukey,
            shape=shape,
            dtype=concentration.dtype,
            minval=-1.0,
            maxval=1.0,
        )
        z = jnp.cos(jnp.pi * u)
        w = jnp.where(done, w, (1.0 + s * z) / (s + z))  # Update where not done

        y = concentration * (s - w)
        v = random.uniform(key=uni_vkey, shape=shape, dtype=concentration.dtype)

        accept = (y * (2.0 - y) >= v) | (jnp.log(y / v) + 1.0 >= y)

        return i + 1, key, accept | done, u, w

    init_done = jnp.zeros(shape, dtype=bool)
    init_u = jnp.zeros(shape)
    init_w = jnp.zeros(shape)

    _, _, done, u, w = lax.while_loop(
        cond_fun=cond_fn,
        body_fun=body_fn,
        init_val=(jnp.array(0), key, init_done, init_u, init_w),
    )

    return jnp.sign(u) * jnp.arccos(w)


def scale_and_mask(x, scale=None, mask=None):
    """
    Scale and mask a tensor, broadcasting and avoiding unnecessary ops.
    """
    if is_identically_zero(x):
        return x
    if not (scale is None or is_identically_one(scale)):
        x = x * scale
    if mask is None:
        return x
    else:
        return jnp.where(mask, x, 0.0)


# TODO: use funsor implementation
def periodic_repeat(x, size, dim):
    """
    Repeat a ``period``-sized array up to given ``size``.
    """
    assert isinstance(size, int) and size >= 0
    assert isinstance(dim, int)
    if dim >= 0:
        dim -= jnp.ndim(x)

    period = jnp.shape(x)[dim]
    repeats = (size + period - 1) // period
    result = jnp.repeat(x, repeats, axis=dim)
    result = result[(Ellipsis, slice(None, size)) + (slice(None),) * (-1 - dim)]
    return result


def safe_normalize(x, *, p=2):
    """
    Safely project a vector onto the sphere wrt the ``p``-norm. This avoids the
    singularity at zero by mapping zero to the uniform unit vector proportional
    to ``[1, 1, ..., 1]``.

    :param numpy.ndarray x: A vector
    :param float p: The norm exponent, defaults to 2 i.e. the Euclidean norm.
    :returns: A normalized version ``x / ||x||_p``.
    :rtype: numpy.ndarray
    """
    assert isinstance(p, (float, int))
    assert p >= 0
    norm = jnp.linalg.norm(x, p, axis=-1, keepdims=True)
    x = x / jnp.clip(norm, a_min=jnp.finfo(x).tiny)
    # Avoid the singularity.
    mask = jnp.all(x == 0, axis=-1, keepdims=True)
    x = jnp.where(mask, x.shape[-1] ** (-1 / p), x)
    return x


# src: https://github.com/google/jax/blob/5a41779fbe12ba7213cd3aa1169d3b0ffb02a094/jax/_src/random.py#L95
def is_prng_key(key):
    try:
        return key.shape == (2,) and key.dtype == np.uint32
    except AttributeError:
        return False


# The is sourced from: torch.distributions.util.py
#
# Copyright (c) 2016-     Facebook, Inc            (Adam Paszke)
# Copyright (c) 2014-     Facebook, Inc            (Soumith Chintala)
# Copyright (c) 2011-2014 Idiap Research Institute (Ronan Collobert)
# Copyright (c) 2012-2014 Deepmind Technologies    (Koray Kavukcuoglu)
# Copyright (c) 2011-2012 NEC Laboratories America (Koray Kavukcuoglu)
# Copyright (c) 2011-2013 NYU                      (Clement Farabet)
# Copyright (c) 2006-2010 NEC Laboratories America (Ronan Collobert, Leon Bottou, Iain Melvin, Jason Weston)
# Copyright (c) 2006      Idiap Research Institute (Samy Bengio)
# Copyright (c) 2001-2004 Idiap Research Institute (Ronan Collobert, Samy Bengio, Johnny Mariethoz)
#
# THIS SOFTWARE IS PROVIDED BY THE COPYRIGHT HOLDERS AND CONTRIBUTORS "AS IS"
# AND ANY EXPRESS OR IMPLIED WARRANTIES, INCLUDING, BUT NOT LIMITED TO, THE
# IMPLIED WARRANTIES OF MERCHANTABILITY AND FITNESS FOR A PARTICULAR PURPOSE
# ARE DISCLAIMED. IN NO EVENT SHALL THE COPYRIGHT OWNER OR CONTRIBUTORS BE
# LIABLE FOR ANY DIRECT, INDIRECT, INCIDENTAL, SPECIAL, EXEMPLARY, OR
# CONSEQUENTIAL DAMAGES (INCLUDING, BUT NOT LIMITED TO, PROCUREMENT OF
# SUBSTITUTE GOODS OR SERVICES; LOSS OF USE, DATA, OR PROFITS; OR BUSINESS
# INTERRUPTION) HOWEVER CAUSED AND ON ANY THEORY OF LIABILITY, WHETHER IN
# CONTRACT, STRICT LIABILITY, OR TORT (INCLUDING NEGLIGENCE OR OTHERWISE)
# ARISING IN ANY WAY OUT OF THE USE OF THIS SOFTWARE, EVEN IF ADVISED OF THE
# POSSIBILITY OF SUCH DAMAGE.
class lazy_property(object):
    r"""
    Used as a decorator for lazy loading of class attributes. This uses a
    non-data descriptor that calls the wrapped method to compute the property on
    first call; thereafter replacing the wrapped method into an instance
    attribute.
    """

    def __init__(self, wrapped):
        self.wrapped = wrapped
        update_wrapper(self, wrapped)

    # This is to prevent warnings from sphinx
    def __call__(self, *args, **kwargs):
        return self.wrapped(*args, **kwargs)

    def __get__(self, instance, obj_type=None):
        if instance is None:
            return self
        value = self.wrapped(instance)
        setattr(instance, self.wrapped.__name__, value)
        return value


def validate_sample(log_prob_fn):
    def wrapper(self, *args, **kwargs):
        log_prob = log_prob_fn(self, *args, *kwargs)
        if self._validate_args:
            value = kwargs["value"] if "value" in kwargs else args[0]
            mask = self._validate_sample(value)
            log_prob = jnp.where(mask, log_prob, -jnp.inf)
        return log_prob

    return wrapper<|MERGE_RESOLUTION|>--- conflicted
+++ resolved
@@ -168,11 +168,7 @@
     p = jnp.reshape(jnp.broadcast_to(p, shape), -1)
     n = jnp.reshape(jnp.broadcast_to(n, shape), -1)
     key = random.split(key, jnp.size(p))
-<<<<<<< HEAD
-    if xla_bridge.get_backend().platform == "cpu":
-=======
     if jax.default_backend() == "cpu":
->>>>>>> d9782025
         ret = lax.map(lambda x: _binomial_dispatch(*x), (key, p, n))
     else:
         ret = vmap(lambda *x: _binomial_dispatch(*x))(key, p, n)
