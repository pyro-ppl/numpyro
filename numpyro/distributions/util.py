# Copyright Contributors to the Pyro project.
# SPDX-License-Identifier: Apache-2.0
from collections import namedtuple
from functools import update_wrapper
import math

from jax import jit, lax, random, vmap
from jax.dtypes import canonicalize_dtype
from jax.lib import xla_bridge
<<<<<<< HEAD
from jax.nn import softmax
import jax.numpy as np
=======
import jax.numpy as jnp
>>>>>>> 18c47544
from jax.scipy.linalg import solve_triangular
from jax.util import partial

# Parameters for Transformed Rejection with Squeeze (TRS) algorithm - page 3.
_tr_params = namedtuple('tr_params', ['c', 'b', 'a', 'alpha', 'u_r', 'v_r', 'm', 'log_p', 'log1_p', 'log_h'])


def _get_tr_params(n, p):
    # See Table 1. Additionally, we pre-compute log(p), log1(-p) and the
    # constant terms, that depend only on (n, p, m) in log(f(k)) (bottom of page 5).
    mu = n * p
    spq = jnp.sqrt(mu * (1 - p))
    c = mu + 0.5
    b = 1.15 + 2.53 * spq
    a = -0.0873 + 0.0248 * b + 0.01 * p
    alpha = (2.83 + 5.1 / b) * spq
    u_r = 0.43
    v_r = 0.92 - 4.2 / b
    m = jnp.floor((n + 1) * p).astype(n.dtype)
    log_p = jnp.log(p)
    log1_p = jnp.log1p(-p)
    log_h = (m + 0.5) * (jnp.log((m + 1.) / (n - m + 1.)) + log1_p - log_p) + \
            (stirling_approx_tail(m) + stirling_approx_tail(n - m))
    return _tr_params(c, b, a, alpha, u_r, v_r, m, log_p, log1_p, log_h)


def stirling_approx_tail(k):
    precomputed = jnp.array([
        0.08106146679532726,
        0.04134069595540929,
        0.02767792568499834,
        0.02079067210376509,
        0.01664469118982119,
        0.01387612882307075,
        0.01189670994589177,
        0.01041126526197209,
        0.009255462182712733,
        0.008330563433362871,
    ])
    kp1 = k + 1
    kp1sq = (k + 1) ** 2
    return jnp.where(k < 10,
                     precomputed[k],
                     (1. / 12 - (1. / 360 - (1. / 1260) / kp1sq) / kp1sq) / kp1)


def _binomial_btrs(key, p, n):
    """
    Based on the transformed rejection sampling algorithm (BTRS) from the
    following reference:

    Hormann, "The Generation of Binonmial Random Variates"
    (https://core.ac.uk/download/pdf/11007254.pdf)
    """

    def _btrs_body_fn(val):
        _, key, _, _ = val
        key, key_u, key_v = random.split(key, 3)
        u = random.uniform(key_u)
        v = random.uniform(key_v)
        u = u - 0.5
        k = jnp.floor((2 * tr_params.a / (0.5 - jnp.abs(u)) + tr_params.b) * u + tr_params.c).astype(n.dtype)
        return k, key, u, v

    def _btrs_cond_fn(val):
        def accept_fn(k, u, v):
            # See acceptance condition in Step 3. (Page 3) of TRS algorithm
            # v <= f(k) * g_grad(u) / alpha

            m = tr_params.m
            log_p = tr_params.log_p
            log1_p = tr_params.log1_p
            # See: formula for log(f(k)) at bottom of Page 5.
            log_f = (n + 1.) * jnp.log((n - m + 1.) / (n - k + 1.)) + \
                    (k + 0.5) * (jnp.log((n - k + 1.) / (k + 1.)) + log_p - log1_p) + \
                    (stirling_approx_tail(k) - stirling_approx_tail(n - k)) + tr_params.log_h
            g = (tr_params.a / (0.5 - jnp.abs(u)) ** 2) + tr_params.b
            return jnp.log((v * tr_params.alpha) / g) <= log_f

        k, key, u, v = val
        early_accept = (jnp.abs(u) <= tr_params.u_r) & (v <= tr_params.v_r)
        early_reject = (k < 0) | (k > n)
        return lax.cond(early_accept | early_reject,
                        (),
                        lambda _: ~early_accept,
                        (k, u, v),
                        lambda x: ~accept_fn(*x))

    tr_params = _get_tr_params(n, p)
    ret = lax.while_loop(_btrs_cond_fn, _btrs_body_fn,
                         (-1, key, 1., 1.))  # use k=-1 initially so that cond_fn returns True
    return ret[0]


def _binomial_inversion(key, p, n):
    def _binom_inv_body_fn(val):
        i, key, geom_acc = val
        key, key_u = random.split(key)
        u = random.uniform(key_u)
        geom = jnp.floor(jnp.log1p(-u) / log1_p) + 1
        geom_acc = geom_acc + geom
        return i + 1, key, geom_acc

    def _binom_inv_cond_fn(val):
        i, _, geom_acc = val
        return geom_acc <= n

    log1_p = jnp.log1p(-p)
    ret = lax.while_loop(_binom_inv_cond_fn, _binom_inv_body_fn,
                         (-1, key, 0.))
    return ret[0]


def _binomial_dispatch(key, p, n):
    def dispatch(key, p, n):
        is_le_mid = p <= 0.5
        pq = jnp.where(is_le_mid, p, 1 - p)
        mu = n * pq
        k = lax.cond(mu < 10,
                     (key, pq, n),
                     lambda x: _binomial_inversion(*x),
                     (key, pq, n),
                     lambda x: _binomial_btrs(*x))
        return jnp.where(is_le_mid, k, n - k)

    # Return 0 for nan `p` or negative `n`, since nan values are not allowed for integer types
    cond0 = jnp.isfinite(p) & (n > 0) & (p > 0)
    return lax.cond(cond0 & (p < 1),
                    (key, p, n),
                    lambda x: dispatch(*x),
                    (),
                    lambda _: jnp.where(cond0, n, 0))


@partial(jit, static_argnums=(3,))
def _binomial(key, p, n, shape):
    shape = shape or lax.broadcast_shapes(jnp.shape(p), jnp.shape(n))
    # reshape to map over axis 0
    p = jnp.reshape(jnp.broadcast_to(p, shape), -1)
    n = jnp.reshape(jnp.broadcast_to(n, shape), -1)
    key = random.split(key, jnp.size(p))
    if xla_bridge.get_backend().platform == 'cpu':
        ret = lax.map(lambda x: _binomial_dispatch(*x),
                      (key, p, n))
    else:
        ret = vmap(lambda *x: _binomial_dispatch(*x))(key, p, n)
    return jnp.reshape(ret, shape)


def binomial(key, p, n=1, shape=()):
    return _binomial(key, p, n, shape)


@partial(jit, static_argnums=(2,))
def _categorical(key, p, shape):
    # this implementation is fast when event shape is small, and slow otherwise
    # Ref: https://stackoverflow.com/a/34190035
    shape = shape or p.shape[:-1]
    s = jnp.cumsum(p, axis=-1)
    r = random.uniform(key, shape=shape + (1,))
    # FIXME: replace this computation by using binary search as suggested in the above
    # reference. A while_loop + vmap for a reshaped 2D array would be enough.
    return jnp.sum(s < r, axis=-1)


def categorical(key, p, shape=()):
    return _categorical(key, p, shape)


<<<<<<< HEAD
# TODO: drop this for the next JAX release, see https://github.com/google/jax/pull/1855
def categorical_logits(key, logits, shape=()):
    shape = shape or logits.shape[:-1]
    return np.argmax(random.gumbel(key, shape + logits.shape[-1:], logits.dtype)
                     + logits, axis=-1)


def gumbel_softmax_logits(key, logits, shape=(), temperature=1., hard=False, one_hot=False):
    shape = shape or logits.shape[:-1]
    y_soft = softmax((random.gumbel(key, shape, logits.dtype)
                      + logits) / temperature, axis=-1)

    if hard:
        y_hard = np.where(y_soft == np.amax(y_soft, axis=-1, keepdims=True), 1., 0.)
        ret = y_hard - lax.stop_gradient(y_soft) + y_soft
    else:
        ret = y_soft

    if one_hot:
        return ret
    else:
        return _categorical(key, ret, None)


def gumbel_softmax_probs(key, probs, shape=(), temperature=1., hard=False, one_hot=False):
    return gumbel_softmax_logits(key, np.log(probs), shape=shape,
                                 temperature=temperature, hard=hard,
                                 one_hot=one_hot)


# Ref https://github.com/numpy/numpy/blob/8a0858f3903e488495a56b4a6d19bbefabc97dca/
# numpy/random/src/distributions/distributions.c#L574
def _poisson_large(val):
    rng_key, lam = val
    slam = np.sqrt(lam)
    loglam = np.log(lam)
    b = 0.931 + 2.53 * slam
    a = -0.059 + 0.02483 * b
    invalpha = 1.1239 + 1.1328 / (b - 3.4)
    vr = 0.9277 - 3.6224 / (b - 2)

    def cond_fn(val):
        _, V, us, k = val
        cond1 = (us >= 0.07) & (V <= vr)
        cond2 = (k < 0) | ((us < 0.013) & (V > us))
        cond3 = ((np.log(V) + np.log(invalpha) - np.log(a / (us * us) + b))
                 <= (-lam + k * loglam - gammaln(k + 1)))
        return (~cond1) & (cond2 | (~cond3))

    def body_fn(val):
        rng_key, *_ = val
        rng_key, key_U, key_V = random.split(rng_key, 3)
        U = random.uniform(key_U) - 0.5
        V = random.uniform(key_V)
        us = 0.5 - np.abs(U)
        k = np.floor((2 * a / us + b) * U + lam + 0.43)
        return rng_key, V, us, k

    *_, k = lax.while_loop(cond_fn, body_fn, (rng_key, 0., 0., -1.))
    return k


def _poisson_small(val):
    rng_key, lam = val
    enlam = np.exp(-lam)

    def body_fn(val):
        rng_key, prod, k = val
        rng_key, key_U = random.split(rng_key)
        U = random.uniform(key_U)
        prod = prod * U
        return rng_key, prod, k + 1

    init = np.where(lam == 0., 0., -1.)
    *_, k = lax.while_loop(lambda val: val[1] > enlam, body_fn, (rng_key, 1., init))
    return k


def _poisson_one(val):
    return lax.cond(val[1] >= 10, val, _poisson_large, val, _poisson_small)


@partial(jit, static_argnums=(2, 3))
def _poisson(key, rate, shape, dtype):
    # Ref: https://en.wikipedia.org/wiki/Poisson_distribution#Generating_Poisson-distributed_random_variables
    shape = shape or np.shape(rate)
    rate = lax.convert_element_type(rate, canonicalize_dtype(np.float64))
    rate = np.broadcast_to(rate, shape)
    rng_keys = random.split(key, np.size(rate))
    if xla_bridge.get_backend().platform == 'cpu':
        k = lax.map(_poisson_one, (rng_keys, np.reshape(rate, -1)))
    else:
        k = vmap(_poisson_one)((rng_keys, np.reshape(rate, -1)))
    k = lax.convert_element_type(k, dtype)
    return np.reshape(k, shape)


def poisson(key, rate, shape=(), dtype=np.int64):
    dtype = canonicalize_dtype(dtype)
    return _poisson(key, rate, shape, dtype)


=======
>>>>>>> 18c47544
def _scatter_add_one(operand, indices, updates):
    return lax.scatter_add(operand, indices, updates,
                           lax.ScatterDimensionNumbers(update_window_dims=(),
                                                       inserted_window_dims=(0,),
                                                       scatter_dims_to_operand_dims=(0,)))


@partial(jit, static_argnums=(3, 4))
def _multinomial(key, p, n, n_max, shape=()):
    if jnp.shape(n) != jnp.shape(p)[:-1]:
        broadcast_shape = lax.broadcast_shapes(jnp.shape(n), jnp.shape(p)[:-1])
        n = jnp.broadcast_to(n, broadcast_shape)
        p = jnp.broadcast_to(p, broadcast_shape + jnp.shape(p)[-1:])
    shape = shape or p.shape[:-1]
    # get indices from categorical distribution then gather the result
    indices = categorical(key, p, (n_max,) + shape)
    # mask out values when counts is heterogeneous
    if jnp.ndim(n) > 0:
        mask = promote_shapes(jnp.arange(n_max) < jnp.expand_dims(n, -1), shape=shape + (n_max,))[0]
        mask = jnp.moveaxis(mask, -1, 0).astype(indices.dtype)
        excess = jnp.concatenate([jnp.expand_dims(n_max - n, -1), jnp.zeros(jnp.shape(n) + (p.shape[-1] - 1,))], -1)
    else:
        mask = 1
        excess = 0
    # NB: we transpose to move batch shape to the front
    indices_2D = (jnp.reshape(indices * mask, (n_max, -1,))).T
    samples_2D = vmap(_scatter_add_one, (0, 0, 0))(jnp.zeros((indices_2D.shape[0], p.shape[-1]),
                                                             dtype=indices.dtype),
                                                   jnp.expand_dims(indices_2D, axis=-1),
                                                   jnp.ones(indices_2D.shape, dtype=indices.dtype))
    return jnp.reshape(samples_2D, shape + p.shape[-1:]) - excess


def multinomial(key, p, n, shape=()):
    n_max = int(jnp.max(n))
    return _multinomial(key, p, n, n_max, shape)


def _to_probs_multinom(logits):
    return softmax(logits, axis=-1)


def cholesky_of_inverse(matrix):
    # This formulation only takes the inverse of a triangular matrix
    # which is more numerically stable.
    # Refer to:
    # https://nbviewer.jupyter.org/gist/fehiepsi/5ef8e09e61604f10607380467eb82006#Precision-to-scale_tril
    tril_inv = jnp.swapaxes(jnp.linalg.cholesky(matrix[..., ::-1, ::-1])[..., ::-1, ::-1], -2, -1)
    identity = jnp.broadcast_to(jnp.identity(matrix.shape[-1]), tril_inv.shape)
    return solve_triangular(tril_inv, identity, lower=True)


# TODO: move upstream to jax.nn
def binary_cross_entropy_with_logits(x, y):
    # compute -y * log(sigmoid(x)) - (1 - y) * log(1 - sigmoid(x))
    # Ref: https://www.tensorflow.org/api_docs/python/tf/nn/sigmoid_cross_entropy_with_logits
    return jnp.clip(x, 0) + jnp.log1p(jnp.exp(-jnp.abs(x))) - x * y


def promote_shapes(*args, shape=()):
    # adapted from lax.lax_numpy
    if len(args) < 2 and not shape:
        return args
    else:
        shapes = [jnp.shape(arg) for arg in args]
        num_dims = len(lax.broadcast_shapes(shape, *shapes))
        return [lax.reshape(arg, (1,) * (num_dims - len(s)) + s)
                if len(s) < num_dims else arg for arg, s in zip(args, shapes)]


def get_dtype(x):
    return canonicalize_dtype(lax.dtype(x))


def sum_rightmost(x, dim):
    """
    Sum out ``dim`` many rightmost dimensions of a given tensor.
    """
    out_dim = jnp.ndim(x) - dim
    x = jnp.reshape(x[..., jnp.newaxis], jnp.shape(x)[:out_dim] + (-1,))
    return jnp.sum(x, axis=-1)


def matrix_to_tril_vec(x, diagonal=0):
    idxs = jnp.tril_indices(x.shape[-1], diagonal)
    return x[..., idxs[0], idxs[1]]


def vec_to_tril_matrix(t, diagonal=0):
    # NB: the following formula only works for diagonal <= 0
    n = round((math.sqrt(1 + 8 * t.shape[-1]) - 1) / 2) - diagonal
    n2 = n * n
    idx = jnp.reshape(jnp.arange(n2), (n, n))[jnp.tril_indices(n, diagonal)]
    x = lax.scatter_add(jnp.zeros(t.shape[:-1] + (n2,)), jnp.expand_dims(idx, axis=-1), t,
                        lax.ScatterDimensionNumbers(update_window_dims=range(t.ndim - 1),
                                                    inserted_window_dims=(t.ndim - 1,),
                                                    scatter_dims_to_operand_dims=(t.ndim - 1,)))
    return jnp.reshape(x, x.shape[:-1] + (n, n))


def cholesky_update(L, x, coef=1):
    """
    Finds cholesky of L @ L.T + coef * x @ x.T.

    **References;**

        1. A more efficient rank-one covariance matrix update for evolution strategies,
           Oswin Krause and Christian Igel
    """
    batch_shape = lax.broadcast_shapes(L.shape[:-2], x.shape[:-1])
    L = jnp.broadcast_to(L, batch_shape + L.shape[-2:])
    x = jnp.broadcast_to(x, batch_shape + x.shape[-1:])
    diag = jnp.diagonal(L, axis1=-2, axis2=-1)
    # convert to unit diagonal triangular matrix: L @ D @ T.t
    L = L / diag[..., None, :]
    D = jnp.square(diag)

    def scan_fn(carry, val):
        b, w = carry
        j, Dj, L_j = val
        wj = w[..., j]
        gamma = b * Dj + coef * jnp.square(wj)
        Dj_new = gamma / b
        b = gamma / Dj_new

        # update vectors w and L_j
        w = w - wj[..., None] * L_j
        L_j = L_j + (coef * wj / gamma)[..., None] * w
        return (b, w), (Dj_new, L_j)

    D, L = jnp.moveaxis(D, -1, 0), jnp.moveaxis(L, -1, 0)  # move scan dim to front
    _, (D, L) = lax.scan(scan_fn, (jnp.ones(batch_shape), x), (jnp.arange(D.shape[0]), D, L))
    D, L = jnp.moveaxis(D, 0, -1), jnp.moveaxis(L, 0, -1)  # move scan dim back
    return L * jnp.sqrt(D)[..., None, :]


def signed_stick_breaking_tril(t):
    # make sure that t in (-1, 1)
    eps = jnp.finfo(t.dtype).eps
    t = jnp.clip(t, a_min=(-1 + eps), a_max=(1 - eps))
    # transform t to tril matrix with identity diagonal
    r = vec_to_tril_matrix(t, diagonal=-1)

    # apply stick-breaking on the squared values;
    # we omit the step of computing s = z * z_cumprod by using the fact:
    #     y = sign(r) * s = sign(r) * sqrt(z * z_cumprod) = r * sqrt(z_cumprod)
    z = r ** 2
    z1m_cumprod = jnp.cumprod(1 - z, axis=-1)
    z1m_cumprod_sqrt = jnp.sqrt(z1m_cumprod)

    pad_width = [(0, 0)] * z.ndim
    pad_width[-1] = (1, 0)
    z1m_cumprod_sqrt_shifted = jnp.pad(z1m_cumprod_sqrt[..., :-1], pad_width,
                                       mode="constant", constant_values=1.)
    y = (r + jnp.identity(r.shape[-1])) * z1m_cumprod_sqrt_shifted
    return y


def logmatmulexp(x, y):
    """
    Numerically stable version of ``(x.log() @ y.log()).exp()``.
    """
    x_shift = lax.stop_gradient(jnp.amax(x, -1, keepdims=True))
    y_shift = lax.stop_gradient(jnp.amax(y, -2, keepdims=True))
    xy = jnp.log(jnp.matmul(jnp.exp(x - x_shift), jnp.exp(y - y_shift)))
    return xy + x_shift + y_shift


def clamp_probs(probs):
    finfo = jnp.finfo(get_dtype(probs))
    return jnp.clip(probs, a_min=finfo.tiny, a_max=1. - finfo.eps)


def is_identically_one(x):
    """
    Check if argument is exactly the number one. True for the number one;
    false for other numbers; false for ndarrays.
    """
    if isinstance(x, (int, float)):
        return x == 1
    else:
        return False


def von_mises_centered(key, concentration, shape=(), dtype=jnp.float64):
    """ Compute centered von Mises samples using rejection sampling from [1] with wrapped Cauchy proposal.

        *** References ***
        [1] Luc Devroye "Non-Uniform Random Variate Generation", Springer-Verlag, 1986;
            Chapter 9, p. 473-476. http://www.nrbook.com/devroye/Devroye_files/chapter_nine.pdf


        :param key: random number generator key
        :param concentration: concentration of distribution
        :param shape: shape of samples
        :param dtype: float precesions for choosing correct s cutfoff
        :return: centered samples from von Mises
    """
    shape = shape or jnp.shape(concentration)
    dtype = canonicalize_dtype(dtype)
    concentration = lax.convert_element_type(concentration, dtype)
    concentration = jnp.broadcast_to(concentration, shape)
    return _von_mises_centered(key, concentration, shape, dtype)


@partial(jit, static_argnums=(2, 3))
def _von_mises_centered(key, concentration, shape, dtype):
    # Cutoff from TensorFlow probability
    # (https://github.com/tensorflow/probability/blob/f051e03dd3cc847d31061803c2b31c564562a993/tensorflow_probability/python/distributions/von_mises.py#L567-L570)
    s_cutoff_map = {jnp.dtype(jnp.float16): 1.8e-1,
                    jnp.dtype(jnp.float32): 2e-2,
                    jnp.dtype(jnp.float64): 1.2e-4}
    s_cutoff = s_cutoff_map.get(dtype)

    r = 1. + jnp.sqrt(1. + 4. * concentration ** 2)
    rho = (r - jnp.sqrt(2. * r)) / (2. * concentration)
    s_exact = (1. + rho ** 2) / (2. * rho)

    s_approximate = 1. / concentration

    s = jnp.where(concentration > s_cutoff, s_exact, s_approximate)

    def cond_fn(*args):
        """ check if all are done or reached max number of iterations """
        i, _, done, _, _ = args[0]
        return jnp.bitwise_and(i < 100, jnp.logical_not(jnp.all(done)))

    def body_fn(*args):
        i, key, done, _, w = args[0]
        uni_ukey, uni_vkey, key = random.split(key, 3)

        u = random.uniform(key=uni_ukey, shape=shape, dtype=concentration.dtype, minval=-1., maxval=1.)
        z = jnp.cos(jnp.pi * u)
        w = jnp.where(done, w, (1. + s * z) / (s + z))  # Update where not done

        y = concentration * (s - w)
        v = random.uniform(key=uni_vkey, shape=shape, dtype=concentration.dtype, minval=-1., maxval=1.)

        accept = (y * (2. - y) >= v) | (jnp.log(y / v) + 1. >= y)

        return i+1, key, accept | done, u, w

    init_done = jnp.zeros(shape, dtype=bool)
    init_u = jnp.zeros(shape)
    init_w = jnp.zeros(shape)

    _, _, done, u, w = lax.while_loop(
        cond_fun=cond_fn,
        body_fun=body_fn,
        init_val=(jnp.array(0), key, init_done, init_u, init_w)
    )

    return jnp.sign(u) * jnp.arccos(w)


# The is sourced from: torch.distributions.util.py
#
# Copyright (c) 2016-     Facebook, Inc            (Adam Paszke)
# Copyright (c) 2014-     Facebook, Inc            (Soumith Chintala)
# Copyright (c) 2011-2014 Idiap Research Institute (Ronan Collobert)
# Copyright (c) 2012-2014 Deepmind Technologies    (Koray Kavukcuoglu)
# Copyright (c) 2011-2012 NEC Laboratories America (Koray Kavukcuoglu)
# Copyright (c) 2011-2013 NYU                      (Clement Farabet)
# Copyright (c) 2006-2010 NEC Laboratories America (Ronan Collobert, Leon Bottou, Iain Melvin, Jason Weston)
# Copyright (c) 2006      Idiap Research Institute (Samy Bengio)
# Copyright (c) 2001-2004 Idiap Research Institute (Ronan Collobert, Samy Bengio, Johnny Mariethoz)
#
# THIS SOFTWARE IS PROVIDED BY THE COPYRIGHT HOLDERS AND CONTRIBUTORS "AS IS"
# AND ANY EXPRESS OR IMPLIED WARRANTIES, INCLUDING, BUT NOT LIMITED TO, THE
# IMPLIED WARRANTIES OF MERCHANTABILITY AND FITNESS FOR A PARTICULAR PURPOSE
# ARE DISCLAIMED. IN NO EVENT SHALL THE COPYRIGHT OWNER OR CONTRIBUTORS BE
# LIABLE FOR ANY DIRECT, INDIRECT, INCIDENTAL, SPECIAL, EXEMPLARY, OR
# CONSEQUENTIAL DAMAGES (INCLUDING, BUT NOT LIMITED TO, PROCUREMENT OF
# SUBSTITUTE GOODS OR SERVICES; LOSS OF USE, DATA, OR PROFITS; OR BUSINESS
# INTERRUPTION) HOWEVER CAUSED AND ON ANY THEORY OF LIABILITY, WHETHER IN
# CONTRACT, STRICT LIABILITY, OR TORT (INCLUDING NEGLIGENCE OR OTHERWISE)
# ARISING IN ANY WAY OUT OF THE USE OF THIS SOFTWARE, EVEN IF ADVISED OF THE
# POSSIBILITY OF SUCH DAMAGE.
class lazy_property(object):
    r"""
    Used as a decorator for lazy loading of class attributes. This uses a
    non-data descriptor that calls the wrapped method to compute the property on
    first call; thereafter replacing the wrapped method into an instance
    attribute.
    """

    def __init__(self, wrapped):
        self.wrapped = wrapped
        update_wrapper(self, wrapped)

    def __get__(self, instance, obj_type=None):
        if instance is None:
            return self
        value = self.wrapped(instance)
        setattr(instance, self.wrapped.__name__, value)
        return value


def validate_sample(log_prob_fn):
    def wrapper(self, *args, **kwargs):
        log_prob = log_prob_fn(self, *args, *kwargs)
        if self._validate_args:
            value = kwargs['value'] if 'value' in kwargs else args[0]
            mask = self._validate_sample(value)
            log_prob = jnp.where(mask, log_prob, -jnp.inf)
        return log_prob

    return wrapper<|MERGE_RESOLUTION|>--- conflicted
+++ resolved
@@ -7,12 +7,8 @@
 from jax import jit, lax, random, vmap
 from jax.dtypes import canonicalize_dtype
 from jax.lib import xla_bridge
-<<<<<<< HEAD
 from jax.nn import softmax
-import jax.numpy as np
-=======
 import jax.numpy as jnp
->>>>>>> 18c47544
 from jax.scipy.linalg import solve_triangular
 from jax.util import partial
 
@@ -182,111 +178,6 @@
     return _categorical(key, p, shape)
 
 
-<<<<<<< HEAD
-# TODO: drop this for the next JAX release, see https://github.com/google/jax/pull/1855
-def categorical_logits(key, logits, shape=()):
-    shape = shape or logits.shape[:-1]
-    return np.argmax(random.gumbel(key, shape + logits.shape[-1:], logits.dtype)
-                     + logits, axis=-1)
-
-
-def gumbel_softmax_logits(key, logits, shape=(), temperature=1., hard=False, one_hot=False):
-    shape = shape or logits.shape[:-1]
-    y_soft = softmax((random.gumbel(key, shape, logits.dtype)
-                      + logits) / temperature, axis=-1)
-
-    if hard:
-        y_hard = np.where(y_soft == np.amax(y_soft, axis=-1, keepdims=True), 1., 0.)
-        ret = y_hard - lax.stop_gradient(y_soft) + y_soft
-    else:
-        ret = y_soft
-
-    if one_hot:
-        return ret
-    else:
-        return _categorical(key, ret, None)
-
-
-def gumbel_softmax_probs(key, probs, shape=(), temperature=1., hard=False, one_hot=False):
-    return gumbel_softmax_logits(key, np.log(probs), shape=shape,
-                                 temperature=temperature, hard=hard,
-                                 one_hot=one_hot)
-
-
-# Ref https://github.com/numpy/numpy/blob/8a0858f3903e488495a56b4a6d19bbefabc97dca/
-# numpy/random/src/distributions/distributions.c#L574
-def _poisson_large(val):
-    rng_key, lam = val
-    slam = np.sqrt(lam)
-    loglam = np.log(lam)
-    b = 0.931 + 2.53 * slam
-    a = -0.059 + 0.02483 * b
-    invalpha = 1.1239 + 1.1328 / (b - 3.4)
-    vr = 0.9277 - 3.6224 / (b - 2)
-
-    def cond_fn(val):
-        _, V, us, k = val
-        cond1 = (us >= 0.07) & (V <= vr)
-        cond2 = (k < 0) | ((us < 0.013) & (V > us))
-        cond3 = ((np.log(V) + np.log(invalpha) - np.log(a / (us * us) + b))
-                 <= (-lam + k * loglam - gammaln(k + 1)))
-        return (~cond1) & (cond2 | (~cond3))
-
-    def body_fn(val):
-        rng_key, *_ = val
-        rng_key, key_U, key_V = random.split(rng_key, 3)
-        U = random.uniform(key_U) - 0.5
-        V = random.uniform(key_V)
-        us = 0.5 - np.abs(U)
-        k = np.floor((2 * a / us + b) * U + lam + 0.43)
-        return rng_key, V, us, k
-
-    *_, k = lax.while_loop(cond_fn, body_fn, (rng_key, 0., 0., -1.))
-    return k
-
-
-def _poisson_small(val):
-    rng_key, lam = val
-    enlam = np.exp(-lam)
-
-    def body_fn(val):
-        rng_key, prod, k = val
-        rng_key, key_U = random.split(rng_key)
-        U = random.uniform(key_U)
-        prod = prod * U
-        return rng_key, prod, k + 1
-
-    init = np.where(lam == 0., 0., -1.)
-    *_, k = lax.while_loop(lambda val: val[1] > enlam, body_fn, (rng_key, 1., init))
-    return k
-
-
-def _poisson_one(val):
-    return lax.cond(val[1] >= 10, val, _poisson_large, val, _poisson_small)
-
-
-@partial(jit, static_argnums=(2, 3))
-def _poisson(key, rate, shape, dtype):
-    # Ref: https://en.wikipedia.org/wiki/Poisson_distribution#Generating_Poisson-distributed_random_variables
-    shape = shape or np.shape(rate)
-    rate = lax.convert_element_type(rate, canonicalize_dtype(np.float64))
-    rate = np.broadcast_to(rate, shape)
-    rng_keys = random.split(key, np.size(rate))
-    if xla_bridge.get_backend().platform == 'cpu':
-        k = lax.map(_poisson_one, (rng_keys, np.reshape(rate, -1)))
-    else:
-        k = vmap(_poisson_one)((rng_keys, np.reshape(rate, -1)))
-    k = lax.convert_element_type(k, dtype)
-    return np.reshape(k, shape)
-
-
-def poisson(key, rate, shape=(), dtype=np.int64):
-    dtype = canonicalize_dtype(dtype)
-    return _poisson(key, rate, shape, dtype)
-
-
-=======
->>>>>>> 18c47544
 def _scatter_add_one(operand, indices, updates):
     return lax.scatter_add(operand, indices, updates,
                            lax.ScatterDimensionNumbers(update_window_dims=(),
