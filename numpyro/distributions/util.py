from functools import update_wrapper
import math

from jax import custom_transforms, defjvp, jit, lax, random, vmap
from jax.dtypes import canonicalize_dtype
from jax.lib import xla_bridge
import jax.numpy as np
from jax.scipy.linalg import solve_triangular
from jax.scipy.special import gammaln
from jax.util import partial


@partial(jit, static_argnums=(3, 4))
def _binomial(key, p, n, n_max, shape):
    p, n = promote_shapes(p, n)
    shape = shape or lax.broadcast_shapes(np.shape(p), np.shape(n))
    uniforms = random.uniform(key, shape + (n_max,))
    n = np.expand_dims(n, axis=-1)
    p = np.expand_dims(p, axis=-1)
    mask = (np.arange(n_max) < n).astype(uniforms.dtype)
    p, uniforms = promote_shapes(p, uniforms)
    return np.sum(mask * lax.lt(uniforms, p), axis=-1, keepdims=False)


def binomial(key, p, n=1, shape=()):
    n_max = int(np.max(n))
    return _binomial(key, p, n, n_max, shape)


@partial(jit, static_argnums=(2,))
def _categorical(key, p, shape):
    # this implementation is fast when event shape is small, and slow otherwise
    # Ref: https://stackoverflow.com/a/34190035
    shape = shape or p.shape[:-1]
    s = cumsum(p)
    r = random.uniform(key, shape=shape + (1,))
    # FIXME: replace this computation by using binary search as suggested in the above
    # reference. A while_loop + vmap for a reshaped 2D array would be enough.
    return np.sum(s < r, axis=-1)


def categorical(key, p, shape=()):
    return _categorical(key, p, shape)


# TODO: use this sampler in CategoricalLogits
# TODO: drop this for the next JAX release, see https://github.com/google/jax/pull/1855
def categorical_logits(key, logits, shape=()):
    shape = shape or logits.shape[:-1]
    return np.argmax(random.gumbel(key, shape + logits.shape[-1:], logits.dtype)
                     + logits, axis=-1)


# Ref https://github.com/numpy/numpy/blob/8a0858f3903e488495a56b4a6d19bbefabc97dca/
# numpy/random/src/distributions/distributions.c#L574
def _poisson_large(val):
    rng_key, lam = val
    slam = np.sqrt(lam)
    loglam = np.log(lam)
    b = 0.931 + 2.53 * slam
    a = -0.059 + 0.02483 * b
    invalpha = 1.1239 + 1.1328 / (b - 3.4)
    vr = 0.9277 - 3.6224 / (b - 2)

    def cond_fn(val):
        _, V, us, k = val
        cond1 = (us >= 0.07) & (V <= vr)
        cond2 = (k < 0) | ((us < 0.013) & (V > us))
        cond3 = ((np.log(V) + np.log(invalpha) - np.log(a / (us * us) + b))
                 <= (-lam + k * loglam - gammaln(k + 1)))
        return (~cond1) & (cond2 | (~cond3))

    def body_fn(val):
        rng_key, *_ = val
        rng_key, key_U, key_V = random.split(rng_key, 3)
        U = random.uniform(key_U) - 0.5
        V = random.uniform(key_V)
        us = 0.5 - np.abs(U)
        k = np.floor((2 * a / us + b) * U + lam + 0.43)
        return rng_key, V, us, k

    *_, k = lax.while_loop(cond_fn, body_fn, (rng_key, 0., 0., -1.))
    return k


def _poisson_small(val):
    rng_key, lam = val
    enlam = np.exp(-lam)

    def body_fn(val):
        rng_key, prod, k = val
        rng_key, key_U = random.split(rng_key)
        U = random.uniform(key_U)
        prod = prod * U
        return rng_key, prod, k + 1

    init = np.where(lam == 0., 0., -1.)
    *_, k = lax.while_loop(lambda val: val[1] > enlam, body_fn, (rng_key, 1., init))
    return k


def _poisson_one(val):
    return lax.cond(val[1] >= 10, val, _poisson_large, val, _poisson_small)


@partial(jit, static_argnums=(2, 3))
def _poisson(key, rate, shape, dtype):
    # Ref: https://en.wikipedia.org/wiki/Poisson_distribution#Generating_Poisson-distributed_random_variables
    shape = shape or np.shape(rate)
    rate = lax.convert_element_type(rate, canonicalize_dtype(np.float64))
    rate = np.broadcast_to(rate, shape)
    rng_keys = random.split(key, np.size(rate))
    if xla_bridge.get_backend().platform == 'cpu':
        k = lax.map(_poisson_one, (rng_keys, np.reshape(rate, -1)))
    else:
        k = vmap(_poisson_one)((rng_keys, np.reshape(rate, -1)))
    k = lax.convert_element_type(k, dtype)
    return np.reshape(k, shape)


def poisson(key, rate, shape=(), dtype=np.int64):
    dtype = canonicalize_dtype(dtype)
    return _poisson(key, rate, shape, dtype)


def _scatter_add_one(operand, indices, updates):
    return lax.scatter_add(operand, indices, updates,
                           lax.ScatterDimensionNumbers(update_window_dims=(),
                                                       inserted_window_dims=(0,),
                                                       scatter_dims_to_operand_dims=(0,)))


@partial(jit, static_argnums=(3, 4))
def _multinomial(key, p, n, n_max, shape=()):
    if np.shape(n) != np.shape(p)[:-1]:
        broadcast_shape = lax.broadcast_shapes(np.shape(n), np.shape(p)[:-1])
        n = np.broadcast_to(n, broadcast_shape)
        p = np.broadcast_to(p, broadcast_shape + np.shape(p)[-1:])
    shape = shape or p.shape[:-1]
    # get indices from categorical distribution then gather the result
    indices = categorical(key, p, (n_max,) + shape)
    # mask out values when counts is heterogeneous
    if np.ndim(n) > 0:
        mask = promote_shapes(np.arange(n_max) < np.expand_dims(n, -1), shape=shape + (n_max,))[0]
        mask = np.moveaxis(mask, -1, 0).astype(indices.dtype)
        excess = np.concatenate([np.expand_dims(n_max - n, -1), np.zeros(np.shape(n) + (p.shape[-1] - 1,))], -1)
    else:
        mask = 1
        excess = 0
    # NB: we transpose to move batch shape to the front
    indices_2D = (np.reshape(indices * mask, (n_max, -1,))).T
    samples_2D = vmap(_scatter_add_one, (0, 0, 0))(np.zeros((indices_2D.shape[0], p.shape[-1]),
                                                            dtype=indices.dtype),
                                                   np.expand_dims(indices_2D, axis=-1),
                                                   np.ones(indices_2D.shape, dtype=indices.dtype))
    return np.reshape(samples_2D, shape + p.shape[-1:]) - excess


def multinomial(key, p, n, shape=()):
    n_max = int(np.max(n))
    return _multinomial(key, p, n, n_max, shape)


<<<<<<< HEAD
# TODO: rename this function, in PyTorch cholesky_inverse computes the inverse using a cholesky
# input; here we want to take cholesky of the inverse... (the name here is better but
# we need to change to avoid confusion)
def cholesky_inverse(matrix):
=======
def cholesky_of_inverse(matrix):
>>>>>>> 3bda19d8
    # This formulation only takes the inverse of a triangular matrix
    # which is more numerically stable.
    # Refer to:
    # https://nbviewer.jupyter.org/gist/fehiepsi/5ef8e09e61604f10607380467eb82006#Precision-to-scale_tril
    tril_inv = np.swapaxes(np.linalg.cholesky(matrix[..., ::-1, ::-1])[..., ::-1, ::-1], -2, -1)
    identity = np.broadcast_to(np.identity(matrix.shape[-1]), tril_inv.shape)
    return solve_triangular(tril_inv, identity, lower=True)


# TODO: move upstream to jax.nn
def binary_cross_entropy_with_logits(x, y):
    # compute -y * log(sigmoid(x)) - (1 - y) * log(1 - sigmoid(x))
    # Ref: https://www.tensorflow.org/api_docs/python/tf/nn/sigmoid_cross_entropy_with_logits
    return np.clip(x, 0) + np.log1p(np.exp(-np.abs(x))) - x * y


@custom_transforms
def cumsum(x):
    return np.cumsum(x, axis=-1)


defjvp(cumsum, lambda g, ans, x: np.cumsum(g, axis=-1))


@custom_transforms
def cumprod(x):
    return np.cumprod(x, axis=-1)


# XXX this implementation does not address the case x=0, hence the result in that case will be nan
# Ref: https://stackoverflow.com/questions/40916955/how-to-compute-gradient-of-cumprod-safely
defjvp(cumprod, lambda g, ans, x: np.cumsum(g / x, axis=-1) * ans)


def promote_shapes(*args, shape=()):
    # adapted from lax.lax_numpy
    if len(args) < 2 and not shape:
        return args
    else:
        shapes = [np.shape(arg) for arg in args]
        num_dims = len(lax.broadcast_shapes(shape, *shapes))
        return [lax.reshape(arg, (1,) * (num_dims - len(s)) + s)
                if len(s) < num_dims else arg for arg, s in zip(args, shapes)]


def get_dtype(x):
    return canonicalize_dtype(lax.dtype(x))


def sum_rightmost(x, dim):
    """
    Sum out ``dim`` many rightmost dimensions of a given tensor.
    """
    out_dim = np.ndim(x) - dim
    x = np.reshape(x[..., np.newaxis], np.shape(x)[:out_dim] + (-1,))
    return np.sum(x, axis=-1)


def matrix_to_tril_vec(x, diagonal=0):
    idxs = np.tril_indices(x.shape[-1], diagonal)
    return x[..., idxs[0], idxs[1]]


def vec_to_tril_matrix(t, diagonal=0):
    # NB: the following formula only works for diagonal <= 0
    n = round((math.sqrt(1 + 8 * t.shape[-1]) - 1) / 2) - diagonal
    n2 = n * n
    idx = np.reshape(np.arange(n2), (n, n))[np.tril_indices(n, diagonal)]
    x = lax.scatter_add(np.zeros(t.shape[:-1] + (n2,)), np.expand_dims(idx, axis=-1), t,
                        lax.ScatterDimensionNumbers(update_window_dims=range(t.ndim - 1),
                                                    inserted_window_dims=(t.ndim - 1,),
                                                    scatter_dims_to_operand_dims=(t.ndim - 1,)))
    return np.reshape(x, x.shape[:-1] + (n, n))


def cholesky_update(L, x, coef=1):
    """
    Finds cholesky of L @ L.T + coef * x @ x.T.

    **References;**

        1. A more efficient rank-one covariance matrix update for evolution strategies,
           Oswin Krause and Christian Igel
    """
    batch_shape = lax.broadcast_shapes(L.shape[:-2], x.shape[:-1])
    L = np.broadcast_to(L, batch_shape + L.shape[-2:])
    x = np.broadcast_to(x, batch_shape + x.shape[-1:])
    diag = np.diagonal(L, axis1=-2, axis2=-1)
    # convert to unit diagonal triangular matrix: L @ D @ T.t
    L = L / diag[..., None, :]
    D = np.square(diag)

    def scan_fn(carry, val):
        b, w = carry
        j, Dj, L_j = val
        wj = w[..., j]
        gamma = b * Dj + coef * np.square(wj)
        Dj_new = gamma / b
        b = gamma / Dj_new

        # update vectors w and L_j
        w = w - wj[..., None] * L_j
        L_j = L_j + (coef * wj / gamma)[..., None] * w
        return (b, w), (Dj_new, L_j)

    D, L = np.moveaxis(D, -1, 0), np.moveaxis(L, -1, 0)  # move scan dim to front
    _, (D, L) = lax.scan(scan_fn, (np.ones(batch_shape), x), (np.arange(D.shape[0]), D, L))
    D, L = np.moveaxis(D, 0, -1), np.moveaxis(L, 0, -1)  # move scan dim back
    return L * np.sqrt(D)[..., None, :]


def signed_stick_breaking_tril(t):
    # make sure that t in (-1, 1)
    eps = np.finfo(t.dtype).eps
    t = np.clip(t, a_min=(-1 + eps), a_max=(1 - eps))
    # transform t to tril matrix with identity diagonal
    r = vec_to_tril_matrix(t, diagonal=-1)

    # apply stick-breaking on the squared values;
    # we omit the step of computing s = z * z_cumprod by using the fact:
    #     y = sign(r) * s = sign(r) * sqrt(z * z_cumprod) = r * sqrt(z_cumprod)
    z = r ** 2
    z1m_cumprod = cumprod(1 - z)
    z1m_cumprod_sqrt = np.sqrt(z1m_cumprod)

    pad_width = [(0, 0)] * z.ndim
    pad_width[-1] = (1, 0)
    z1m_cumprod_sqrt_shifted = np.pad(z1m_cumprod_sqrt[..., :-1], pad_width,
                                      mode="constant", constant_values=1.)
    y = (r + np.identity(r.shape[-1])) * z1m_cumprod_sqrt_shifted
    return y


def clamp_probs(probs):
    finfo = np.finfo(get_dtype(probs))
    return np.clip(probs, a_min=finfo.tiny, a_max=1. - finfo.eps)


# The is sourced from: torch.distributions.util.py
#
# Copyright (c) 2016-     Facebook, Inc            (Adam Paszke)
# Copyright (c) 2014-     Facebook, Inc            (Soumith Chintala)
# Copyright (c) 2011-2014 Idiap Research Institute (Ronan Collobert)
# Copyright (c) 2012-2014 Deepmind Technologies    (Koray Kavukcuoglu)
# Copyright (c) 2011-2012 NEC Laboratories America (Koray Kavukcuoglu)
# Copyright (c) 2011-2013 NYU                      (Clement Farabet)
# Copyright (c) 2006-2010 NEC Laboratories America (Ronan Collobert, Leon Bottou, Iain Melvin, Jason Weston)
# Copyright (c) 2006      Idiap Research Institute (Samy Bengio)
# Copyright (c) 2001-2004 Idiap Research Institute (Ronan Collobert, Samy Bengio, Johnny Mariethoz)
#
# THIS SOFTWARE IS PROVIDED BY THE COPYRIGHT HOLDERS AND CONTRIBUTORS "AS IS"
# AND ANY EXPRESS OR IMPLIED WARRANTIES, INCLUDING, BUT NOT LIMITED TO, THE
# IMPLIED WARRANTIES OF MERCHANTABILITY AND FITNESS FOR A PARTICULAR PURPOSE
# ARE DISCLAIMED. IN NO EVENT SHALL THE COPYRIGHT OWNER OR CONTRIBUTORS BE
# LIABLE FOR ANY DIRECT, INDIRECT, INCIDENTAL, SPECIAL, EXEMPLARY, OR
# CONSEQUENTIAL DAMAGES (INCLUDING, BUT NOT LIMITED TO, PROCUREMENT OF
# SUBSTITUTE GOODS OR SERVICES; LOSS OF USE, DATA, OR PROFITS; OR BUSINESS
# INTERRUPTION) HOWEVER CAUSED AND ON ANY THEORY OF LIABILITY, WHETHER IN
# CONTRACT, STRICT LIABILITY, OR TORT (INCLUDING NEGLIGENCE OR OTHERWISE)
# ARISING IN ANY WAY OUT OF THE USE OF THIS SOFTWARE, EVEN IF ADVISED OF THE
# POSSIBILITY OF SUCH DAMAGE.
class lazy_property(object):
    r"""
    Used as a decorator for lazy loading of class attributes. This uses a
    non-data descriptor that calls the wrapped method to compute the property on
    first call; thereafter replacing the wrapped method into an instance
    attribute.
    """
    def __init__(self, wrapped):
        self.wrapped = wrapped
        update_wrapper(self, wrapped)

    def __get__(self, instance, obj_type=None):
        if instance is None:
            return self
        value = self.wrapped(instance)
        setattr(instance, self.wrapped.__name__, value)
        return value


def validate_sample(log_prob_fn):
    def wrapper(self, *args, **kwargs):
        log_prob = log_prob_fn(self, *args, *kwargs)
        if self._validate_args:
            value = kwargs['value'] if 'value' in kwargs else args[0]
            mask = self._validate_sample(value)
            log_prob = np.where(mask, log_prob, -np.inf)
        return log_prob

    return wrapper<|MERGE_RESOLUTION|>--- conflicted
+++ resolved
@@ -161,14 +161,7 @@
     return _multinomial(key, p, n, n_max, shape)
 
 
-<<<<<<< HEAD
-# TODO: rename this function, in PyTorch cholesky_inverse computes the inverse using a cholesky
-# input; here we want to take cholesky of the inverse... (the name here is better but
-# we need to change to avoid confusion)
-def cholesky_inverse(matrix):
-=======
 def cholesky_of_inverse(matrix):
->>>>>>> 3bda19d8
     # This formulation only takes the inverse of a triangular matrix
     # which is more numerically stable.
     # Refer to:
