from functools import update_wrapper
import math
from numbers import Number

import scipy.special as osp_special

from jax import custom_transforms, defjvp, device_get, jit, lax, random, vmap
from jax.lib.xla_bridge import canonicalize_dtype
import jax.numpy as np
from jax.numpy.lax_numpy import _promote_args_like
from jax.scipy.linalg import solve_triangular
from jax.util import partial


<<<<<<< HEAD
def _standard_gamma_one(key, alpha):
    # Marsaglia & Tsang's simple transformation-rejection method
    # Ref: https://dl.acm.org/citation.cfm?doid=358407.358414
    # https://en.wikipedia.org/wiki/Gamma_distribution#Generating_gamma-distributed_random_variables

    boost = np.where(alpha >= 1.0, 1.0, random.uniform(key, ()) ** (1.0 / alpha))
    key, = random.split(key, 1)  # NOTE: always split the key after calling random.foo
    alpha = np.where(alpha >= 1.0, alpha, alpha + 1.0)

    d = alpha - 1.0 / 3.0
    c = 1.0 / np.sqrt(9.0 * d)

    def _cond_fn(kXVU):
        _, X, V, U = kXVU
        # TODO: find a way to avoid evaluating second condition which involves log+log
        # note: lax.cond does not support batching rule yet
        return (U >= 1.0 - 0.0331 * X * X) & (np.log(U) >= 0.5 * X + d * (1.0 - V + np.log(V)))

    def _body_fn(kXVU):
        def _next_kxv(kxv):
            k = kxv[0]
            x = random.normal(k, ())
            k, = random.split(k, 1)
            v = 1.0 + c * x
            return k, x, v

        key = kXVU[0]
        key, x, v = lax.while_loop(lambda kxv: kxv[2] <= 0.0, _next_kxv, (key, 0.0, -1.0))
        X = x * x
        V = v * v * v
        U = random.uniform(key, ())
        key, = random.split(key, 1)
        return key, X, V, U

    _, _, V, _ = lax.while_loop(_cond_fn, _body_fn, (key, 1.0, 1.0, 2.0))
    z = d * V * boost
    return np.where(z == 0, np.finfo(z.dtype).tiny, z)


# TODO: use upstream implementation when available because it is 2x faster
def _standard_gamma_impl(key, alpha):
    keys = random.split(key, alpha.size)
    alphas = np.reshape(alpha, -1)
    keys = np.reshape(keys, (-1, 2))
    samples = vmap(_standard_gamma_one)(keys, alphas)
    return samples.reshape(alpha.shape)


_bivariate_coef = [[0.16009398, -0.094634816, 0.025146379, -0.0030648348,
                    1, 0.3266811, 0.10406087, 0.0014179033],
                   [0.53487893, 0.12980707, 0.06573594, -0.0015649787,
                    0.16639465, 0.020070098, -0.0035938937, -0.00058392601],
                   [0.040121005, -0.0065914079, -0.002628604, -0.0013441777,
                    0.017050642, -0.0021309345, 0.00085092385, -1.5248239e-07]]


def _standard_gamma_grad_one(z, alpha):
    # Ref 1: Pathwise Derivatives Beyond the Reparameterization Trick, Martin & Fritz
    # Ref 2: Case 4 follows https://github.com/fritzo/notebooks/blob/master/gamma-reparameterized.ipynb

    # TODO: use lax.cond instead of lax.while_loop when available
    def _case1(zagf):
        z, alpha, _, flag = zagf

        # dz = - dCDF(z; a) / pdf(z; a)
        # pdf = z^(a-1) * e^(-z) / Gamma(a)
        # CDF(z; a) = IncompleteGamma(a, z) / Gamma(a)
        # dCDF(z; a) = (dIncompleteGamma - IncompleteGamma * Digamma(a)) / Gamma(a)
        #            =: unnormalized_dCDF / Gamma(a)
        # IncompleteGamma ~ z^a [ 1/a - z/(a+1) + z^2/2!(a+2) - z^3/3!(a+3) + z^4/4!(a+4) - z^5/5!(a+5) ]
        #                 =: z^a * term1
        # dIncompleteGamma ~ z^a * log(z) * term1 - z^a [1/a^2 - z/(a+1)^2 + z^2/2!(a+2)^2
        #                                                - z^3/3!(a+3)^2 + z^4/4!(a+4)^2 - z^5/5!(a+5)^2 ]
        #                  =: z^a * log(z) * term1 - z^a * term2
        # unnormalized_dCDF = z^a { [log(z) - Digamma(a)] * term1 - term2 }
        zi = 1.0
        update = zi / alpha
        term1 = update
        term2 = update / alpha
        for i in range(1, 6):
            zi = -zi * z / i
            update = zi / (alpha + i)
            term1 = term1 + update
            term2 = term2 + update / (alpha + i)

        unnormalized_cdf_dot = np.power(z, alpha) * ((np.log(z) - lax.digamma(alpha)) * term1 - term2)
        unnormalized_pdf = np.power(z, alpha - 1) * np.exp(-z)
        grad = -unnormalized_cdf_dot / unnormalized_pdf

        return z, alpha, grad, ~flag

    def _cond2(zagf):
        z, alpha, _, flag = zagf
        return (~flag) & (alpha > 8.0) & ((z < 0.9 * alpha) | (z > 1.1 * alpha))

    def _case2(zagf):
        z, alpha, _, flag = zagf

        # Formula 58 of [1]
        sqrt_8a = np.sqrt(8 * alpha)
        z_minus_a = z - alpha
        log_z_div_a = np.log(z / alpha)
        sign = np.where(z < alpha, 1.0, -1.0)
        term1 = 4 * (z + alpha) / (sqrt_8a * z_minus_a * z_minus_a)
        term2 = log_z_div_a * (sqrt_8a / z_minus_a + sign * np.power(z_minus_a - alpha * log_z_div_a, -1.5))
        term3 = z * (1.0 + 1.0 / (12 * alpha) + 1.0 / (288 * alpha * alpha)) / sqrt_8a
        grad = (term1 + term2) * term3

        return z, alpha, grad, ~flag

    def _cond3(zagf):
        z, alpha, _, flag = zagf
        return (~flag) & (alpha > 8.0) & (z >= 0.9 * alpha) & (z <= 1.1 * alpha)

    def _case3(zagf):
        z, alpha, _, flag = zagf

        # Formula 59 of [1]
        z_div_a = np.divide(z, alpha)
        aa = alpha * alpha
        term1 = 1440 * alpha + 6 * z_div_a * (53 - 120 * z) - 65 * z_div_a * z_div_a + 3600 * z + 107
        term2 = 1244160 * alpha * aa
        term3 = 1 + 24 * alpha + 288 * aa
        grad = term1 * term3 / term2

        return z, alpha, grad, ~flag

    def _case4(zagf):
        z, alpha, _, flag = zagf

        # Ref [2]
        u = np.log(z / alpha)
        v = np.log(alpha)
        c = []
        for i in range(8):
            c.append(_bivariate_coef[0][i] + u * (_bivariate_coef[1][i] + u * _bivariate_coef[2][i]))
        p = c[0] + v * (c[1] + v * (c[2] + v * c[3]))
        q = c[4] + v * (c[5] + v * (c[6] + v * c[7]))
        grad = np.exp(p / np.maximum(q, 0.01))

        return z, alpha, grad, ~flag

    _, _, grad, flag = lax.while_loop(lambda zagf: (~zagf[3]) & (zagf[0] < 0.8), _case1, (z, alpha, 0.0, False))
    _, _, grad, flag = lax.while_loop(_cond2, _case2, (z, alpha, grad, flag))
    _, _, grad, flag = lax.while_loop(_cond3, _case3, (z, alpha, grad, flag))
    _, _, grad, flag = lax.while_loop(lambda zagf: ~zagf[3], _case4, (z, alpha, grad, flag))
    return grad


def _standard_gamma_grad(sample, alpha):
    samples = np.reshape(sample, -1)
    alphas = np.reshape(alpha, -1)
    grads = vmap(_standard_gamma_grad_one)(samples, alphas)
    return grads.reshape(alpha.shape)


@custom_transforms
def _standard_gamma_p(key, alpha):
    return _standard_gamma_impl(key, alpha)


defjvp(_standard_gamma_p, None,
       lambda tangent, sample, key, alpha, **kwargs: tangent * _standard_gamma_grad(sample, alpha))


@partial(jit, static_argnums=(2, 3))
def _standard_gamma(key, alpha, shape, dtype):
    shape = shape or np.shape(alpha)
    alpha = lax.convert_element_type(alpha, dtype)
    if np.shape(alpha) != shape:
        alpha = np.broadcast_to(alpha, shape)
    return _standard_gamma_p(key, alpha)


def standard_gamma(key, alpha, shape=(), dtype=np.float64):
    dtype = canonicalize_dtype(dtype)
    return _standard_gamma(key, alpha, shape, dtype)


=======
>>>>>>> 118b983d
# TODO: inefficient implementation; jit currently fails due to
# dynamic size of random.uniform.
@partial(jit, static_argnums=(2, 3))
def _binomial(key, p, n, shape):
    p, n = promote_shapes(p, n)
    shape = shape or lax.broadcast_shapes(np.shape(p), np.shape(n))
    n_max = int(np.max(n))
    uniforms = random.uniform(key, shape + (n_max,))
    n = np.expand_dims(n, axis=-1)
    p = np.expand_dims(p, axis=-1)
    mask = (np.arange(n_max) < n).astype(uniforms.dtype)
    p, uniforms = promote_shapes(p, uniforms)
    return np.sum(mask * lax.lt(uniforms, p), axis=-1, keepdims=False)


def binomial(key, p, n=1, shape=()):
    n = device_get(n)
    return _binomial(key, p, n, shape)


@partial(jit, static_argnums=(2,))
def _categorical(key, p, shape):
    # this implementation is fast when event shape is small, and slow otherwise
    # Ref: https://stackoverflow.com/a/34190035
    shape = shape or p.shape[:-1]
    s = cumsum(p)
    r = random.uniform(key, shape=shape + (1,))
    # FIXME: replace this computation by using binary search as suggested in the above
    # reference. A while_loop + vmap for a reshaped 2D array would be enough.
    return np.sum(s < r, axis=-1)


def categorical(key, p, shape=()):
    return _categorical(key, p, shape)


@partial(jit, static_argnums=(2, 3))
def _poisson(key, rate, shape, dtype):
    # Ref: https://en.wikipedia.org/wiki/Poisson_distribution#Generating_Poisson-distributed_random_variables
    shape = shape or np.shape(rate)
    L = np.exp(-rate)
    k = np.zeros(shape, dtype=dtype)
    p = np.ones(shape)

    def body_fn(val):
        k, p, rng = val
        k = np.where(p > L, k + 1, k)
        rng, rng_u = random.split(rng)
        u = random.uniform(rng_u, shape)
        p = p * u
        return k, p, rng

    k, _, _ = lax.while_loop(lambda val: np.any(val[1] > L), body_fn, (k, p, key))
    return k - 1


def poisson(key, rate, shape, dtype=np.int64):
    dtype = canonicalize_dtype(dtype)
    return _poisson(key, rate, shape, dtype)


def _scatter_add_one(operand, indices, updates):
    return lax.scatter_add(operand, indices, updates,
                           lax.ScatterDimensionNumbers(update_window_dims=(),
                                                       inserted_window_dims=(0,),
                                                       scatter_dims_to_operand_dims=(0,)))


@partial(jit, static_argnums=(2, 3))
def _multinomial(key, p, n, shape=()):
    if np.shape(n) != np.shape(p)[:-1]:
        broadcast_shape = lax.broadcast_shapes(np.shape(n), np.shape(p)[:-1])
        n = np.broadcast_to(n, broadcast_shape)
        p = np.broadcast_to(p, broadcast_shape + np.shape(p)[-1:])
    shape = shape or p.shape[:-1]
    n_max = int(np.max(n))
    # get indices from categorical distribution then gather the result
    indices = categorical(key, p, (n_max,) + shape)
    # mask out values when counts is heterogeneous
    if not isinstance(n, Number):
        mask = promote_shapes(np.arange(n_max) < np.expand_dims(n, -1), shape=shape + (n_max,))[0]
        mask = np.moveaxis(mask, -1, 0).astype(indices.dtype)
        excess = np.concatenate([np.expand_dims(n_max - n, -1), np.zeros(np.shape(n) + (p.shape[-1] - 1,))], -1)
    else:
        mask = 1
        excess = 0
    # NB: we transpose to move batch shape to the front
    indices_2D = (np.reshape(indices * mask, (n_max, -1,))).T
    samples_2D = vmap(_scatter_add_one, (0, 0, 0))(np.zeros((indices_2D.shape[0], p.shape[-1]),
                                                            dtype=indices.dtype),
                                                   np.expand_dims(indices_2D, axis=-1),
                                                   np.ones(indices_2D.shape, dtype=indices.dtype))
    return np.reshape(samples_2D, shape + p.shape[-1:]) - excess


def multinomial(key, p, n, shape=()):
    return _multinomial(key, p, n, shape)


def _xlogy_jvp_lhs(g, ans, x, y):
    shape = lax.broadcast_shapes(np.shape(g), np.shape(y))
    g = np.broadcast_to(g, shape)
    y = np.broadcast_to(y, shape)
    g, y = _promote_args_like(osp_special.xlogy, g, y)
    return lax._safe_mul(g, np.log(y))


def _xlogy_jvp_rhs(g, ans, x, y):
    shape = lax.broadcast_shapes(np.shape(g), np.shape(x))
    g = np.broadcast_to(g, shape)
    x = np.broadcast_to(x, shape)
    x, y = _promote_args_like(osp_special.xlogy, x, y)
    return g * lax._safe_mul(x, np.reciprocal(y))


@custom_transforms
def xlogy(x, y):
    x, y = _promote_args_like(osp_special.xlogy, x, y)
    return lax._safe_mul(x, np.log(y))


defjvp(xlogy, _xlogy_jvp_lhs, _xlogy_jvp_rhs)


def _xlog1py_jvp_lhs(g, ans, x, y):
    shape = lax.broadcast_shapes(np.shape(g), np.shape(y))
    g = np.broadcast_to(g, shape)
    y = np.broadcast_to(y, shape)
    g, y = _promote_args_like(osp_special.xlog1py, g, y)
    return lax._safe_mul(g, np.log1p(y))


def _xlog1py_jvp_rhs(g, ans, x, y):
    shape = lax.broadcast_shapes(np.shape(g), np.shape(x))
    g = np.broadcast_to(g, shape)
    x = np.broadcast_to(x, shape)
    x, y = _promote_args_like(osp_special.xlog1py, x, y)
    return g * lax._safe_mul(x, np.reciprocal(1 + y))


@custom_transforms
def xlog1py(x, y):
    x, y = _promote_args_like(osp_special.xlog1py, x, y)
    return lax._safe_mul(x, np.log1p(y))


defjvp(xlog1py, _xlog1py_jvp_lhs, _xlog1py_jvp_rhs)


def cholesky_inverse(matrix):
    # This formulation only takes the inverse of a triangular matrix
    # which is more numerically stable.
    # Refer to:
    # https://nbviewer.jupyter.org/gist/fehiepsi/5ef8e09e61604f10607380467eb82006#Precision-to-scale_tril
    tril_inv = np.swapaxes(np.linalg.cholesky(matrix[..., ::-1, ::-1])[..., ::-1, ::-1], -2, -1)
    identity = np.broadcast_to(np.identity(matrix.shape[-1]), tril_inv.shape)
    return solve_triangular(tril_inv, identity, lower=True)


def binary_cross_entropy_with_logits(x, y):
    # compute -y * log(sigmoid(x)) - (1 - y) * log(1 - sigmoid(x))
    # Ref: https://www.tensorflow.org/api_docs/python/tf/nn/sigmoid_cross_entropy_with_logits
    return np.clip(x, 0) + np.log1p(np.exp(-np.abs(x))) - x * y


def softmax(x, axis=-1):
    unnormalized = np.exp(x - np.max(x, axis, keepdims=True))
    return unnormalized / np.sum(unnormalized, axis, keepdims=True)


@custom_transforms
def cumsum(x):
    return np.cumsum(x, axis=-1)


defjvp(cumsum, lambda g, ans, x: np.cumsum(g, axis=-1))


@custom_transforms
def cumprod(x):
    return np.cumprod(x, axis=-1)


# XXX this implementation does not address the case x=0, hence the result in that case will be nan
# Ref: https://stackoverflow.com/questions/40916955/how-to-compute-gradient-of-cumprod-safely
defjvp(cumprod, lambda g, ans, x: np.cumsum(g / x, axis=-1) * ans)


def promote_shapes(*args, shape=()):
    # adapted from lax.lax_numpy
    if len(args) < 2 and not shape:
        return args
    else:
        shapes = [np.shape(arg) for arg in args]
        num_dims = len(lax.broadcast_shapes(shape, *shapes))
        return [lax.reshape(arg, (1,) * (num_dims - len(s)) + s)
                if len(s) < num_dims else arg for arg, s in zip(args, shapes)]


def get_dtype(x):
    return canonicalize_dtype(lax.dtype(x))


def sum_rightmost(x, dim):
    """
    Sum out ``dim`` many rightmost dimensions of a given tensor.
    """
    out_dim = np.ndim(x) - dim
    x = np.reshape(x[..., np.newaxis], np.shape(x)[:out_dim] + (-1,))
    return np.sum(x, axis=-1)


def matrix_to_tril_vec(x, diagonal=0):
    idxs = np.tril_indices(x.shape[-1], diagonal)
    return x[..., idxs[0], idxs[1]]


def vec_to_tril_matrix(t, diagonal=0):
    # NB: the following formula only works for diagonal <= 0
    n = round((math.sqrt(1 + 8 * t.shape[-1]) - 1) / 2) - diagonal
    n2 = n * n
    idx = np.reshape(np.arange(n2), (n, n))[np.tril_indices(n, diagonal)]
    x = lax.scatter_add(np.zeros(t.shape[:-1] + (n2,)), np.expand_dims(idx, axis=-1), t,
                        lax.ScatterDimensionNumbers(update_window_dims=range(t.ndim - 1),
                                                    inserted_window_dims=(t.ndim - 1,),
                                                    scatter_dims_to_operand_dims=(t.ndim - 1,)))
    return np.reshape(x, x.shape[:-1] + (n, n))


def signed_stick_breaking_tril(t):
    # make sure that t in (-1, 1)
    eps = np.finfo(t.dtype).eps
    t = np.clip(t, a_min=(-1 + eps), a_max=(1 - eps))
    # transform t to tril matrix with identity diagonal
    r = vec_to_tril_matrix(t, diagonal=-1)

    # apply stick-breaking on the squared values;
    # we omit the step of computing s = z * z_cumprod by using the fact:
    #     y = sign(r) * s = sign(r) * sqrt(z * z_cumprod) = r * sqrt(z_cumprod)
    z = r ** 2
    z1m_cumprod = cumprod(1 - z)
    z1m_cumprod_sqrt = np.sqrt(z1m_cumprod)

    pad_width = [(0, 0)] * z.ndim
    pad_width[-1] = (1, 0)
    z1m_cumprod_sqrt_shifted = np.pad(z1m_cumprod_sqrt[..., :-1], pad_width,
                                      mode="constant", constant_values=1.)
    y = (r + np.identity(r.shape[-1])) * z1m_cumprod_sqrt_shifted
    return y


# The is sourced from: torch.distributions.util.py
#
# Copyright (c) 2016-     Facebook, Inc            (Adam Paszke)
# Copyright (c) 2014-     Facebook, Inc            (Soumith Chintala)
# Copyright (c) 2011-2014 Idiap Research Institute (Ronan Collobert)
# Copyright (c) 2012-2014 Deepmind Technologies    (Koray Kavukcuoglu)
# Copyright (c) 2011-2012 NEC Laboratories America (Koray Kavukcuoglu)
# Copyright (c) 2011-2013 NYU                      (Clement Farabet)
# Copyright (c) 2006-2010 NEC Laboratories America (Ronan Collobert, Leon Bottou, Iain Melvin, Jason Weston)
# Copyright (c) 2006      Idiap Research Institute (Samy Bengio)
# Copyright (c) 2001-2004 Idiap Research Institute (Ronan Collobert, Samy Bengio, Johnny Mariethoz)
#
# THIS SOFTWARE IS PROVIDED BY THE COPYRIGHT HOLDERS AND CONTRIBUTORS "AS IS"
# AND ANY EXPRESS OR IMPLIED WARRANTIES, INCLUDING, BUT NOT LIMITED TO, THE
# IMPLIED WARRANTIES OF MERCHANTABILITY AND FITNESS FOR A PARTICULAR PURPOSE
# ARE DISCLAIMED. IN NO EVENT SHALL THE COPYRIGHT OWNER OR CONTRIBUTORS BE
# LIABLE FOR ANY DIRECT, INDIRECT, INCIDENTAL, SPECIAL, EXEMPLARY, OR
# CONSEQUENTIAL DAMAGES (INCLUDING, BUT NOT LIMITED TO, PROCUREMENT OF
# SUBSTITUTE GOODS OR SERVICES; LOSS OF USE, DATA, OR PROFITS; OR BUSINESS
# INTERRUPTION) HOWEVER CAUSED AND ON ANY THEORY OF LIABILITY, WHETHER IN
# CONTRACT, STRICT LIABILITY, OR TORT (INCLUDING NEGLIGENCE OR OTHERWISE)
# ARISING IN ANY WAY OUT OF THE USE OF THIS SOFTWARE, EVEN IF ADVISED OF THE
# POSSIBILITY OF SUCH DAMAGE.
class lazy_property(object):
    r"""
    Used as a decorator for lazy loading of class attributes. This uses a
    non-data descriptor that calls the wrapped method to compute the property on
    first call; thereafter replacing the wrapped method into an instance
    attribute.
    """
    def __init__(self, wrapped):
        self.wrapped = wrapped
        update_wrapper(self, wrapped)

    def __get__(self, instance, obj_type=None):
        if instance is None:
            return self
        value = self.wrapped(instance)
        setattr(instance, self.wrapped.__name__, value)
        return value


def clamp_probs(probs):
    finfo = np.finfo(get_dtype(probs))
    return np.clip(probs, a_min=finfo.tiny, a_max=1. - finfo.eps)<|MERGE_RESOLUTION|>--- conflicted
+++ resolved
@@ -12,188 +12,6 @@
 from jax.util import partial
 
 
-<<<<<<< HEAD
-def _standard_gamma_one(key, alpha):
-    # Marsaglia & Tsang's simple transformation-rejection method
-    # Ref: https://dl.acm.org/citation.cfm?doid=358407.358414
-    # https://en.wikipedia.org/wiki/Gamma_distribution#Generating_gamma-distributed_random_variables
-
-    boost = np.where(alpha >= 1.0, 1.0, random.uniform(key, ()) ** (1.0 / alpha))
-    key, = random.split(key, 1)  # NOTE: always split the key after calling random.foo
-    alpha = np.where(alpha >= 1.0, alpha, alpha + 1.0)
-
-    d = alpha - 1.0 / 3.0
-    c = 1.0 / np.sqrt(9.0 * d)
-
-    def _cond_fn(kXVU):
-        _, X, V, U = kXVU
-        # TODO: find a way to avoid evaluating second condition which involves log+log
-        # note: lax.cond does not support batching rule yet
-        return (U >= 1.0 - 0.0331 * X * X) & (np.log(U) >= 0.5 * X + d * (1.0 - V + np.log(V)))
-
-    def _body_fn(kXVU):
-        def _next_kxv(kxv):
-            k = kxv[0]
-            x = random.normal(k, ())
-            k, = random.split(k, 1)
-            v = 1.0 + c * x
-            return k, x, v
-
-        key = kXVU[0]
-        key, x, v = lax.while_loop(lambda kxv: kxv[2] <= 0.0, _next_kxv, (key, 0.0, -1.0))
-        X = x * x
-        V = v * v * v
-        U = random.uniform(key, ())
-        key, = random.split(key, 1)
-        return key, X, V, U
-
-    _, _, V, _ = lax.while_loop(_cond_fn, _body_fn, (key, 1.0, 1.0, 2.0))
-    z = d * V * boost
-    return np.where(z == 0, np.finfo(z.dtype).tiny, z)
-
-
-# TODO: use upstream implementation when available because it is 2x faster
-def _standard_gamma_impl(key, alpha):
-    keys = random.split(key, alpha.size)
-    alphas = np.reshape(alpha, -1)
-    keys = np.reshape(keys, (-1, 2))
-    samples = vmap(_standard_gamma_one)(keys, alphas)
-    return samples.reshape(alpha.shape)
-
-
-_bivariate_coef = [[0.16009398, -0.094634816, 0.025146379, -0.0030648348,
-                    1, 0.3266811, 0.10406087, 0.0014179033],
-                   [0.53487893, 0.12980707, 0.06573594, -0.0015649787,
-                    0.16639465, 0.020070098, -0.0035938937, -0.00058392601],
-                   [0.040121005, -0.0065914079, -0.002628604, -0.0013441777,
-                    0.017050642, -0.0021309345, 0.00085092385, -1.5248239e-07]]
-
-
-def _standard_gamma_grad_one(z, alpha):
-    # Ref 1: Pathwise Derivatives Beyond the Reparameterization Trick, Martin & Fritz
-    # Ref 2: Case 4 follows https://github.com/fritzo/notebooks/blob/master/gamma-reparameterized.ipynb
-
-    # TODO: use lax.cond instead of lax.while_loop when available
-    def _case1(zagf):
-        z, alpha, _, flag = zagf
-
-        # dz = - dCDF(z; a) / pdf(z; a)
-        # pdf = z^(a-1) * e^(-z) / Gamma(a)
-        # CDF(z; a) = IncompleteGamma(a, z) / Gamma(a)
-        # dCDF(z; a) = (dIncompleteGamma - IncompleteGamma * Digamma(a)) / Gamma(a)
-        #            =: unnormalized_dCDF / Gamma(a)
-        # IncompleteGamma ~ z^a [ 1/a - z/(a+1) + z^2/2!(a+2) - z^3/3!(a+3) + z^4/4!(a+4) - z^5/5!(a+5) ]
-        #                 =: z^a * term1
-        # dIncompleteGamma ~ z^a * log(z) * term1 - z^a [1/a^2 - z/(a+1)^2 + z^2/2!(a+2)^2
-        #                                                - z^3/3!(a+3)^2 + z^4/4!(a+4)^2 - z^5/5!(a+5)^2 ]
-        #                  =: z^a * log(z) * term1 - z^a * term2
-        # unnormalized_dCDF = z^a { [log(z) - Digamma(a)] * term1 - term2 }
-        zi = 1.0
-        update = zi / alpha
-        term1 = update
-        term2 = update / alpha
-        for i in range(1, 6):
-            zi = -zi * z / i
-            update = zi / (alpha + i)
-            term1 = term1 + update
-            term2 = term2 + update / (alpha + i)
-
-        unnormalized_cdf_dot = np.power(z, alpha) * ((np.log(z) - lax.digamma(alpha)) * term1 - term2)
-        unnormalized_pdf = np.power(z, alpha - 1) * np.exp(-z)
-        grad = -unnormalized_cdf_dot / unnormalized_pdf
-
-        return z, alpha, grad, ~flag
-
-    def _cond2(zagf):
-        z, alpha, _, flag = zagf
-        return (~flag) & (alpha > 8.0) & ((z < 0.9 * alpha) | (z > 1.1 * alpha))
-
-    def _case2(zagf):
-        z, alpha, _, flag = zagf
-
-        # Formula 58 of [1]
-        sqrt_8a = np.sqrt(8 * alpha)
-        z_minus_a = z - alpha
-        log_z_div_a = np.log(z / alpha)
-        sign = np.where(z < alpha, 1.0, -1.0)
-        term1 = 4 * (z + alpha) / (sqrt_8a * z_minus_a * z_minus_a)
-        term2 = log_z_div_a * (sqrt_8a / z_minus_a + sign * np.power(z_minus_a - alpha * log_z_div_a, -1.5))
-        term3 = z * (1.0 + 1.0 / (12 * alpha) + 1.0 / (288 * alpha * alpha)) / sqrt_8a
-        grad = (term1 + term2) * term3
-
-        return z, alpha, grad, ~flag
-
-    def _cond3(zagf):
-        z, alpha, _, flag = zagf
-        return (~flag) & (alpha > 8.0) & (z >= 0.9 * alpha) & (z <= 1.1 * alpha)
-
-    def _case3(zagf):
-        z, alpha, _, flag = zagf
-
-        # Formula 59 of [1]
-        z_div_a = np.divide(z, alpha)
-        aa = alpha * alpha
-        term1 = 1440 * alpha + 6 * z_div_a * (53 - 120 * z) - 65 * z_div_a * z_div_a + 3600 * z + 107
-        term2 = 1244160 * alpha * aa
-        term3 = 1 + 24 * alpha + 288 * aa
-        grad = term1 * term3 / term2
-
-        return z, alpha, grad, ~flag
-
-    def _case4(zagf):
-        z, alpha, _, flag = zagf
-
-        # Ref [2]
-        u = np.log(z / alpha)
-        v = np.log(alpha)
-        c = []
-        for i in range(8):
-            c.append(_bivariate_coef[0][i] + u * (_bivariate_coef[1][i] + u * _bivariate_coef[2][i]))
-        p = c[0] + v * (c[1] + v * (c[2] + v * c[3]))
-        q = c[4] + v * (c[5] + v * (c[6] + v * c[7]))
-        grad = np.exp(p / np.maximum(q, 0.01))
-
-        return z, alpha, grad, ~flag
-
-    _, _, grad, flag = lax.while_loop(lambda zagf: (~zagf[3]) & (zagf[0] < 0.8), _case1, (z, alpha, 0.0, False))
-    _, _, grad, flag = lax.while_loop(_cond2, _case2, (z, alpha, grad, flag))
-    _, _, grad, flag = lax.while_loop(_cond3, _case3, (z, alpha, grad, flag))
-    _, _, grad, flag = lax.while_loop(lambda zagf: ~zagf[3], _case4, (z, alpha, grad, flag))
-    return grad
-
-
-def _standard_gamma_grad(sample, alpha):
-    samples = np.reshape(sample, -1)
-    alphas = np.reshape(alpha, -1)
-    grads = vmap(_standard_gamma_grad_one)(samples, alphas)
-    return grads.reshape(alpha.shape)
-
-
-@custom_transforms
-def _standard_gamma_p(key, alpha):
-    return _standard_gamma_impl(key, alpha)
-
-
-defjvp(_standard_gamma_p, None,
-       lambda tangent, sample, key, alpha, **kwargs: tangent * _standard_gamma_grad(sample, alpha))
-
-
-@partial(jit, static_argnums=(2, 3))
-def _standard_gamma(key, alpha, shape, dtype):
-    shape = shape or np.shape(alpha)
-    alpha = lax.convert_element_type(alpha, dtype)
-    if np.shape(alpha) != shape:
-        alpha = np.broadcast_to(alpha, shape)
-    return _standard_gamma_p(key, alpha)
-
-
-def standard_gamma(key, alpha, shape=(), dtype=np.float64):
-    dtype = canonicalize_dtype(dtype)
-    return _standard_gamma(key, alpha, shape, dtype)
-
-
-=======
->>>>>>> 118b983d
 # TODO: inefficient implementation; jit currently fails due to
 # dynamic size of random.uniform.
 @partial(jit, static_argnums=(2, 3))
