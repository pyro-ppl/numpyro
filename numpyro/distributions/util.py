import math
from functools import update_wrapper
from numbers import Number

import numpy as onp
import scipy.special as osp_special

import jax.numpy as np
from jax import canonicalize_dtype, custom_transforms, device_get, jit, lax, random, vmap
<<<<<<< HEAD
from jax.interpreters import ad
from jax.lib import xla_bridge
=======
from jax.interpreters import ad, batching
>>>>>>> 3bf35528
from jax.numpy.lax_numpy import _promote_args_like
from jax.scipy.special import gammaln
from jax.util import partial


def _standard_gamma_one(key, alpha):
    # Marsaglia & Tsang's simple transformation-rejection method
    # Ref: https://dl.acm.org/citation.cfm?doid=358407.358414
    # https://en.wikipedia.org/wiki/Gamma_distribution#Generating_gamma-distributed_random_variables

    boost = np.where(alpha >= 1.0, 1.0, random.uniform(key, ()) ** (1.0 / alpha))
    key, = random.split(key, 1)  # NOTE: always split the key after calling random.foo
    alpha = np.where(alpha >= 1.0, alpha, alpha + 1.0)

    d = alpha - 1.0 / 3.0
    c = 1.0 / np.sqrt(9.0 * d)

    def _cond_fn(kXVU):
        _, X, V, U = kXVU
        # TODO: find a way to avoid evaluating second condition which involves log+log
        # note: lax.cond does not support batching rule yet
        return (U >= 1.0 - 0.0331 * X * X) & (np.log(U) >= 0.5 * X + d * (1.0 - V + np.log(V)))

    def _body_fn(kXVU):
        def _next_kxv(kxv):
            k = kxv[0]
            x = random.normal(k, ())
            k, = random.split(k, 1)
            v = 1.0 + c * x
            return k, x, v

        key = kXVU[0]
        key, x, v = lax.while_loop(lambda kxv: kxv[2] <= 0.0, _next_kxv, (key, 0.0, -1.0))
        X = x * x
        V = v * v * v
        U = random.uniform(key, ())
        key, = random.split(key, 1)
        return key, X, V, U

    _, _, V, _ = lax.while_loop(_cond_fn, _body_fn, (key, 1.0, 1.0, 2.0))
    z = d * V * boost
    return np.where(z == 0, np.finfo(z.dtype).tiny, z)


# TODO: use upstream implementation when available because it is 2x faster
def _standard_gamma_impl(key, alpha):
    if key.ndim > 1:
        keys = vmap(lambda k: random.split(k, np.size(alpha[0])))(key)
    else:
        keys = random.split(key, alpha.size)
    alphas = np.reshape(alpha, -1)
    keys = np.reshape(keys, (-1, 2))
    samples = vmap(_standard_gamma_one)(keys, alphas)
    return samples.reshape(alpha.shape)


_bivariate_coef = [[0.16009398, -0.094634816, 0.025146379, -0.0030648348,
                    1, 0.3266811, 0.10406087, 0.0014179033],
                   [0.53487893, 0.12980707, 0.06573594, -0.0015649787,
                    0.16639465, 0.020070098, -0.0035938937, -0.00058392601],
                   [0.040121005, -0.0065914079, -0.002628604, -0.0013441777,
                    0.017050642, -0.0021309345, 0.00085092385, -1.5248239e-07]]


def _standard_gamma_grad_one(z, alpha):
    # Ref 1: Pathwise Derivatives Beyond the Reparameterization Trick, Martin & Fritz
    # Ref 2: Case 4 follows https://github.com/fritzo/notebooks/blob/master/gamma-reparameterized.ipynb

    # TODO: use lax.cond instead of lax.while_loop when available
    def _case1(zagf):
        z, alpha, _, flag = zagf

        # dz = - dCDF(z; a) / pdf(z; a)
        # pdf = z^(a-1) * e^(-z) / Gamma(a)
        # CDF(z; a) = IncompleteGamma(a, z) / Gamma(a)
        # dCDF(z; a) = (dIncompleteGamma - IncompleteGamma * Digamma(a)) / Gamma(a)
        #            =: unnormalized_dCDF / Gamma(a)
        # IncompleteGamma ~ z^a [ 1/a - z/(a+1) + z^2/2!(a+2) - z^3/3!(a+3) + z^4/4!(a+4) - z^5/5!(a+5) ]
        #                 =: z^a * term1
        # dIncompleteGamma ~ z^a * log(z) * term1 - z^a [1/a^2 - z/(a+1)^2 + z^2/2!(a+2)^2
        #                                                - z^3/3!(a+3)^2 + z^4/4!(a+4)^2 - z^5/5!(a+5)^2 ]
        #                  =: z^a * log(z) * term1 - z^a * term2
        # unnormalized_dCDF = z^a { [log(z) - Digamma(a)] * term1 - term2 }
        zi = 1.0
        update = zi / alpha
        term1 = update
        term2 = update / alpha
        for i in range(1, 6):
            zi = -zi * z / i
            update = zi / (alpha + i)
            term1 = term1 + update
            term2 = term2 + update / (alpha + i)

        unnormalized_cdf_dot = np.power(z, alpha) * ((np.log(z) - lax.digamma(alpha)) * term1 - term2)
        unnormalized_pdf = np.power(z, alpha - 1) * np.exp(-z)
        grad = -unnormalized_cdf_dot / unnormalized_pdf

        return z, alpha, grad, ~flag

    def _cond2(zagf):
        z, alpha, _, flag = zagf
        return (~flag) & (alpha > 8.0) & ((z < 0.9 * alpha) | (z > 1.1 * alpha))

    def _case2(zagf):
        z, alpha, _, flag = zagf

        # Formula 58 of [1]
        sqrt_8a = np.sqrt(8 * alpha)
        z_minus_a = z - alpha
        log_z_div_a = np.log(z / alpha)
        sign = np.where(z < alpha, 1.0, -1.0)
        term1 = 4 * (z + alpha) / (sqrt_8a * z_minus_a * z_minus_a)
        term2 = log_z_div_a * (sqrt_8a / z_minus_a + sign * np.power(z_minus_a - alpha * log_z_div_a, -1.5))
        term3 = z * (1.0 + 1.0 / (12 * alpha) + 1.0 / (288 * alpha * alpha)) / sqrt_8a
        grad = (term1 + term2) * term3

        return z, alpha, grad, ~flag

    def _cond3(zagf):
        z, alpha, _, flag = zagf
        return (~flag) & (alpha > 8.0) & (z >= 0.9 * alpha) & (z <= 1.1 * alpha)

    def _case3(zagf):
        z, alpha, _, flag = zagf

        # Formula 59 of [1]
        z_div_a = np.divide(z, alpha)
        aa = alpha * alpha
        term1 = 1440 * alpha + 6 * z_div_a * (53 - 120 * z) - 65 * z_div_a * z_div_a + 3600 * z + 107
        term2 = 1244160 * alpha * aa
        term3 = 1 + 24 * alpha + 288 * aa
        grad = term1 * term3 / term2

        return z, alpha, grad, ~flag

    def _case4(zagf):
        z, alpha, _, flag = zagf

        # Ref [2]
        u = np.log(z / alpha)
        v = np.log(alpha)
        c = []
        for i in range(8):
            c.append(_bivariate_coef[0][i] + u * (_bivariate_coef[1][i] + u * _bivariate_coef[2][i]))
        p = c[0] + v * (c[1] + v * (c[2] + v * c[3]))
        q = c[4] + v * (c[5] + v * (c[6] + v * c[7]))
        grad = np.exp(p / np.maximum(q, 0.01))

        return z, alpha, grad, ~flag

    _, _, grad, flag = lax.while_loop(lambda zagf: (~zagf[3]) & (zagf[0] < 0.8), _case1, (z, alpha, 0.0, False))
    _, _, grad, flag = lax.while_loop(_cond2, _case2, (z, alpha, grad, flag))
    _, _, grad, flag = lax.while_loop(_cond3, _case3, (z, alpha, grad, flag))
    _, _, grad, flag = lax.while_loop(lambda zagf: ~zagf[3], _case4, (z, alpha, grad, flag))
    return grad


def _standard_gamma_grad(sample, alpha):
    samples = np.reshape(sample, -1)
    alphas = np.reshape(alpha, -1)
    grads = vmap(_standard_gamma_grad_one)(samples, alphas)
    return grads.reshape(alpha.shape)


@custom_transforms
def _standard_gamma_p(key, alpha):
    return _standard_gamma_impl(key, alpha)


ad.defjvp2(_standard_gamma_p.primitive, None,
           lambda tangent, sample, key, alpha, **kwargs: tangent * _standard_gamma_grad(sample, alpha))
batching.defvectorized(_standard_gamma_p.primitive)


@partial(jit, static_argnums=(2, 3))
def _standard_gamma(key, alpha, shape, dtype):
    shape = shape or np.shape(alpha)
    alpha = lax.convert_element_type(alpha, dtype)
    if np.shape(alpha) != shape:
        alpha = np.broadcast_to(alpha, shape)
    return _standard_gamma_p(key, alpha)


def standard_gamma(key, alpha, shape=(), dtype=np.float64):
    dtype = xla_bridge.canonicalize_dtype(dtype)
    return _standard_gamma(key, alpha, shape, dtype)


# TODO: inefficient implementation; jit currently fails due to
# dynamic size of random.uniform.
@partial(jit, static_argnums=(2, 3))
def _binomial(key, p, n, shape):
    p, n = promote_shapes(p, n)
    shape = shape or lax.broadcast_shapes(np.shape(p), np.shape(n))
    n_max = int(np.max(n))
    uniforms = random.uniform(key, shape + (n_max,))
    n = np.expand_dims(n, axis=-1)
    p = np.expand_dims(p, axis=-1)
    mask = (np.arange(n_max) < n).astype(uniforms.dtype)
    p, uniforms = promote_shapes(p, uniforms)
    return np.sum(mask * lax.lt(uniforms, p), axis=-1, keepdims=False)


def binomial(key, p, n=1, shape=()):
    n = device_get(n)
    return _binomial(key, p, n, shape)


@partial(jit, static_argnums=(2,))
def _categorical(key, p, shape):
    # this implementation is fast when event shape is small, and slow otherwise
    # Ref: https://stackoverflow.com/a/34190035
    shape = shape or p.shape[:-1]
    s = cumsum(p)
    r = random.uniform(key, shape=shape + (1,))
    # FIXME: replace this computation by using binary search as suggested in the above
    # reference. A while_loop + vmap for a reshaped 2D array would be enough.
    return np.sum(s < r, axis=-1)


def categorical(key, p, shape=()):
    return _categorical(key, p, shape)


@partial(jit, static_argnums=(2,))
def _poisson(key, rate, shape):
    # Ref: https://en.wikipedia.org/wiki/Poisson_distribution#Generating_Poisson-distributed_random_variables
    shape = shape or np.shape(rate)
    L = np.exp(-rate)
    k = np.zeros(shape)
    p = np.ones(shape)

    def body_fn(val):
        k, p, rng = val
        k = np.where(p > L, k + 1, k)
        rng, rng_u = random.split(rng)
        u = random.uniform(rng_u, shape)
        p = p * u
        return k, p, rng

    k, _, _ = lax.while_loop(lambda val: np.any(val[1] > L), body_fn, (k, p, key))
    return k - 1


def poisson(key, rate, shape):
    return _poisson(key, rate, shape)


def _scatter_add_one(operand, indices, updates):
    return lax.scatter_add(operand, indices, updates,
                           lax.ScatterDimensionNumbers(update_window_dims=(),
                                                       inserted_window_dims=(0,),
                                                       scatter_dims_to_operand_dims=(0,)))


@partial(jit, static_argnums=(2, 3))
def _multinomial(key, p, n, shape=()):
    if np.shape(n) != np.shape(p)[:-1]:
        broadcast_shape = lax.broadcast_shapes(np.shape(n), np.shape(p)[:-1])
        n = np.broadcast_to(n, broadcast_shape)
        p = np.broadcast_to(p, broadcast_shape + np.shape(p)[-1:])
    shape = shape or p.shape[:-1]
    n_max = int(np.max(n))
    # get indices from categorical distribution then gather the result
    indices = categorical(key, p, (n_max,) + shape)
    # mask out values when counts is heterogeneous
    if not isinstance(n, Number):
        mask = promote_shapes(np.arange(n_max) < np.expand_dims(n, -1), shape=shape + (n_max,))[0]
        mask = np.moveaxis(mask, -1, 0).astype(indices.dtype)
        excess = np.concatenate([np.expand_dims(n_max - n, -1), np.zeros(np.shape(n) + (p.shape[-1] - 1,))], -1)
    else:
        mask = 1
        excess = 0
    # NB: we transpose to move batch shape to the front
    indices_2D = (np.reshape(indices * mask, (n_max, -1,))).T
    samples_2D = vmap(_scatter_add_one, (0, 0, 0))(np.zeros((indices_2D.shape[0], p.shape[-1]),
                                                            dtype=indices.dtype),
                                                   np.expand_dims(indices_2D, axis=-1),
                                                   np.ones(indices_2D.shape, dtype=indices.dtype))
    return np.reshape(samples_2D, shape + p.shape[-1:]) - excess


def multinomial(key, p, n, shape=()):
    n = device_get(n)
    return _multinomial(key, p, n, shape)


def _xlogy_jvp_lhs(g, x, y):
    shape = lax.broadcast_shapes(np.shape(g), np.shape(y))
    g = np.broadcast_to(g, shape)
    y = np.broadcast_to(y, shape)
    g, y = _promote_args_like(osp_special.xlogy, g, y)
    return lax._safe_mul(g, np.log(y))


def _xlogy_jvp_rhs(g, x, y):
    shape = lax.broadcast_shapes(np.shape(g), np.shape(x))
    g = np.broadcast_to(g, shape)
    x = np.broadcast_to(x, shape)
    x, y = _promote_args_like(osp_special.xlogy, x, y)
    return g * lax._safe_mul(x, np.reciprocal(y))


@custom_transforms
def xlogy(x, y):
    x, y = _promote_args_like(osp_special.xlogy, x, y)
    return lax._safe_mul(x, np.log(y))


ad.defjvp(xlogy.primitive, _xlogy_jvp_lhs, _xlogy_jvp_rhs)


def _xlog1py_jvp_lhs(g, x, y):
    shape = lax.broadcast_shapes(np.shape(g), np.shape(y))
    g = np.broadcast_to(g, shape)
    y = np.broadcast_to(y, shape)
    g, y = _promote_args_like(osp_special.xlog1py, g, y)
    return lax._safe_mul(g, np.log1p(y))


def _xlog1py_jvp_rhs(g, x, y):
    shape = lax.broadcast_shapes(np.shape(g), np.shape(x))
    g = np.broadcast_to(g, shape)
    x = np.broadcast_to(x, shape)
    x, y = _promote_args_like(osp_special.xlog1py, x, y)
    return g * lax._safe_mul(x, np.reciprocal(1 + y))


@custom_transforms
def xlog1py(x, y):
    x, y = _promote_args_like(osp_special.xlog1py, x, y)
    return lax._safe_mul(x, np.log1p(y))


ad.defjvp(xlog1py.primitive, _xlog1py_jvp_lhs, _xlog1py_jvp_rhs)


def entr(p):
    return np.where(p < 0, -np.inf, -xlogy(p))


def multigammaln(a, d):
    constant = 0.25 * d * (d - 1) * np.log(np.pi)
    res = np.sum(gammaln(np.expand_dims(a, axis=-1) - 0.5 * np.arange(d)), axis=-1)
    return res + constant


def binary_cross_entropy_with_logits(x, y):
    # compute -y * log(sigmoid(x)) - (1 - y) * log(1 - sigmoid(x))
    # Ref: https://www.tensorflow.org/api_docs/python/tf/nn/sigmoid_cross_entropy_with_logits
    return np.clip(x, 0) + np.log1p(np.exp(-np.abs(x))) - x * y


@custom_transforms
def cumsum(x):
    return np.cumsum(x, axis=-1)


ad.defjvp(cumsum.primitive, lambda g, x: np.cumsum(g, axis=-1))


@custom_transforms
def cumprod(x):
    return np.cumprod(x, axis=-1)


# XXX this implementation does not address the case x=0, hence the result in that case will be nan
# Ref: https://stackoverflow.com/questions/40916955/how-to-compute-gradient-of-cumprod-safely
ad.defjvp2(cumprod.primitive, lambda g, ans, x: np.cumsum(g / x, axis=-1) * ans)


def promote_shapes(*args, shape=()):
    # adapted from lax.lax_numpy
    if len(args) < 2 and not shape:
        return args
    else:
        shapes = [np.shape(arg) for arg in args]
        num_dims = len(lax.broadcast_shapes(shape, *shapes))
        return [lax.reshape(arg, (1,) * (num_dims - len(s)) + s)
                if len(s) < num_dims else arg for arg, s in zip(args, shapes)]


def get_dtypes(*args):
    return [canonicalize_dtype(onp.result_type(arg)) for arg in args]


def sum_rightmost(x, dim):
    return np.sum(x, axis=-1) if dim == 1 else x


def matrix_to_tril_vec(x, diagonal=0):
    idxs = onp.tril_indices(x.shape[-1], diagonal)
    return x[..., idxs[0], idxs[1]]


def vec_to_tril_matrix(t, diagonal=0):
    # NB: the following formula only works for diagonal <= 0
    n = round((math.sqrt(1 + 8 * t.shape[-1]) - 1) / 2) - diagonal
    n2 = n * n
    idx = np.reshape(np.arange(n2), (n, n))[onp.tril_indices(n, diagonal)]
    x = lax.scatter_add(np.zeros(t.shape[:-1] + (n2,)), np.expand_dims(idx, axis=-1), t,
                        lax.ScatterDimensionNumbers(update_window_dims=range(t.ndim - 1),
                                                    inserted_window_dims=(t.ndim - 1,),
                                                    scatter_dims_to_operand_dims=(t.ndim - 1,)))
    return np.reshape(x, x.shape[:-1] + (n, n))


def signed_stick_breaking_tril(t):
    # make sure that t in (-1, 1)
    eps = np.finfo(t.dtype).eps
    t = np.clip(t, a_min=(-1 + eps), a_max=(1 - eps))
    # transform t to tril matrix with identity diagonal
    r = vec_to_tril_matrix(t, diagonal=-1)

    # apply stick-breaking on the squared values;
    # we omit the step of computing s = z * z_cumprod by using the fact:
    #     y = sign(r) * s = sign(r) * sqrt(z * z_cumprod) = r * sqrt(z_cumprod)
    z = r ** 2
    z1m_cumprod = cumprod(1 - z)
    z1m_cumprod_sqrt = np.sqrt(z1m_cumprod)

    pad_width = [(0, 0)] * z.ndim
    pad_width[-1] = (1, 0)
    z1m_cumprod_sqrt_shifted = np.pad(z1m_cumprod_sqrt[..., :-1], pad_width,
                                      mode="constant", constant_values=1.)
    y = (r + np.identity(r.shape[-1])) * z1m_cumprod_sqrt_shifted
    return y


# The is sourced from: torch.distributions.util.py
#
# Copyright (c) 2016-     Facebook, Inc            (Adam Paszke)
# Copyright (c) 2014-     Facebook, Inc            (Soumith Chintala)
# Copyright (c) 2011-2014 Idiap Research Institute (Ronan Collobert)
# Copyright (c) 2012-2014 Deepmind Technologies    (Koray Kavukcuoglu)
# Copyright (c) 2011-2012 NEC Laboratories America (Koray Kavukcuoglu)
# Copyright (c) 2011-2013 NYU                      (Clement Farabet)
# Copyright (c) 2006-2010 NEC Laboratories America (Ronan Collobert, Leon Bottou, Iain Melvin, Jason Weston)
# Copyright (c) 2006      Idiap Research Institute (Samy Bengio)
# Copyright (c) 2001-2004 Idiap Research Institute (Ronan Collobert, Samy Bengio, Johnny Mariethoz)
#
# THIS SOFTWARE IS PROVIDED BY THE COPYRIGHT HOLDERS AND CONTRIBUTORS "AS IS"
# AND ANY EXPRESS OR IMPLIED WARRANTIES, INCLUDING, BUT NOT LIMITED TO, THE
# IMPLIED WARRANTIES OF MERCHANTABILITY AND FITNESS FOR A PARTICULAR PURPOSE
# ARE DISCLAIMED. IN NO EVENT SHALL THE COPYRIGHT OWNER OR CONTRIBUTORS BE
# LIABLE FOR ANY DIRECT, INDIRECT, INCIDENTAL, SPECIAL, EXEMPLARY, OR
# CONSEQUENTIAL DAMAGES (INCLUDING, BUT NOT LIMITED TO, PROCUREMENT OF
# SUBSTITUTE GOODS OR SERVICES; LOSS OF USE, DATA, OR PROFITS; OR BUSINESS
# INTERRUPTION) HOWEVER CAUSED AND ON ANY THEORY OF LIABILITY, WHETHER IN
# CONTRACT, STRICT LIABILITY, OR TORT (INCLUDING NEGLIGENCE OR OTHERWISE)
# ARISING IN ANY WAY OUT OF THE USE OF THIS SOFTWARE, EVEN IF ADVISED OF THE
# POSSIBILITY OF SUCH DAMAGE.
class lazy_property(object):
    r"""
    Used as a decorator for lazy loading of class attributes. This uses a
    non-data descriptor that calls the wrapped method to compute the property on
    first call; thereafter replacing the wrapped method into an instance
    attribute.
    """
    def __init__(self, wrapped):
        self.wrapped = wrapped
        update_wrapper(self, wrapped)

    def __get__(self, instance, obj_type=None):
        if instance is None:
            return self
        value = self.wrapped(instance)
        setattr(instance, self.wrapped.__name__, value)
        return value


def clamp_probs(probs):
    finfo = np.finfo(get_dtypes(probs)[0])
    return np.clip(probs, a_min=finfo.tiny, a_max=1. - finfo.eps)<|MERGE_RESOLUTION|>--- conflicted
+++ resolved
@@ -7,12 +7,8 @@
 
 import jax.numpy as np
 from jax import canonicalize_dtype, custom_transforms, device_get, jit, lax, random, vmap
-<<<<<<< HEAD
-from jax.interpreters import ad
+from jax.interpreters import ad, batching
 from jax.lib import xla_bridge
-=======
-from jax.interpreters import ad, batching
->>>>>>> 3bf35528
 from jax.numpy.lax_numpy import _promote_args_like
 from jax.scipy.special import gammaln
 from jax.util import partial
