--- conflicted
+++ resolved
@@ -964,7 +964,6 @@
         J_logdet = (softplus(y) + softplus(-y)).sum(-1)
         return J_logdet
 
-<<<<<<< HEAD
     def tree_flatten(self):
         return (self.anchor_point,), (("anchor_point",), dict())
 
@@ -972,13 +971,12 @@
         return isinstance(other, SimplexToOrderedTransform) & jnp.array_equal(
             self.anchor_point, other.anchor_point
         )
-=======
+
     def forward_shape(self, shape):
         return shape[:-1] + (shape[-1] - 1,)
 
     def inverse_shape(self, shape):
         return shape[:-1] + (shape[-1] + 1,)
->>>>>>> e2308059
 
 
 def _softplus_inv(y):
