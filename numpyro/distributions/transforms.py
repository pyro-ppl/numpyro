# Copyright Contributors to the Pyro project.
# SPDX-License-Identifier: Apache-2.0

import math
import warnings

import numpy as np

from jax import ops, tree_flatten, tree_map, vmap
from jax.dtypes import canonicalize_dtype
from jax.flatten_util import ravel_pytree
from jax.nn import softplus
import jax.numpy as jnp
from jax.scipy.linalg import solve_triangular
from jax.scipy.special import expit, logit

from numpyro.distributions import constraints
from numpyro.distributions.util import (
    get_dtype,
    matrix_to_tril_vec,
    signed_stick_breaking_tril,
    sum_rightmost,
    vec_to_tril_matrix
)
from numpyro.util import not_jax_tracer

__all__ = [
    'biject_to',
    'AbsTransform',
    'AffineTransform',
    'ComposeTransform',
    'CorrCholeskyTransform',
    'ExpTransform',
    'IdentityTransform',
    'InvCholeskyTransform',
    'LowerCholeskyTransform',
    'LowerCholeskyAffine',
    'PermuteTransform',
    'PowerTransform',
    'SigmoidTransform',
    'StickBreakingTransform',
    'Transform',
    'UnpackTransform',
]


def _clipped_expit(x):
    finfo = jnp.finfo(get_dtype(x))
    return jnp.clip(expit(x), a_min=finfo.tiny, a_max=1. - finfo.eps)


class Transform(object):
    domain = constraints.real
    codomain = constraints.real

    @property
    def event_dim(self):
        warnings.warn("transform.event_dim is deprecated. Please use Transform.domain.event_dim to "
                      "get input event dim or Transform.codomain.event_dim to get output event dim.",
                      DeprecationWarning)

    @property
    def inv(self):
        return _InverseTransform(self)

    @property
    def inv(self):
        return _InverseTransform(self)

    def __call__(self, x):
        return NotImplementedError

    def _inverse(self, y):
        raise NotImplementedError

    def log_abs_det_jacobian(self, x, y, intermediates=None):
        raise NotImplementedError

    def call_with_intermediates(self, x):
        return self(x), None


class _InverseTransform(Transform):
    def __init__(self, transform):
        super().__init__()
        self._inv = transform

    @property
    def domain(self):
        return self._inv.codomain

    @property
    def codomain(self):
        return self._inv.domain

    @property
<<<<<<< HEAD
    def inv(self):
        return self._inv

    def __call__(self, x):
        return self._inv._inverse(x)

    def log_abs_det_jacobian(self, x, y, intermediates=None):
        # NB: we don't use intermediates for inverse transform
        return -self._inv.log_abs_det_jacobian(y, x, None)


class IndependentTransform(Transform):
    """
    Wraps a transform by aggregating over ``reinterpreted_batch_ndims``-many
    dims in :meth:`check`, so that an event is valid only if all its
    independent entries are valid.
    """
    def __init__(self, base_transform, reinterpreted_batch_ndims):
        assert isinstance(base_transform, Transform)
        assert isinstance(reinterpreted_batch_ndims, int)
        assert reinterpreted_batch_ndims >= 0
        self.base_transform = base_transform
        self.reinterpreted_batch_ndims = reinterpreted_batch_ndims
        super().__init__()

    @property
    def domain(self):
        return constraints.independent(self.base_transform.domain, self.reinterpreted_batch_ndims)

    @property
    def codomain(self):
        return constraints.independent(self.base_transform.codomain, self.reinterpreted_batch_ndims)

    def __call__(self, x):
        return self.base_transform(x)

    def _inverse(self, y):
        raise self.base_transform._inverse(y)

    def log_abs_det_jacobian(self, x, y, intermediates=None):
        result = self.base_transform.log_abs_det_jacobian(x, y, intermediates=intermediates)
        if jnp.ndim(result) < self.reinterpreted_batch_ndims:
            expected = self.domain.event_dim
            raise ValueError(f"Expected x.dim() >= {expected} but got {jnp.ndim(x)}")
        result = result.reshape(
            jnp.shape(result)[:jnp.ndim(result) - self.reinterpreted_batch_ndims] + (-1,))
        result = result.sum(-1)
        return result

    def call_with_intermediates(self, x):
        return self.base_transform.call_with_intermediates(x)
=======
    def input_event_dim(self):
        return self._inv.output_event_dim

    @property
    def output_event_dim(self):
        return self._inv.input_event_dim

    @property
    def event_dim(self):
        return self._inv.event_dim

    @property
    def inv(self):
        return self._inv

    def __call__(self, x):
        return self._inv._inverse(x)

    def log_abs_det_jacobian(self, x, y, intermediates=None):
        # NB: we don't use intermediates for inverse transform
        return -self._inv.log_abs_det_jacobian(y, x, None)
>>>>>>> c8e9d67c


class AbsTransform(Transform):
    domain = constraints.real
    codomain = constraints.positive

    def __eq__(self, other):
        return isinstance(other, AbsTransform)

    def __call__(self, x):
        return jnp.abs(x)

    def _inverse(self, y):
        return y


class AffineTransform(Transform):
    """
    .. note:: When `scale` is a JAX tracer, we always assume that `scale > 0`
        when calculating `codomain`.
    """
    def __init__(self, loc, scale, domain=constraints.real):
        self.loc = loc
        self.scale = scale
        self.domain = domain

    @property
    def codomain(self):
        if self.domain is constraints.real:
            return constraints.real
        elif self.domain is constraints.real_vector:
            return constraints.real_vector
        elif isinstance(self.domain, constraints.greater_than):
            if not_jax_tracer(self.scale) and np.all(np.less(self.scale, 0)):
                return constraints.less_than(self(self.domain.lower_bound))
            # we suppose scale > 0 for any tracer
            else:
                return constraints.greater_than(self(self.domain.lower_bound))
        elif isinstance(self.domain, constraints.less_than):
            if not_jax_tracer(self.scale) and np.all(np.less(self.scale, 0)):
                return constraints.greater_than(self(self.domain.upper_bound))
            # we suppose scale > 0 for any tracer
            else:
                return constraints.less_than(self(self.domain.upper_bound))
        elif isinstance(self.domain, constraints.interval):
            if not_jax_tracer(self.scale) and np.all(np.less(self.scale, 0)):
                return constraints.interval(self(self.domain.upper_bound),
                                            self(self.domain.lower_bound))
            else:
                return constraints.interval(self(self.domain.lower_bound),
                                            self(self.domain.upper_bound))
        else:
            raise NotImplementedError

    def __call__(self, x):
        return self.loc + self.scale * x

    def _inverse(self, y):
        return (y - self.loc) / self.scale

    def log_abs_det_jacobian(self, x, y, intermediates=None):
        return sum_rightmost(jnp.broadcast_to(jnp.log(jnp.abs(self.scale)), jnp.shape(x)),
                             self.domain.event_dim)


def _get_compose_transform_input_event_dim(parts):
    input_event_dim = parts[-1].domain.event_dim
    for part in parts[len(parts) - 1::-1]:
        input_event_dim = part.domain.event_dim + max(input_event_dim - part.domain.event_dim, 0)
    return input_event_dim


def _get_compose_transform_output_event_dim(parts):
    output_event_dim = parts[0].codomain.event_dim
    for part in parts[1:]:
        output_event_dim = part.codomain.event_dim + max(output_event_dim - part.domain.event_dim, 0)
    return output_event_dim


class ComposeTransform(Transform):
    def __init__(self, parts):
        self.parts = parts

    @property
    def domain(self):
        input_event_dim = _get_compose_transform_input_event_dim(self.parts)
        first_input_event_dim = self.parts[0].domain.event_dim
        assert input_event_dim >= first_input_event_dim
        if input_event_dim == first_input_event_dim:
            return self.parts[0].domain
        else:
            return constraints.independent(self.parts[0].domain, input_event_dim - first_input_event_dim)

    @property
    def codomain(self):
        output_event_dim = _get_compose_transform_output_event_dim(self.parts)
        last_output_event_dim = self.parts[-1].codomain.event_dim
        assert output_event_dim >= last_output_event_dim
        if output_event_dim == last_output_event_dim:
            return self.parts[-1].codomain
        else:
            return constraints.independent(self.parts[-1].codomain, output_event_dim - last_output_event_dim)

    def __call__(self, x):
        for part in self.parts:
            x = part(x)
        return x

    def _inverse(self, y):
        for part in self.parts[::-1]:
            y = part.inv(y)
        return y

    def log_abs_det_jacobian(self, x, y, intermediates=None):
        if intermediates is not None:
            if len(intermediates) != len(self.parts):
                raise ValueError('Intermediates array has length = {}. Expected = {}.'
                                 .format(len(intermediates), len(self.parts)))

        result = 0.
        input_event_dim = self.domain.event_dim
        for i, part in enumerate(self.parts[:-1]):
            y_tmp = part(x) if intermediates is None else intermediates[i][0]
            inter = None if intermediates is None else intermediates[i][1]
            logdet = part.log_abs_det_jacobian(x, y_tmp, intermediates=inter)
            batch_ndim = input_event_dim - part.domain.event_dim
            result = result + sum_rightmost(logdet, batch_ndim)
            input_event_dim = part.codomain.event_dim + batch_ndim
            x = y_tmp
        # account the the last transform, where y is available
        inter = None if intermediates is None else intermediates[-1]
        part = self.parts[-1]
        logdet = part.log_abs_det_jacobian(x, y, intermediates=inter)
        result = result + sum_rightmost(logdet, input_event_dim - part.domain.event_dim)
        return result

    def call_with_intermediates(self, x):
        intermediates = []
        for part in self.parts[:-1]:
            x, inter = part.call_with_intermediates(x)
            intermediates.append([x, inter])
        # NB: we don't need to hold the last output value in `intermediates`
        x, inter = self.parts[-1].call_with_intermediates(x)
        intermediates.append(inter)
        return x, intermediates


class CorrCholeskyTransform(Transform):
    r"""
    Transforms a uncontrained real vector :math:`x` with length :math:`D*(D-1)/2` into the
    Cholesky factor of a D-dimension correlation matrix. This Cholesky factor is a lower
    triangular matrix with positive diagonals and unit Euclidean norm for each row.
    The transform is processed as follows:

        1. First we convert :math:`x` into a lower triangular matrix with the following order:

        .. math::
            \begin{bmatrix}
                1   & 0 & 0 & 0 \\
                x_0 & 1 & 0 & 0 \\
                x_1 & x_2 & 1 & 0 \\
                x_3 & x_4 & x_5 & 1
            \end{bmatrix}

        2. For each row :math:`X_i` of the lower triangular part, we apply a *signed* version of
        class :class:`StickBreakingTransform` to transform :math:`X_i` into a
        unit Euclidean length vector using the following steps:

            a. Scales into the interval :math:`(-1, 1)` domain: :math:`r_i = \tanh(X_i)`.
            b. Transforms into an unsigned domain: :math:`z_i = r_i^2`.
            c. Applies :math:`s_i = StickBreakingTransform(z_i)`.
            d. Transforms back into signed domain: :math:`y_i = (sign(r_i), 1) * \sqrt{s_i}`.
    """
    domain = constraints.real_vector
    codomain = constraints.corr_cholesky

    def __call__(self, x):
        # we interchange step 1 and step 2.a for a better performance
        t = jnp.tanh(x)
        return signed_stick_breaking_tril(t)

    def _inverse(self, y):
        # inverse stick-breaking
        z1m_cumprod = 1 - jnp.cumsum(y * y, axis=-1)
        pad_width = [(0, 0)] * y.ndim
        pad_width[-1] = (1, 0)
        z1m_cumprod_shifted = jnp.pad(z1m_cumprod[..., :-1], pad_width,
                                      mode="constant", constant_values=1.)
        t = matrix_to_tril_vec(y, diagonal=-1) / jnp.sqrt(
            matrix_to_tril_vec(z1m_cumprod_shifted, diagonal=-1))
        # inverse of tanh
        x = jnp.log((1 + t) / (1 - t)) / 2
        return x

    def log_abs_det_jacobian(self, x, y, intermediates=None):
        # NB: because domain and codomain are two spaces with different dimensions, determinant of
        # Jacobian is not well-defined. Here we return `log_abs_det_jacobian` of `x` and the
        # flatten lower triangular part of `y`.

        # stick_breaking_logdet = log(y / r) = log(z_cumprod)  (modulo right shifted)
        z1m_cumprod = 1 - jnp.cumsum(y * y, axis=-1)
        # by taking diagonal=-2, we don't need to shift z_cumprod to the right
        # NB: diagonal=-2 works fine for (2 x 2) matrix, where we get an empty array
        z1m_cumprod_tril = matrix_to_tril_vec(z1m_cumprod, diagonal=-2)
        stick_breaking_logdet = 0.5 * jnp.sum(jnp.log(z1m_cumprod_tril), axis=-1)

        tanh_logdet = -2 * jnp.sum(x + softplus(-2 * x) - jnp.log(2.), axis=-1)
        return stick_breaking_logdet + tanh_logdet


class ExpTransform(Transform):
    # TODO: refine domain/codomain logic through setters, especially when
    # transforms for inverses are supported
    def __init__(self, domain=constraints.real):
        self.domain = domain

    @property
    def codomain(self):
        if self.domain is constraints.real:
            return constraints.positive
        elif isinstance(self.domain, constraints.greater_than):
            return constraints.greater_than(self.__call__(self.domain.lower_bound))
        elif isinstance(self.domain, constraints.interval):
            return constraints.interval(self.__call__(self.domain.lower_bound),
                                        self.__call__(self.domain.upper_bound))
        else:
            raise NotImplementedError

    def __call__(self, x):
        # XXX consider to clamp from below for stability if necessary
        return jnp.exp(x)

    def _inverse(self, y):
        return jnp.log(y)

    def log_abs_det_jacobian(self, x, y, intermediates=None):
        return x


class IdentityTransform(Transform):

    def __init__(self, domain=constraints.real):
        self.domain = domain

    @property
    def codomain(self):
        return self.domain

    def __call__(self, x):
        return x

    def _inverse(self, y):
        return y

    def log_abs_det_jacobian(self, x, y, intermediates=None):
        return jnp.full(jnp.shape(x) if self.event_dim == 0 else jnp.shape(x)[:-1], 0.)


class InvCholeskyTransform(Transform):
    r"""
    Transform via the mapping :math:`y = x @ x.T`, where `x` is a lower
    triangular matrix with positive diagonal.
    """

    def __init__(self, domain=constraints.lower_cholesky):
        assert domain in [constraints.lower_cholesky, constraints.corr_cholesky]
        self.domain = domain

    @property
    def codomain(self):
        if self.domain is constraints.lower_cholesky:
            return constraints.positive_definite
        elif self.domain:
            return constraints.corr_matrix

    def __call__(self, x):
        return jnp.matmul(x, jnp.swapaxes(x, -2, -1))

    def _inverse(self, y):
        return jnp.linalg.cholesky(y)

    def log_abs_det_jacobian(self, x, y, intermediates=None):
        if self.domain is constraints.lower_cholesky:
            # Ref: http://web.mit.edu/18.325/www/handouts/handout2.pdf page 13
            n = jnp.shape(x)[-1]
            order = jnp.arange(n, 0, -1)
            return n * jnp.log(2) + jnp.sum(order * jnp.log(jnp.diagonal(x, axis1=-2, axis2=-1)), axis=-1)
        else:
            # NB: see derivation in LKJCholesky implementation
            n = jnp.shape(x)[-1]
            order = jnp.arange(n - 1, -1, -1)
            return jnp.sum(order * jnp.log(jnp.diagonal(x, axis1=-2, axis2=-1)), axis=-1)


class LowerCholeskyAffine(Transform):
    r"""
    Transform via the mapping :math:`y = loc + scale\_tril\ @\ x`.

    :param loc: a real vector.
    :param scale_tril: a lower triangular matrix with positive diagonal.
    """
    domain = constraints.real_vector
    codomain = constraints.real_vector

    def __init__(self, loc, scale_tril):
        if jnp.ndim(scale_tril) != 2:
            raise ValueError("Only support 2-dimensional scale_tril matrix. "
                             "Please make a feature request if you need to "
                             "use this transform with batched scale_tril.")
        self.loc = loc
        self.scale_tril = scale_tril

    def __call__(self, x):
        return self.loc + jnp.squeeze(jnp.matmul(self.scale_tril, x[..., jnp.newaxis]), axis=-1)

    def _inverse(self, y):
        y = y - self.loc
        original_shape = jnp.shape(y)
        yt = jnp.reshape(y, (-1, original_shape[-1])).T
        xt = solve_triangular(self.scale_tril, yt, lower=True)
        return jnp.reshape(xt.T, original_shape)

    def log_abs_det_jacobian(self, x, y, intermediates=None):
        return jnp.broadcast_to(jnp.log(jnp.diagonal(self.scale_tril, axis1=-2, axis2=-1)).sum(-1),
                                jnp.shape(x)[:-1])


class LowerCholeskyTransform(Transform):
    domain = constraints.real_vector
    codomain = constraints.lower_cholesky

    def __call__(self, x):
        n = round((math.sqrt(1 + 8 * x.shape[-1]) - 1) / 2)
        z = vec_to_tril_matrix(x[..., :-n], diagonal=-1)
        diag = jnp.exp(x[..., -n:])
        return z + jnp.expand_dims(diag, axis=-1) * jnp.identity(n)

    def _inverse(self, y):
        z = matrix_to_tril_vec(y, diagonal=-1)
        return jnp.concatenate([z, jnp.log(jnp.diagonal(y, axis1=-2, axis2=-1))], axis=-1)

    def log_abs_det_jacobian(self, x, y, intermediates=None):
        # the jacobian is diagonal, so logdet is the sum of diagonal `exp` transform
        n = round((math.sqrt(1 + 8 * x.shape[-1]) - 1) / 2)
        return x[..., -n:].sum(-1)


class OrderedTransform(Transform):
    """
    Transform a real vector to an ordered vector.

    **References:**

    1. *Stan Reference Manual v2.20, section 10.6*,
       Stan Development Team
    """
    domain = constraints.real_vector
    codomain = constraints.ordered_vector

    def __call__(self, x):
        z = jnp.concatenate([x[..., :1], jnp.exp(x[..., 1:])], axis=-1)
        return jnp.cumsum(z, axis=-1)

    def _inverse(self, y):
        x = jnp.log(y[..., 1:] - y[..., :-1])
        return jnp.concatenate([y[..., :1], x], axis=-1)

    def log_abs_det_jacobian(self, x, y, intermediates=None):
        return jnp.sum(x[..., 1:], -1)


class PermuteTransform(Transform):
    domain = constraints.real_vector
    codomain = constraints.real_vector

    def __init__(self, permutation):
        self.permutation = permutation

    def __call__(self, x):
        return x[..., self.permutation]

    def _inverse(self, y):
        size = self.permutation.size
        permutation_inv = ops.index_update(jnp.zeros(size, dtype=canonicalize_dtype(jnp.int64)),
                                           self.permutation,
                                           jnp.arange(size))
        return y[..., permutation_inv]

    def log_abs_det_jacobian(self, x, y, intermediates=None):
        return jnp.full(jnp.shape(x)[:-1], 0.)


class PowerTransform(Transform):
    domain = constraints.positive
    codomain = constraints.positive

    def __init__(self, exponent):
        self.exponent = exponent

    def __call__(self, x):
        return jnp.power(x, self.exponent)

    def _inverse(self, y):
        return jnp.power(y, 1 / self.exponent)

    def log_abs_det_jacobian(self, x, y, intermediates=None):
        return jnp.log(jnp.abs(self.exponent * y / x))


class SigmoidTransform(Transform):
    codomain = constraints.unit_interval

    def __call__(self, x):
        return _clipped_expit(x)

    def _inverse(self, y):
        return logit(y)

    def log_abs_det_jacobian(self, x, y, intermediates=None):
        x_abs = jnp.abs(x)
        return -x_abs - 2 * jnp.log1p(jnp.exp(-x_abs))


class StickBreakingTransform(Transform):
    domain = constraints.real_vector
    codomain = constraints.simplex

    def __call__(self, x):
        # we shift x to obtain a balanced mapping (0, 0, ..., 0) -> (1/K, 1/K, ..., 1/K)
        x = x - jnp.log(x.shape[-1] - jnp.arange(x.shape[-1]))
        # convert to probabilities (relative to the remaining) of each fraction of the stick
        z = _clipped_expit(x)
        z1m_cumprod = jnp.cumprod(1 - z, axis=-1)
        pad_width = [(0, 0)] * x.ndim
        pad_width[-1] = (0, 1)
        z_padded = jnp.pad(z, pad_width, mode="constant", constant_values=1.)
        pad_width = [(0, 0)] * x.ndim
        pad_width[-1] = (1, 0)
        z1m_cumprod_shifted = jnp.pad(z1m_cumprod, pad_width, mode="constant", constant_values=1.)
        return z_padded * z1m_cumprod_shifted

    def _inverse(self, y):
        y_crop = y[..., :-1]
        z1m_cumprod = jnp.clip(1 - jnp.cumsum(y_crop, axis=-1), a_min=jnp.finfo(y.dtype).tiny)
        # hence x = logit(z) = log(z / (1 - z)) = y[::-1] / z1m_cumprod
        x = jnp.log(y_crop / z1m_cumprod)
        return x + jnp.log(x.shape[-1] - jnp.arange(x.shape[-1]))

    def log_abs_det_jacobian(self, x, y, intermediates=None):
        # Ref: https://mc-stan.org/docs/2_19/reference-manual/simplex-transform-section.html
        # |det|(J) = Product(y * (1 - z))
        x = x - jnp.log(x.shape[-1] - jnp.arange(x.shape[-1]))
        z = jnp.clip(expit(x), a_min=jnp.finfo(x.dtype).tiny)
        # XXX we use the identity 1 - z = z * exp(-x) to not worry about
        # the case z ~ 1
        return jnp.sum(jnp.log(y[..., :-1] * z) - x, axis=-1)


class UnpackTransform(Transform):
    """
    Transforms a contiguous array to a pytree of subarrays.

    :param unpack_fn: callable used to unpack a contiguous array.
    """
    domain = constraints.real_vector
    codomain = constraints.dependent

    def __init__(self, unpack_fn):
        self.unpack_fn = unpack_fn

    def __call__(self, x):
        batch_shape = x.shape[:-1]
        if batch_shape:
            unpacked = vmap(self.unpack_fn)(x.reshape((-1,) + x.shape[-1:]))
            return tree_map(lambda z: jnp.reshape(z, batch_shape + z.shape[1:]), unpacked)
        else:
            return self.unpack_fn(x)

    def _inverse(self, y):
        leading_dims = [v.shape[0] if jnp.ndim(v) > 0 else 0
                        for v in tree_flatten(y)[0]]
        d0 = leading_dims[0]
        not_scalar = d0 > 0 or len(leading_dims) > 1
        if not_scalar and all(d == d0 for d in leading_dims[1:]):
            warnings.warn("UnpackTransform.inv might lead to an unexpected behavior because it"
                          " cannot transform a batch of unpacked arrays.")
        return ravel_pytree(y)[0]

    def log_abs_det_jacobian(self, x, y, intermediates=None):
        return jnp.zeros(jnp.shape(x)[:-1])


##########################################################
# CONSTRAINT_REGISTRY
##########################################################

class ConstraintRegistry(object):
    def __init__(self):
        self._registry = {}

    def register(self, constraint, factory=None):
        if factory is None:
            return lambda factory: self.register(constraint, factory)

        if isinstance(constraint, constraints.Constraint):
            constraint = type(constraint)

        self._registry[constraint] = factory

    def __call__(self, constraint):
        try:
            factory = self._registry[type(constraint)]
        except KeyError as e:
            raise NotImplementedError from e

        return factory(constraint)


biject_to = ConstraintRegistry()


@biject_to.register(constraints.corr_cholesky)
def _transform_to_corr_cholesky(constraint):
    return CorrCholeskyTransform()


@biject_to.register(constraints.corr_matrix)
def _transform_to_corr_matrix(constraint):
    return ComposeTransform([CorrCholeskyTransform(), InvCholeskyTransform(domain=constraints.corr_cholesky)])


@biject_to.register(constraints.greater_than)
def _transform_to_greater_than(constraint):
    if constraint is constraints.positive:
        return ExpTransform()
    return ComposeTransform([ExpTransform(),
                             AffineTransform(constraint.lower_bound, 1,
                                             domain=constraints.positive)])


@biject_to.register(constraints.less_than)
def _transform_to_less_than(constraint):
    return ComposeTransform([ExpTransform(),
                             AffineTransform(constraint.upper_bound, -1,
                                             domain=constraints.positive)])


@biject_to.register(constraints.independent)
def _biject_to_independent(constraint):
    return IndependentTransform(biject_to(constraint.base_transform),
                                constraint.reinterpreted_batch_ndims)


@biject_to.register(constraints.interval)
def _transform_to_interval(constraint):
    if constraint is constraints.unit_interval:
        return SigmoidTransform()
    scale = constraint.upper_bound - constraint.lower_bound
    return ComposeTransform([SigmoidTransform(),
                             AffineTransform(constraint.lower_bound, scale,
                                             domain=constraints.unit_interval)])


@biject_to.register(constraints.lower_cholesky)
def _transform_to_lower_cholesky(constraint):
    return LowerCholeskyTransform()


@biject_to.register(constraints.ordered_vector)
def _transform_to_ordered_vector(constraint):
    return OrderedTransform()


@biject_to.register(constraints.positive_definite)
def _transform_to_positive_definite(constraint):
    return ComposeTransform([LowerCholeskyTransform(), InvCholeskyTransform()])


@biject_to.register(constraints.real)
@biject_to.register(constraints.real_vector)
def _transform_to_real(constraint):
    return IdentityTransform(domain=constraint)


@biject_to.register(constraints.simplex)
def _transform_to_simplex(constraint):
    return StickBreakingTransform()<|MERGE_RESOLUTION|>--- conflicted
+++ resolved
@@ -63,10 +63,6 @@
     def inv(self):
         return _InverseTransform(self)
 
-    @property
-    def inv(self):
-        return _InverseTransform(self)
-
     def __call__(self, x):
         return NotImplementedError
 
@@ -94,7 +90,6 @@
         return self._inv.domain
 
     @property
-<<<<<<< HEAD
     def inv(self):
         return self._inv
 
@@ -104,71 +99,6 @@
     def log_abs_det_jacobian(self, x, y, intermediates=None):
         # NB: we don't use intermediates for inverse transform
         return -self._inv.log_abs_det_jacobian(y, x, None)
-
-
-class IndependentTransform(Transform):
-    """
-    Wraps a transform by aggregating over ``reinterpreted_batch_ndims``-many
-    dims in :meth:`check`, so that an event is valid only if all its
-    independent entries are valid.
-    """
-    def __init__(self, base_transform, reinterpreted_batch_ndims):
-        assert isinstance(base_transform, Transform)
-        assert isinstance(reinterpreted_batch_ndims, int)
-        assert reinterpreted_batch_ndims >= 0
-        self.base_transform = base_transform
-        self.reinterpreted_batch_ndims = reinterpreted_batch_ndims
-        super().__init__()
-
-    @property
-    def domain(self):
-        return constraints.independent(self.base_transform.domain, self.reinterpreted_batch_ndims)
-
-    @property
-    def codomain(self):
-        return constraints.independent(self.base_transform.codomain, self.reinterpreted_batch_ndims)
-
-    def __call__(self, x):
-        return self.base_transform(x)
-
-    def _inverse(self, y):
-        raise self.base_transform._inverse(y)
-
-    def log_abs_det_jacobian(self, x, y, intermediates=None):
-        result = self.base_transform.log_abs_det_jacobian(x, y, intermediates=intermediates)
-        if jnp.ndim(result) < self.reinterpreted_batch_ndims:
-            expected = self.domain.event_dim
-            raise ValueError(f"Expected x.dim() >= {expected} but got {jnp.ndim(x)}")
-        result = result.reshape(
-            jnp.shape(result)[:jnp.ndim(result) - self.reinterpreted_batch_ndims] + (-1,))
-        result = result.sum(-1)
-        return result
-
-    def call_with_intermediates(self, x):
-        return self.base_transform.call_with_intermediates(x)
-=======
-    def input_event_dim(self):
-        return self._inv.output_event_dim
-
-    @property
-    def output_event_dim(self):
-        return self._inv.input_event_dim
-
-    @property
-    def event_dim(self):
-        return self._inv.event_dim
-
-    @property
-    def inv(self):
-        return self._inv
-
-    def __call__(self, x):
-        return self._inv._inverse(x)
-
-    def log_abs_det_jacobian(self, x, y, intermediates=None):
-        # NB: we don't use intermediates for inverse transform
-        return -self._inv.log_abs_det_jacobian(y, x, None)
->>>>>>> c8e9d67c
 
 
 class AbsTransform(Transform):
@@ -199,8 +129,6 @@
     def codomain(self):
         if self.domain is constraints.real:
             return constraints.real
-        elif self.domain is constraints.real_vector:
-            return constraints.real_vector
         elif isinstance(self.domain, constraints.greater_than):
             if not_jax_tracer(self.scale) and np.all(np.less(self.scale, 0)):
                 return constraints.less_than(self(self.domain.lower_bound))
@@ -230,14 +158,13 @@
         return (y - self.loc) / self.scale
 
     def log_abs_det_jacobian(self, x, y, intermediates=None):
-        return sum_rightmost(jnp.broadcast_to(jnp.log(jnp.abs(self.scale)), jnp.shape(x)),
-                             self.domain.event_dim)
+        return jnp.broadcast_to(jnp.log(jnp.abs(self.scale)), jnp.shape(x))
 
 
 def _get_compose_transform_input_event_dim(parts):
     input_event_dim = parts[-1].domain.event_dim
     for part in parts[len(parts) - 1::-1]:
-        input_event_dim = part.domain.event_dim + max(input_event_dim - part.domain.event_dim, 0)
+        input_event_dim = part.domain.event_dim + max(input_event_dim - part.codomain.event_dim, 0)
     return input_event_dim
 
 
@@ -410,21 +337,56 @@
 
 class IdentityTransform(Transform):
 
-    def __init__(self, domain=constraints.real):
-        self.domain = domain
+    def __call__(self, x):
+        return x
+
+    def _inverse(self, y):
+        return y
+
+    def log_abs_det_jacobian(self, x, y, intermediates=None):
+        return jnp.zeros_like(x)
+
+
+class IndependentTransform(Transform):
+    """
+    Wraps a transform by aggregating over ``reinterpreted_batch_ndims``-many
+    dims in :meth:`check`, so that an event is valid only if all its
+    independent entries are valid.
+    """
+    def __init__(self, base_transform, reinterpreted_batch_ndims):
+        assert isinstance(base_transform, Transform)
+        assert isinstance(reinterpreted_batch_ndims, int)
+        assert reinterpreted_batch_ndims >= 0
+        self.base_transform = base_transform
+        self.reinterpreted_batch_ndims = reinterpreted_batch_ndims
+        super().__init__()
+
+    @property
+    def domain(self):
+        return constraints.independent(self.base_transform.domain, self.reinterpreted_batch_ndims)
 
     @property
     def codomain(self):
-        return self.domain
-
-    def __call__(self, x):
-        return x
-
-    def _inverse(self, y):
-        return y
-
-    def log_abs_det_jacobian(self, x, y, intermediates=None):
-        return jnp.full(jnp.shape(x) if self.event_dim == 0 else jnp.shape(x)[:-1], 0.)
+        return constraints.independent(self.base_transform.codomain, self.reinterpreted_batch_ndims)
+
+    def __call__(self, x):
+        return self.base_transform(x)
+
+    def _inverse(self, y):
+        return self.base_transform._inverse(y)
+
+    def log_abs_det_jacobian(self, x, y, intermediates=None):
+        result = self.base_transform.log_abs_det_jacobian(x, y, intermediates=intermediates)
+        if jnp.ndim(result) < self.reinterpreted_batch_ndims:
+            expected = self.domain.event_dim
+            raise ValueError(f"Expected x.dim() >= {expected} but got {jnp.ndim(x)}")
+        result = result.reshape(
+            jnp.shape(result)[:jnp.ndim(result) - self.reinterpreted_batch_ndims] + (-1,))
+        result = result.sum(-1)
+        return result
+
+    def call_with_intermediates(self, x):
+        return self.base_transform.call_with_intermediates(x)
 
 
 class InvCholeskyTransform(Transform):
@@ -441,7 +403,7 @@
     def codomain(self):
         if self.domain is constraints.lower_cholesky:
             return constraints.positive_definite
-        elif self.domain:
+        elif self.domain is constraints.corr_cholesky:
             return constraints.corr_matrix
 
     def __call__(self, x):
@@ -697,7 +659,8 @@
 
 @biject_to.register(constraints.corr_matrix)
 def _transform_to_corr_matrix(constraint):
-    return ComposeTransform([CorrCholeskyTransform(), InvCholeskyTransform(domain=constraints.corr_cholesky)])
+    return ComposeTransform([CorrCholeskyTransform(),
+                             InvCholeskyTransform(domain=constraints.corr_cholesky)])
 
 
 @biject_to.register(constraints.greater_than)
@@ -718,7 +681,7 @@
 
 @biject_to.register(constraints.independent)
 def _biject_to_independent(constraint):
-    return IndependentTransform(biject_to(constraint.base_transform),
+    return IndependentTransform(biject_to(constraint.base_constraint),
                                 constraint.reinterpreted_batch_ndims)
 
 
@@ -748,9 +711,8 @@
 
 
 @biject_to.register(constraints.real)
-@biject_to.register(constraints.real_vector)
 def _transform_to_real(constraint):
-    return IdentityTransform(domain=constraint)
+    return IdentityTransform()
 
 
 @biject_to.register(constraints.simplex)
