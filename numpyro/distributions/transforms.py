--- conflicted
+++ resolved
@@ -1210,69 +1210,6 @@
         )
 
 
-<<<<<<< HEAD
-class ZeroSumTransform(Transform):
-    """A transform that constrains an array to sum to zero, adapted from PyMC [1] as described in [2,3]
-
-    **References**
-    [1] https://github.com/pymc-devs/pymc/blob/244fb97b01ad0f3dadf5c3837b65839e2a59a0e8/pymc/distributions/transforms.py#L266
-    [2] https://www.pymc.io/projects/docs/en/stable/api/distributions/generated/pymc.ZeroSumNormal.html
-    [3] https://learnbayesstats.com/episode/74-optimizing-nuts-developing-zerosumnormal-distribution-adrian-seyboldt/
-    """
-    def __init__(self, zerosum_axes):
-        self.zerosum_axes = zerosum_axes
-
-    @property
-    def domain(self):
-        return constraints.independent(constraints.real, len(self.zerosum_axes))
-
-    @property
-    def codomain(self):
-        return constraints.zero_sum(len(self.zerosum_axes))
-
-    def __call__(self, x):
-        for axis in self.zerosum_axes:
-            x = self.extend_axis_rev(x, axis=axis)
-        return x
-
-    def _inverse(self, y):
-        for axis in self.zerosum_axes:
-            y = self.extend_axis(y, axis=axis)
-        return y
-
-    def extend_axis_rev(self, array, axis):
-        normalized_axis = normalize_axis_tuple(axis, array.ndim)[0]
-
-        n = array.shape[normalized_axis]
-        last = jnp.take(array, jnp.array([-1]), axis=normalized_axis)
-
-        sum_vals = -last * jnp.sqrt(n)
-        norm = sum_vals / (jnp.sqrt(n) + n)
-        slice_before = (slice(None, None),) * normalized_axis
-        return array[(*slice_before, slice(None, -1))] + norm
-
-    def extend_axis(self, array, axis):
-        n = (array.shape[axis] + 1)
-
-        sum_vals = array.sum(axis, keepdims=True)
-        norm = sum_vals / (jnp.sqrt(n) + n)
-        fill_val = norm - sum_vals / jnp.sqrt(n)
-
-        out = jnp.concatenate([array, fill_val], axis=axis)
-        return out - norm
-
-    def log_abs_det_jacobian(self, x, y, intermediates=None):
-        return jnp.array(0.0)
-
-    def forward_shape(self, shape):
-        return tuple(s - 1 for s in shape)
-
-    def inverse_shape(self, shape):
-        return tuple(s + 1 for s in shape)
-
-    def tree_flatten(self):
-        return (self.zerosum_axes,), (("zerosum_axes",), dict())
-=======
 def _normalize_rfft_shape(input_shape, shape):
     if shape is None:
         return input_shape
@@ -1443,7 +1380,69 @@
         if not isinstance(other, RecursiveLinearTransform):
             return False
         return jnp.array_equal(self.transition_matrix, other.transition_matrix)
->>>>>>> 84973a98
+
+
+class ZeroSumTransform(Transform):
+    """A transform that constrains an array to sum to zero, adapted from PyMC [1] as described in [2,3]
+
+    **References**
+    [1] https://github.com/pymc-devs/pymc/blob/244fb97b01ad0f3dadf5c3837b65839e2a59a0e8/pymc/distributions/transforms.py#L266
+    [2] https://www.pymc.io/projects/docs/en/stable/api/distributions/generated/pymc.ZeroSumNormal.html
+    [3] https://learnbayesstats.com/episode/74-optimizing-nuts-developing-zerosumnormal-distribution-adrian-seyboldt/
+    """
+    def __init__(self, zerosum_axes):
+        self.zerosum_axes = zerosum_axes
+
+    @property
+    def domain(self):
+        return constraints.independent(constraints.real, len(self.zerosum_axes))
+
+    @property
+    def codomain(self):
+        return constraints.zero_sum(len(self.zerosum_axes))
+
+    def __call__(self, x):
+        for axis in self.zerosum_axes:
+            x = self.extend_axis_rev(x, axis=axis)
+        return x
+
+    def _inverse(self, y):
+        for axis in self.zerosum_axes:
+            y = self.extend_axis(y, axis=axis)
+        return y
+
+    def extend_axis_rev(self, array, axis):
+        normalized_axis = normalize_axis_tuple(axis, array.ndim)[0]
+
+        n = array.shape[normalized_axis]
+        last = jnp.take(array, jnp.array([-1]), axis=normalized_axis)
+
+        sum_vals = -last * jnp.sqrt(n)
+        norm = sum_vals / (jnp.sqrt(n) + n)
+        slice_before = (slice(None, None),) * normalized_axis
+        return array[(*slice_before, slice(None, -1))] + norm
+
+    def extend_axis(self, array, axis):
+        n = (array.shape[axis] + 1)
+
+        sum_vals = array.sum(axis, keepdims=True)
+        norm = sum_vals / (jnp.sqrt(n) + n)
+        fill_val = norm - sum_vals / jnp.sqrt(n)
+
+        out = jnp.concatenate([array, fill_val], axis=axis)
+        return out - norm
+
+    def log_abs_det_jacobian(self, x, y, intermediates=None):
+        return jnp.array(0.0)
+
+    def forward_shape(self, shape):
+        return tuple(s - 1 for s in shape)
+
+    def inverse_shape(self, shape):
+        return tuple(s + 1 for s in shape)
+
+    def tree_flatten(self):
+        return (self.zerosum_axes,), (("zerosum_axes",), dict())
 
 
 ##########################################################
