--- conflicted
+++ resolved
@@ -92,11 +92,6 @@
     :param numpy.ndarray concentration: concentration parameter (alpha) for the
         Dirichlet distribution.
     :param numpy.ndarray total_count: number of Categorical trials.
-<<<<<<< HEAD
-    :param bool is_sparse: Whether to assume value is mostly zero when computing
-        :meth:`log_prob`, which can speed up computation when data is sparse.
-=======
->>>>>>> 1f2df207
     """
     arg_constraints = {'concentration': constraints.positive,
                        'total_count': constraints.nonnegative_integer}
