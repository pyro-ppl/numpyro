--- conflicted
+++ resolved
@@ -174,13 +174,8 @@
 ##########################################################
 
 def _clipped_expit(x):
-<<<<<<< HEAD
-    dtype = get_dtype(x)
-    return np.clip(expit(x), a_min=np.finfo(dtype).tiny, a_max=1.-np.finfo(dtype).eps)
-=======
     finfo = np.finfo(get_dtype(x))
     return np.clip(expit(x), a_min=finfo.tiny, a_max=1. - finfo.eps)
->>>>>>> ce5c8ab1
 
 
 class Transform(object):
