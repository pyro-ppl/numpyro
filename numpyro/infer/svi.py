# Copyright Contributors to the Pyro project.
# SPDX-License-Identifier: Apache-2.0

from functools import namedtuple, partial
import warnings

import tqdm

import jax
import numpy as np

from numpyro.util import _versiontuple, find_stack_level

if _versiontuple(jax.__version__) >= (0, 2, 25):
    from jax.example_libraries import optimizers
else:
    from jax.experimental import optimizers  # pytype: disable=import-error

from jax import jit, lax, random
import jax.numpy as jnp
from jax.tree_util import tree_map

from numpyro.distributions import constraints
from numpyro.distributions.transforms import biject_to
from numpyro.handlers import replay, seed, substitute, trace
from numpyro.infer.util import helpful_support_errors, transform_fn
from numpyro.optim import _NumPyroOptim, optax_to_numpyro

SVIState = namedtuple("SVIState", ["optim_state", "mutable_state", "rng_key"])
"""
A :func:`~collections.namedtuple` consisting of the following fields:
 - **optim_state** - current optimizer's state.
 - **mutable_state** - extra state to store values of `"mutable"` sites
 - **rng_key** - random number generator seed used for the iteration.
"""


SVIRunResult = namedtuple("SVIRunResult", ["params", "state", "losses"])
"""
A :func:`~collections.namedtuple` consisting of the following fields:
 - **params** - the optimized parameters.
 - **state** - the last :data:`SVIState`
 - **losses** - the losses collected at every step.
"""


def _make_loss_fn(
    elbo,
    rng_key,
    constrain_fn,
    model,
    guide,
    args,
    kwargs,
    static_kwargs,
    mutable_state=None,
):
    def loss_fn(params):
        params = constrain_fn(params)
        if mutable_state is not None:
            params.update(mutable_state)
            result = elbo.loss_with_mutable_state(
                rng_key, params, model, guide, *args, **kwargs, **static_kwargs
            )
            return result["loss"], result["mutable_state"]
        else:
            return (
                elbo.loss(
                    rng_key, params, model, guide, *args, **kwargs, **static_kwargs
                ),
                None,
            )

    return loss_fn


class SVI(object):
    """
    Stochastic Variational Inference given an ELBO loss objective.

    **References**

    1. *SVI Part I: An Introduction to Stochastic Variational Inference in Pyro*,
       (http://pyro.ai/examples/svi_part_i.html)

    **Example:**

    .. doctest::

        >>> from jax import random
        >>> import jax.numpy as jnp
        >>> import numpyro
        >>> import numpyro.distributions as dist
        >>> from numpyro.distributions import constraints
        >>> from numpyro.infer import Predictive, SVI, Trace_ELBO

        >>> def model(data):
        ...     f = numpyro.sample("latent_fairness", dist.Beta(10, 10))
        ...     with numpyro.plate("N", data.shape[0] if data is not None else 10):
        ...         numpyro.sample("obs", dist.Bernoulli(f), obs=data)

        >>> def guide(data):
        ...     alpha_q = numpyro.param("alpha_q", 15., constraint=constraints.positive)
        ...     beta_q = numpyro.param("beta_q", lambda rng_key: random.exponential(rng_key),
        ...                            constraint=constraints.positive)
        ...     numpyro.sample("latent_fairness", dist.Beta(alpha_q, beta_q))

        >>> data = jnp.concatenate([jnp.ones(6), jnp.zeros(4)])
        >>> optimizer = numpyro.optim.Adam(step_size=0.0005)
        >>> svi = SVI(model, guide, optimizer, loss=Trace_ELBO())
        >>> svi_result = svi.run(random.PRNGKey(0), 2000, data)
        >>> params = svi_result.params
        >>> inferred_mean = params["alpha_q"] / (params["alpha_q"] + params["beta_q"])
        >>> # use guide to make predictive
        >>> predictive = Predictive(model, guide=guide, params=params, num_samples=1000)
        >>> samples = predictive(random.PRNGKey(1), data=None)
        >>> # get posterior samples
        >>> predictive = Predictive(guide, params=params, num_samples=1000)
        >>> posterior_samples = predictive(random.PRNGKey(1), data=None)
        >>> # use posterior samples to make predictive
        >>> predictive = Predictive(model, posterior_samples, params=params, num_samples=1000)
        >>> samples = predictive(random.PRNGKey(1), data=None)

    :param model: Python callable with Pyro primitives for the model.
    :param guide: Python callable with Pyro primitives for the guide
        (recognition network).
    :param optim: An instance of :class:`~numpyro.optim._NumpyroOptim`, a
        ``jax.example_libraries.optimizers.Optimizer`` or an Optax
        ``GradientTransformation``. If you pass an Optax optimizer it will
        automatically be wrapped using :func:`numpyro.optim.optax_to_numpyro`.

            >>> from optax import adam, chain, clip
            >>> svi = SVI(model, guide, chain(clip(10.0), adam(1e-3)), loss=Trace_ELBO())

    :param loss: ELBO loss, i.e. negative Evidence Lower Bound, to minimize.
    :param static_kwargs: static arguments for the model / guide, i.e. arguments
        that remain constant during fitting.
    :return: tuple of `(init_fn, update_fn, evaluate)`.
    """

    def __init__(self, model, guide, optim, loss, **static_kwargs):
        self.model = model
        self.guide = guide
        self.loss = loss
        self.static_kwargs = static_kwargs
        self.constrain_fn = None

        if isinstance(optim, _NumPyroOptim):
            self.optim = optim
        elif isinstance(optim, optimizers.Optimizer):
            self.optim = _NumPyroOptim(lambda *args: args, *optim)
        else:
            try:
                import optax
            except ImportError:
                raise ImportError(
                    "It looks like you tried to use an optimizer that isn't an "
                    "instance of numpyro.optim._NumPyroOptim or "
                    "jax.example_libraries.optimizers.Optimizer. There is experimental "
                    "support for Optax optimizers, but you need to install Optax. "
                    "It can be installed with `pip install optax`."
                )

            if not isinstance(optim, optax.GradientTransformation):
                raise TypeError(
                    "Expected either an instance of numpyro.optim._NumPyroOptim, "
                    "jax.example_libraries.optimizers.Optimizer or "
                    "optax.GradientTransformation. Got {}".format(type(optim))
                )

            self.optim = optax_to_numpyro(optim)

        # TODO: use a better attribute for multi sample guide.
        self.multi_sample_guide = True if hasattr(guide, "S") else False

    def init(self, rng_key, *args, init_params=None, **kwargs):
        """
        Gets the initial SVI state.

        :param jax.random.PRNGKey rng_key: random number generator seed.
        :param args: arguments to the model / guide (these can possibly vary during
            the course of fitting).
        :param dict init_params: if not None, initialize :class:`numpyro.param` sites with values from
            this dictionary instead of using ``init_value`` in :class:`numpyro.param` primitives.
        :param kwargs: keyword arguments to the model / guide (these can possibly vary
            during the course of fitting).
        :return: the initial :data:`SVIState`
        """
        rng_key, model_seed, guide_seed = random.split(rng_key, 3)
        model_init = seed(self.model, model_seed)
        guide_init = seed(self.guide, guide_seed)
        if init_params is not None:
            guide_init = substitute(guide_init, init_params)
        guide_trace = trace(guide_init).get_trace(*args, **kwargs, **self.static_kwargs)
        init_guide_params = {
            name: site["value"]
            for name, site in guide_trace.items()
            if site["type"] == "param"
        }
        if init_params is not None:
            init_guide_params.update(init_params)
        if self.multi_sample_guide:
            latents = {
                name: site["value"][0]
                for name, site in guide_trace.items()
                if site["type"] == "sample" and site["value"].size > 0
            }
            latents.update(init_guide_params)
            with trace() as model_trace, substitute(data=latents):
                model_init(*args, **kwargs, **self.static_kwargs)
            for site in model_trace.values():
                if site["type"] == "mutable":
                    raise ValueError(
                        "mutable state in model is not supported for "
                        "multi-sample guide."
                    )
        else:
            model_trace = trace(
                substitute(replay(model_init, guide_trace), init_guide_params)
            ).get_trace(*args, **kwargs, **self.static_kwargs)

        params = {}
        inv_transforms = {}
        mutable_state = {}
        # NB: params in model_trace will be overwritten by params in guide_trace
        for site in list(model_trace.values()) + list(guide_trace.values()):
            if site["type"] == "param":
                constraint = site["kwargs"].pop("constraint", constraints.real)
                with helpful_support_errors(site):
                    transform = biject_to(constraint)
                inv_transforms[site["name"]] = transform
                params[site["name"]] = transform.inv(site["value"])
            elif site["type"] == "mutable":
                mutable_state[site["name"]] = site["value"]
            elif (
                site["type"] == "sample"
                and (not site["is_observed"])
                and site["fn"].support.is_discrete
                and not self.loss.can_infer_discrete
            ):
                s_name = type(self.loss).__name__
                warnings.warn(
                    f"Currently, SVI with {s_name} loss does not support models with discrete latent variables",
                    stacklevel=find_stack_level(),
                )

        if not mutable_state:
            mutable_state = None
        self.constrain_fn = partial(transform_fn, inv_transforms)
        # we convert weak types like float to float32/float64
        # to avoid recompiling body_fn in svi.run
        params, mutable_state = tree_map(
            lambda x: lax.convert_element_type(x, jnp.result_type(x)),
            (params, mutable_state),
        )
        return SVIState(self.optim.init(params), mutable_state, rng_key)

    def get_params(self, svi_state):
        """
        Gets values at `param` sites of the `model` and `guide`.

        :param svi_state: current state of SVI.
        :return: the corresponding parameters
        """
        params = self.constrain_fn(self.optim.get_params(svi_state.optim_state))
        return params

    def update(self, svi_state, *args, **kwargs):
        """
        Take a single step of SVI (possibly on a batch / minibatch of data),
        using the optimizer.

        :param svi_state: current state of SVI.
        :param args: arguments to the model / guide (these can possibly vary during
            the course of fitting).
        :param kwargs: keyword arguments to the model / guide (these can possibly vary
            during the course of fitting).
        :return: tuple of `(svi_state, loss)`.
        """
        rng_key, rng_key_step = random.split(svi_state.rng_key)
        static_kwargs = self.static_kwargs.copy()
        if self.multi_sample_guide:
            static_kwargs["multi_sample_guide"] = True
        loss_fn = _make_loss_fn(
            self.loss,
            rng_key_step,
            self.constrain_fn,
            self.model,
            self.guide,
            args,
            kwargs,
            static_kwargs,
            mutable_state=svi_state.mutable_state,
        )
        (loss_val, mutable_state), optim_state = self.optim.eval_and_update(
            loss_fn, svi_state.optim_state
        )
        return SVIState(optim_state, mutable_state, rng_key), loss_val

    def stable_update(self, svi_state, *args, **kwargs):
        """
        Similar to :meth:`update` but returns the current state if the
        the loss or the new state contains invalid values.

        :param svi_state: current state of SVI.
        :param args: arguments to the model / guide (these can possibly vary during
            the course of fitting).
        :param kwargs: keyword arguments to the model / guide (these can possibly vary
            during the course of fitting).
        :return: tuple of `(svi_state, loss)`.
        """
        rng_key, rng_key_step = random.split(svi_state.rng_key)
        static_kwargs = self.static_kwargs.copy()
        if self.multi_sample_guide:
            static_kwargs["multi_sample_guide"] = True
        loss_fn = _make_loss_fn(
            self.loss,
            rng_key_step,
            self.constrain_fn,
            self.model,
            self.guide,
            args,
            kwargs,
            static_kwargs,
            mutable_state=svi_state.mutable_state,
        )
        (loss_val, mutable_state), optim_state = self.optim.eval_and_stable_update(
            loss_fn, svi_state.optim_state
        )
        return SVIState(optim_state, mutable_state, rng_key), loss_val

    def run(
        self,
        rng_key,
        num_steps,
        *args,
        progress_bar=True,
        stable_update=False,
        init_state=None,
        init_params=None,
        **kwargs,
    ):
        """
        (EXPERIMENTAL INTERFACE) Run SVI with `num_steps` iterations, then return
        the optimized parameters and the stacked losses at every step. If `num_steps`
        is large, setting `progress_bar=False` can make the run faster.

        .. note:: For a complex training process (e.g. the one requires early stopping,
            epoch training, varying args/kwargs,...), we recommend to use the more
            flexible methods :meth:`init`, :meth:`update`, :meth:`evaluate` to
            customize your training procedure.

        :param jax.random.PRNGKey rng_key: random number generator seed.
        :param int num_steps: the number of optimization steps.
        :param args: arguments to the model / guide
        :param bool progress_bar: Whether to enable progress bar updates. Defaults to
            ``True``.
        :param bool stable_update: whether to use :meth:`stable_update` to update
            the state. Defaults to False.
        :param SVIState init_state: if not None, begin SVI from the
            final state of previous SVI run. Usage::

                svi = SVI(model, guide, optimizer, loss=Trace_ELBO())
                svi_result = svi.run(random.PRNGKey(0), 2000, data)
                # upon inspection of svi_result the user decides that the model has not converged
                # continue from the end of the previous svi run rather than beginning again from iteration 0
                svi_result = svi.run(random.PRNGKey(1), 2000, data, init_state=svi_result.state)

        :param dict init_params: if not None, initialize :class:`numpyro.param` sites with values from
            this dictionary instead of using ``init_value`` in :class:`numpyro.param` primitives.
        :param kwargs: keyword arguments to the model / guide
        :return: a namedtuple with fields `params` and `losses` where `params`
            holds the optimized values at :class:`numpyro.param` sites,
            and `losses` is the collected loss during the process.
        :rtype: :data:`SVIRunResult`
        """

        if num_steps <= 0:
            raise ValueError("num_steps must be a non-negative integer.")

        def body_fn(svi_state, _):
            if stable_update:
                svi_state, loss = self.stable_update(svi_state, *args, **kwargs)
            else:
                svi_state, loss = self.update(svi_state, *args, **kwargs)
            return svi_state, loss

        if init_state is None:
            svi_state = self.init(rng_key, *args, init_params=init_params, **kwargs)
        else:
            svi_state = init_state
        if progress_bar:
            losses = []
            with tqdm.trange(1, num_steps + 1) as t:
                batch = max(num_steps // 20, 1)
                for i in t:
                    svi_state, loss = jit(body_fn)(svi_state, None)
                    losses.append(jax.device_get(loss))
                    if i % batch == 0:
                        if stable_update:
                            valid_losses = [x for x in losses[i - batch :] if x == x]
                            num_valid = len(valid_losses)
                            if num_valid == 0:
                                avg_loss = float("nan")
                            else:
                                avg_loss = sum(valid_losses) / num_valid
                        else:
                            avg_loss = sum(losses[i - batch :]) / batch
                        t.set_postfix_str(
                            "init loss: {:.4f}, avg. loss [{}-{}]: {:.4f}".format(
                                losses[0], i - batch + 1, i, avg_loss
                            ),
                            refresh=False,
                        )
<<<<<<< HEAD
            losses = np.stack(losses)
=======
            losses = np.stack(losses) if losses else np.array([], dtype=jnp.result_type(float))
>>>>>>> 53d07ee8
        else:
            svi_state, losses = lax.scan(body_fn, svi_state, None, length=num_steps)

        # XXX: we also return the last svi_state for further inspection of both
        # optimizer's state and mutable state.
        return SVIRunResult(self.get_params(svi_state), svi_state, losses)

    def evaluate(self, svi_state, *args, **kwargs):
        """
        Take a single step of SVI (possibly on a batch / minibatch of data).

        :param svi_state: current state of SVI.
        :param args: arguments to the model / guide (these can possibly vary during
            the course of fitting).
        :param kwargs: keyword arguments to the model / guide.
        :return: evaluate ELBO loss given the current parameter values
            (held within `svi_state.optim_state`).
        """
        # we split to have the same seed as `update_fn` given an svi_state
        _, rng_key_eval = random.split(svi_state.rng_key)
        params = self.get_params(svi_state)
        static_kwargs = self.static_kwargs.copy()
        if self.multi_sample_guide:
            static_kwargs["multi_sample_guide"] = True
        return self.loss.loss(
            rng_key_eval,
            params,
            self.model,
            self.guide,
            *args,
            **kwargs,
            **static_kwargs,
        )<|MERGE_RESOLUTION|>--- conflicted
+++ resolved
@@ -412,11 +412,7 @@
                             ),
                             refresh=False,
                         )
-<<<<<<< HEAD
-            losses = np.stack(losses)
-=======
             losses = np.stack(losses) if losses else np.array([], dtype=jnp.result_type(float))
->>>>>>> 53d07ee8
         else:
             svi_state, losses = lax.scan(body_fn, svi_state, None, length=num_steps)
 
