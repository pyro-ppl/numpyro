--- conflicted
+++ resolved
@@ -5,21 +5,9 @@
 from functools import partial
 import warnings
 
+import numpy as np
 import tqdm
 
-<<<<<<< HEAD
-import jax
-import numpy as np
-
-from numpyro.util import _versiontuple, find_stack_level
-
-if _versiontuple(jax.__version__) >= (0, 2, 25):
-    from jax.example_libraries import optimizers
-else:
-    from jax.experimental import optimizers  # pytype: disable=import-error
-
-=======
->>>>>>> 8958bb28
 from jax import jit, lax, random
 from jax.example_libraries import optimizers
 import jax.numpy as jnp
