# Copyright Contributors to the Pyro project.
# SPDX-License-Identifier: Apache-2.0

# Adapted from pyro.infer.autoguide
from abc import ABC, abstractmethod
from collections import namedtuple
from contextlib import ExitStack
from functools import partial
import warnings

import numpy as np

import jax
from jax import grad, hessian, lax, random
from jax.tree_util import tree_map
from jax.lax import stop_gradient, select

from numpyro.infer.hmc_util import dual_averaging
from numpyro.util import _versiontuple, find_stack_level

if _versiontuple(jax.__version__) >= (0, 2, 25):
    from jax.example_libraries import stax
else:
    from jax.experimental import stax

import jax.numpy as jnp
from jax.scipy.special import logsumexp
from jax.nn import log_sigmoid, sigmoid

import numpyro
from numpyro import handlers
import numpyro.distributions as dist
from numpyro.distributions import constraints
from numpyro.distributions.flows import (
    BlockNeuralAutoregressiveTransform,
    InverseAutoregressiveTransform,
)
from numpyro.distributions.transforms import (
    AffineTransform,
    ComposeTransform,
    IndependentTransform,
    LowerCholeskyAffine,
    PermuteTransform,
    UnpackTransform,
    biject_to,
)
from numpyro.distributions.util import (
    cholesky_of_inverse,
    periodic_repeat,
    sum_rightmost,
)
from numpyro.infer import Predictive
from numpyro.infer.elbo import Trace_ELBO
from numpyro.infer.initialization import init_to_median, init_to_uniform
from numpyro.infer.util import (
    helpful_support_errors,
    initialize_model,
<<<<<<< HEAD
    log_density,
=======
>>>>>>> 4799b846
    potential_energy,
)
from numpyro.nn.auto_reg_nn import AutoregressiveNN
from numpyro.nn.block_neural_arn import BlockNeuralAutoregressiveNN
from numpyro.util import not_jax_tracer

__all__ = [
    "AutoContinuous",
    "AutoGuide",
    "AutoDAIS",
    "AutoDiagonalNormal",
    "AutoLaplaceApproximation",
    "AutoLowRankMultivariateNormal",
    "AutoNormal",
    "AutoMultivariateNormal",
    "AutoBNAFNormal",
    "AutoIAFNormal",
    "AutoDelta",
    "AutoSemiDAIS",
    "AutoSurrogateLikelihoodDAIS",
]


class AutoGuide(ABC):
    """
    Base class for automatic guides.

    Derived classes must implement the :meth:`__call__` method.

    :param callable model: a pyro model
    :param str prefix: a prefix that will be prefixed to all param internal sites
    :param callable init_loc_fn: A per-site initialization function.
        See :ref:`init_strategy` section for available functions.
    :param callable create_plates: An optional function inputing the same
        ``*args,**kwargs`` as ``model()`` and returning a :class:`numpyro.plate`
        or iterable of plates. Plates not returned will be created
        automatically as usual. This is useful for data subsampling.
    """

    def __init__(
        self, model, *, prefix="auto", init_loc_fn=init_to_uniform, create_plates=None
    ):
        self.model = model
        self.prefix = prefix
        self.init_loc_fn = init_loc_fn
        self.create_plates = create_plates
        self.prototype_trace = None
        self._prototype_frames = {}
        self._prototype_frame_full_sizes = {}

    def _create_plates(self, *args, **kwargs):
        if self.create_plates is None:
            self.plates = {}
        else:
            plates = self.create_plates(*args, **kwargs)
            if isinstance(plates, numpyro.plate):
                plates = [plates]
            assert all(
                isinstance(p, numpyro.plate) for p in plates
            ), "create_plates() returned a non-plate"
            self.plates = {p.name: p for p in plates}
        for name, frame in sorted(self._prototype_frames.items()):
            if name not in self.plates:
                full_size = self._prototype_frame_full_sizes[name]
                self.plates[name] = numpyro.plate(
                    name, full_size, dim=frame.dim, subsample_size=frame.size
                )
        return self.plates

    def __getstate__(self):
        state = self.__dict__.copy()
        state.pop("plates", None)
        return state

    @abstractmethod
    def __call__(self, *args, **kwargs):
        """
        A guide with the same ``*args, **kwargs`` as the base ``model``.

        :return: A dict mapping sample site name to sampled value.
        :rtype: dict
        """
        raise NotImplementedError

    @abstractmethod
    def sample_posterior(self, rng_key, params, sample_shape=()):
        """
        Generate samples from the approximate posterior over the latent
        sites in the model.

        :param jax.random.PRNGKey rng_key: random key to be used draw samples.
        :param dict params: Current parameters of model and autoguide.
            The parameters can be obtained using :meth:`~numpyro.infer.svi.SVI.get_params`
            method from :class:`~numpyro.infer.svi.SVI`.
        :param tuple sample_shape: sample shape of each latent site, defaults to ().
        :return: a dict containing samples drawn the this guide.
        :rtype: dict
        """
        raise NotImplementedError

    def _setup_prototype(self, *args, **kwargs):
        rng_key = numpyro.prng_key()
        with handlers.block():
            (
                init_params,
                self._potential_fn_gen,
                postprocess_fn_gen,
                self.prototype_trace,
            ) = initialize_model(
                rng_key,
                self.model,
                init_strategy=self.init_loc_fn,
                dynamic_args=True,
                model_args=args,
                model_kwargs=kwargs,
            )
        self._potential_fn = self._potential_fn_gen(*args, **kwargs)
        postprocess_fn = postprocess_fn_gen(*args, **kwargs)
        # We apply a fixed seed just in case postprocess_fn requires
        # a random key to generate subsample indices. It does not matter
        # because we only collect deterministic sites.
        self._postprocess_fn = handlers.seed(postprocess_fn, rng_seed=0)
        self._init_locs = init_params[0]

        self._prototype_frames = {}
        self._prototype_plate_sizes = {}
        for name, site in self.prototype_trace.items():
            if site["type"] == "sample":
                if not site["is_observed"] and site["fn"].support.is_discrete:
                    # raise support errors early for discrete sites
                    with helpful_support_errors(site):
                        biject_to(site["fn"].support)
                for frame in site["cond_indep_stack"]:
                    if frame.name in self._prototype_frames:
                        assert (
                            frame == self._prototype_frames[frame.name]
                        ), f"The plate {frame.name} has inconsistent dim or size. Please check your model again."
                    else:
                        self._prototype_frames[frame.name] = frame
            elif site["type"] == "plate":
                self._prototype_frame_full_sizes[name] = site["args"][0]

    def median(self, params):
        """
        Returns the posterior median value of each latent variable.

        :param dict params: A dict containing parameter values.
            The parameters can be obtained using :meth:`~numpyro.infer.svi.SVI.get_params`
            method from :class:`~numpyro.infer.svi.SVI`.
        :return: A dict mapping sample site name to median value.
        :rtype: dict
        """
        raise NotImplementedError

    def quantiles(self, params, quantiles):
        """
        Returns posterior quantiles each latent variable. Example::

            print(guide.quantiles(params, [0.05, 0.5, 0.95]))

        :param dict params: A dict containing parameter values.
            The parameters can be obtained using :meth:`~numpyro.infer.svi.SVI.get_params`
            method from :class:`~numpyro.infer.svi.SVI`.
        :param list quantiles: A list of requested quantiles between 0 and 1.
        :return: A dict mapping sample site name to an array of quantile values.
        :rtype: dict
        """
        raise NotImplementedError


class AutoNormal(AutoGuide):
    """
    This implementation of :class:`AutoGuide` uses Normal distributions
    to construct a guide over the entire latent space. The guide does not
    depend on the model's ``*args, **kwargs``.

    This should be equivalent to :class:`AutoDiagonalNormal` , but with
    more convenient site names and with better support for mean field ELBO.

    Usage::

        guide = AutoNormal(model)
        svi = SVI(model, guide, ...)

    :param callable model: A NumPyro model.
    :param str prefix: a prefix that will be prefixed to all param internal sites.
    :param callable init_loc_fn: A per-site initialization function.
        See :ref:`init_strategy` section for available functions.
    :param float init_scale: Initial scale for the standard deviation of each
        (unconstrained transformed) latent variable.
    :param callable create_plates: An optional function inputing the same
        ``*args,**kwargs`` as ``model()`` and returning a :class:`numpyro.plate`
        or iterable of plates. Plates not returned will be created
        automatically as usual. This is useful for data subsampling.
    """

    scale_constraint = constraints.softplus_positive

    def __init__(
        self,
        model,
        *,
        prefix="auto",
        init_loc_fn=init_to_uniform,
        init_scale=0.1,
        create_plates=None,
    ):
        self._init_scale = init_scale
        self._event_dims = {}
        super().__init__(
            model, prefix=prefix, init_loc_fn=init_loc_fn, create_plates=create_plates
        )

    def _setup_prototype(self, *args, **kwargs):
        super()._setup_prototype(*args, **kwargs)

        for name, site in self.prototype_trace.items():
            if site["type"] != "sample" or site["is_observed"]:
                continue

            event_dim = (
                site["fn"].event_dim
                + jnp.ndim(self._init_locs[name])
                - jnp.ndim(site["value"])
            )
            self._event_dims[name] = event_dim

            # If subsampling, repeat init_value to full size.
            for frame in site["cond_indep_stack"]:
                full_size = self._prototype_frame_full_sizes[frame.name]
                if full_size != frame.size:
                    dim = frame.dim - event_dim
                    self._init_locs[name] = periodic_repeat(
                        self._init_locs[name], full_size, dim
                    )

    def __call__(self, *args, **kwargs):
        if self.prototype_trace is None:
            # run model to inspect the model structure
            self._setup_prototype(*args, **kwargs)

        plates = self._create_plates(*args, **kwargs)
        result = {}
        for name, site in self.prototype_trace.items():
            if site["type"] != "sample" or site["is_observed"]:
                continue

            event_dim = self._event_dims[name]
            init_loc = self._init_locs[name]
            with ExitStack() as stack:
                for frame in site["cond_indep_stack"]:
                    stack.enter_context(plates[frame.name])

                site_loc = numpyro.param(
                    "{}_{}_loc".format(name, self.prefix), init_loc, event_dim=event_dim
                )
                site_scale = numpyro.param(
                    "{}_{}_scale".format(name, self.prefix),
                    jnp.full(jnp.shape(init_loc), self._init_scale),
                    constraint=self.scale_constraint,
                    event_dim=event_dim,
                )

                site_fn = dist.Normal(site_loc, site_scale).to_event(event_dim)
                if site["fn"].support is constraints.real or (
                    isinstance(site["fn"].support, constraints.independent)
                    and site["fn"].support.base_constraint is constraints.real
                ):
                    result[name] = numpyro.sample(name, site_fn)
                else:
                    with helpful_support_errors(site):
                        transform = biject_to(site["fn"].support)
                    guide_dist = dist.TransformedDistribution(site_fn, transform)
                    result[name] = numpyro.sample(name, guide_dist)

        return result

    def _constrain(self, latent_samples):
        name = list(latent_samples)[0]
        sample_shape = jnp.shape(latent_samples[name])[
            : jnp.ndim(latent_samples[name]) - jnp.ndim(self._init_locs[name])
        ]
        if sample_shape:
            flatten_samples = tree_map(
                lambda x: jnp.reshape(x, (-1,) + jnp.shape(x)[len(sample_shape) :]),
                latent_samples,
            )
            contrained_samples = lax.map(self._postprocess_fn, flatten_samples)
            return tree_map(
                lambda x: jnp.reshape(x, sample_shape + jnp.shape(x)[1:]),
                contrained_samples,
            )
        else:
            return self._postprocess_fn(latent_samples)

    def sample_posterior(self, rng_key, params, sample_shape=()):
        locs = {k: params["{}_{}_loc".format(k, self.prefix)] for k in self._init_locs}
        scales = {k: params["{}_{}_scale".format(k, self.prefix)] for k in locs}
        with handlers.seed(rng_seed=rng_key):
            latent_samples = {}
            for k in locs:
                latent_samples[k] = numpyro.sample(
                    k, dist.Normal(locs[k], scales[k]).expand_by(sample_shape)
                )
        return self._constrain(latent_samples)

    def median(self, params):
        locs = {
            k: params["{}_{}_loc".format(k, self.prefix)]
            for k, v in self._init_locs.items()
        }
        return self._constrain(locs)

    def quantiles(self, params, quantiles):
        quantiles = jnp.array(quantiles)
        locs = {k: params["{}_{}_loc".format(k, self.prefix)] for k in self._init_locs}
        scales = {k: params["{}_{}_scale".format(k, self.prefix)] for k in locs}
        latent = {
            k: dist.Normal(locs[k], scales[k]).icdf(
                quantiles.reshape((-1,) + (1,) * jnp.ndim(locs[k]))
            )
            for k in locs
        }
        return self._constrain(latent)


class AutoDelta(AutoGuide):
    """
    This implementation of :class:`AutoGuide` uses Delta distributions to
    construct a MAP guide over the entire latent space. The guide does not
    depend on the model's ``*args, **kwargs``.

    .. note:: This class does MAP inference in constrained space.

    Usage::

        guide = AutoDelta(model)
        svi = SVI(model, guide, ...)

    :param callable model: A NumPyro model.
    :param str prefix: a prefix that will be prefixed to all param internal sites.
    :param callable init_loc_fn: A per-site initialization function.
        See :ref:`init_strategy` section for available functions.
    :param callable create_plates: An optional function inputing the same
        ``*args,**kwargs`` as ``model()`` and returning a :class:`numpyro.plate`
        or iterable of plates. Plates not returned will be created
        automatically as usual. This is useful for data subsampling.
    """

    def __init__(
        self, model, *, prefix="auto", init_loc_fn=init_to_median, create_plates=None
    ):
        self._event_dims = {}
        super().__init__(
            model, prefix=prefix, init_loc_fn=init_loc_fn, create_plates=create_plates
        )

    def _setup_prototype(self, *args, **kwargs):
        super()._setup_prototype(*args, **kwargs)
        with numpyro.handlers.block():
            self._init_locs = {
                k: v
                for k, v in self._postprocess_fn(self._init_locs).items()
                if k in self._init_locs
            }
        for name, site in self.prototype_trace.items():
            if site["type"] != "sample" or site["is_observed"]:
                continue

            event_dim = site["fn"].event_dim
            self._event_dims[name] = event_dim

            # If subsampling, repeat init_value to full size.
            for frame in site["cond_indep_stack"]:
                full_size = self._prototype_frame_full_sizes[frame.name]
                if full_size != frame.size:
                    dim = frame.dim - event_dim
                    self._init_locs[name] = periodic_repeat(
                        self._init_locs[name], full_size, dim
                    )

    def __call__(self, *args, **kwargs):
        if self.prototype_trace is None:
            # run model to inspect the model structure
            self._setup_prototype(*args, **kwargs)

        plates = self._create_plates(*args, **kwargs)
        result = {}
        for name, site in self.prototype_trace.items():
            if site["type"] != "sample" or site["is_observed"]:
                continue

            event_dim = self._event_dims[name]
            init_loc = self._init_locs[name]
            with ExitStack() as stack:
                for frame in site["cond_indep_stack"]:
                    stack.enter_context(plates[frame.name])

                site_loc = numpyro.param(
                    "{}_{}_loc".format(name, self.prefix),
                    init_loc,
                    constraint=site["fn"].support,
                    event_dim=event_dim,
                )

                site_fn = dist.Delta(site_loc).to_event(event_dim)
                result[name] = numpyro.sample(name, site_fn)

        return result

    def sample_posterior(self, rng_key, params, *args, sample_shape=(), **kwargs):
        locs = {k: params["{}_{}_loc".format(k, self.prefix)] for k in self._init_locs}
        latent_samples = {
            k: jnp.broadcast_to(v, sample_shape + jnp.shape(v)) for k, v in locs.items()
        }
        deterministic_vars = [
            k for k, v in self.prototype_trace.items() if v["type"] == "deterministic"
        ]
        if not deterministic_vars:
            return latent_samples
        else:
            predictive = Predictive(
                model=self.model,
                posterior_samples=latent_samples,
                return_sites=deterministic_vars,
                batch_ndims=len(sample_shape),
            )
            deterministic_samples = predictive(rng_key, *args, **kwargs)
            return {**latent_samples, **deterministic_samples}

    def median(self, params):
        locs = {k: params["{}_{}_loc".format(k, self.prefix)] for k in self._init_locs}
        return locs


def _unravel_dict(x_flat, shape_dict):
    """Return `x` from the flatten version `x_flat`. Shape information
    of each item in `x` is defined in `shape_dict`.
    """
    assert jnp.ndim(x_flat) == 1
    assert isinstance(shape_dict, dict)
    x = {}
    curr_pos = next_pos = 0
    for name, shape in shape_dict.items():
        next_pos = curr_pos + int(np.prod(shape))
        x[name] = x_flat[curr_pos:next_pos].reshape(shape)
        curr_pos = next_pos
    assert next_pos == x_flat.shape[0]
    return x


def _ravel_dict(x):
    """Return the flatten version of `x` and shapes of each item in `x`."""
    assert isinstance(x, dict)
    shape_dict = {}
    x_flat = []
    for name, value in x.items():
        shape_dict[name] = jnp.shape(value)
        x_flat.append(jnp.reshape(value, -1))
    x_flat = jnp.concatenate(x_flat) if x_flat else jnp.zeros((0,))
    return x_flat, shape_dict


class AutoContinuous(AutoGuide):
    """
    Base class for implementations of continuous-valued Automatic
    Differentiation Variational Inference [1].

    Each derived class implements its own :meth:`_get_posterior` method.

    Assumes model structure and latent dimension are fixed, and all latent
    variables are continuous.

    **Reference:**

    1. *Automatic Differentiation Variational Inference*,
       Alp Kucukelbir, Dustin Tran, Rajesh Ranganath, Andrew Gelman, David M.
       Blei

    :param callable model: A NumPyro model.
    :param str prefix: a prefix that will be prefixed to all param internal sites.
    :param callable init_loc_fn: A per-site initialization function.
        See :ref:`init_strategy` section for available functions.
    """

    def _setup_prototype(self, *args, **kwargs):
        super()._setup_prototype(*args, **kwargs)
        self._init_latent, shape_dict = _ravel_dict(self._init_locs)
        unpack_latent = partial(_unravel_dict, shape_dict=shape_dict)
        # this is to match the behavior of Pyro, where we can apply
        # unpack_latent for a batch of samples
        self._unpack_latent = UnpackTransform(unpack_latent)
        self.latent_dim = jnp.size(self._init_latent)
        if self.latent_dim == 0:
            raise RuntimeError(
                "{} found no latent variables; Use an empty guide instead".format(
                    type(self).__name__
                )
            )
        for site in self.prototype_trace.values():
            if site["type"] == "sample" and not site["is_observed"]:
                for frame in site["cond_indep_stack"]:
                    if frame.size != self._prototype_frame_full_sizes[frame.name]:
                        raise ValueError(
                            "AutoContinuous guide does not support"
                            " local latent variables."
                        )

    @abstractmethod
    def _get_posterior(self):
        raise NotImplementedError

    def _sample_latent(self, *args, **kwargs):
        sample_shape = kwargs.pop("sample_shape", ())
        posterior = self._get_posterior()
        return numpyro.sample(
            "_{}_latent".format(self.prefix),
            posterior.expand_by(sample_shape),
            infer={"is_auxiliary": True},
        )

    def __call__(self, *args, **kwargs):
        if self.prototype_trace is None:
            # run model to inspect the model structure
            self._setup_prototype(*args, **kwargs)

        latent = self._sample_latent(*args, **kwargs)

        # unpack continuous latent samples
        result = {}

        for name, unconstrained_value in self._unpack_latent(latent).items():
            site = self.prototype_trace[name]
            with helpful_support_errors(site):
                transform = biject_to(site["fn"].support)
            value = transform(unconstrained_value)
            event_ndim = site["fn"].event_dim
            if numpyro.get_mask() is False:
                log_density = 0.0
            else:
                log_density = -transform.log_abs_det_jacobian(
                    unconstrained_value, value
                )
                log_density = sum_rightmost(
                    log_density, jnp.ndim(log_density) - jnp.ndim(value) + event_ndim
                )
            delta_dist = dist.Delta(
                value, log_density=log_density, event_dim=event_ndim
            )
            result[name] = numpyro.sample(name, delta_dist)

        return result

    def _unpack_and_constrain(self, latent_sample, params):
        def unpack_single_latent(latent):
            unpacked_samples = self._unpack_latent(latent)
            # XXX: we need to add param here to be able to replay model
            unpacked_samples.update(
                {
                    k: v
                    for k, v in params.items()
                    if k in self.prototype_trace
                    and self.prototype_trace[k]["type"] == "param"
                }
            )
            samples = self._postprocess_fn(unpacked_samples)
            # filter out param sites
            return {
                k: v
                for k, v in samples.items()
                if k in self.prototype_trace
                and self.prototype_trace[k]["type"] != "param"
            }

        sample_shape = jnp.shape(latent_sample)[:-1]
        if sample_shape:
            latent_sample = jnp.reshape(
                latent_sample, (-1, jnp.shape(latent_sample)[-1])
            )
            unpacked_samples = lax.map(unpack_single_latent, latent_sample)
            return tree_map(
                lambda x: jnp.reshape(x, sample_shape + jnp.shape(x)[1:]),
                unpacked_samples,
            )
        else:
            return unpack_single_latent(latent_sample)

    def get_base_dist(self):
        """
        Returns the base distribution of the posterior when reparameterized
        as a :class:`~numpyro.distributions.distribution.TransformedDistribution`. This
        should not depend on the model's `*args, **kwargs`.
        """
        raise NotImplementedError

    def get_transform(self, params):
        """
        Returns the transformation learned by the guide to generate samples from the unconstrained
        (approximate) posterior.

        :param dict params: Current parameters of model and autoguide.
            The parameters can be obtained using :meth:`~numpyro.infer.svi.SVI.get_params`
            method from :class:`~numpyro.infer.svi.SVI`.
        :return: the transform of posterior distribution
        :rtype: :class:`~numpyro.distributions.transforms.Transform`
        """
        posterior = handlers.substitute(self._get_posterior, params)()
        assert isinstance(
            posterior, dist.TransformedDistribution
        ), "posterior is not a transformed distribution"
        if len(posterior.transforms) > 0:
            return ComposeTransform(posterior.transforms)
        else:
            return posterior.transforms[0]

    def get_posterior(self, params):
        """
        Returns the posterior distribution.

        :param dict params: Current parameters of model and autoguide.
            The parameters can be obtained using :meth:`~numpyro.infer.svi.SVI.get_params`
            method from :class:`~numpyro.infer.svi.SVI`.
        """
        base_dist = self.get_base_dist()
        transform = self.get_transform(params)
        return dist.TransformedDistribution(base_dist, transform)

    def sample_posterior(self, rng_key, params, sample_shape=()):
        latent_sample = handlers.substitute(
            handlers.seed(self._sample_latent, rng_key), params
        )(sample_shape=sample_shape)
        return self._unpack_and_constrain(latent_sample, params)


class AutoDAIS(AutoContinuous):
    """
    This implementation of :class:`AutoDAIS` uses Differentiable Annealed
    Importance Sampling (DAIS) [1, 2] to construct a guide over the entire
    latent space. Samples from the variational distribution (i.e. guide)
    are generated using a combination of (uncorrected) Hamiltonian Monte Carlo
    and Annealed Importance Sampling. The same algorithm is called Uncorrected
    Hamiltonian Annealing in [1].

    Note that AutoDAIS cannot be used in conjunction with data subsampling.

    **Reference:**

    1. *MCMC Variational Inference via Uncorrected Hamiltonian Annealing*,
       Tomas Geffner, Justin Domke
    2. *Differentiable Annealed Importance Sampling and the Perils of Gradient Noise*,
       Guodong Zhang, Kyle Hsu, Jianing Li, Chelsea Finn, Roger Grosse

    Usage::

        guide = AutoDAIS(model)
        svi = SVI(model, guide, ...)

    :param callable model: A NumPyro model.
    :param str prefix: A prefix that will be prefixed to all param internal sites.
    :param int K: A positive integer that controls the number of HMC steps used.
        Defaults to 4.
    :param str base_dist: Controls whether the base Normal variational distribution
       is parameterized by a "diagonal" covariance matrix or a full-rank covariance
       matrix parameterized by a lower-triangular "cholesky" factor. Defaults to "diagonal".
    :param float eta_init: The initial value of the step size used in HMC. Defaults
        to 0.01.
    :param float eta_max: The maximum value of the learnable step size used in HMC.
        Defaults to 0.1.
    :param float gamma_init: The initial value of the learnable damping factor used
        during partial momentum refreshments in HMC. Defaults to 0.9.
    :param callable init_loc_fn: A per-site initialization function.
        See :ref:`init_strategy` section for available functions.
    :param float init_scale: Initial scale for the standard deviation of
        the base variational distribution for each (unconstrained transformed)
        latent variable. Defaults to 0.1.
    """

    def __init__(
        self,
        model,
        *,
        K=4,
        base_dist="diagonal",
        eta_init=0.01,
        eta_max=0.1,
        gamma_init=0.9,
        prefix="auto",
        init_loc_fn=init_to_uniform,
        init_scale=0.1,
    ):
        if K < 1:
            raise ValueError("K must satisfy K >= 1 (got K = {})".format(K))
        if base_dist not in ["diagonal", "cholesky"]:
            raise ValueError('base_dist must be one of "diagonal" or "cholesky".')
        if eta_init <= 0.0 or eta_init >= eta_max:
            raise ValueError(
                "eta_init must be positive and satisfy eta_init < eta_max."
            )
        if eta_max <= 0.0:
            raise ValueError("eta_max must be positive.")
        if gamma_init <= 0.0 or gamma_init >= 1.0:
            raise ValueError("gamma_init must be in the open interval (0, 1).")
        if init_scale <= 0.0:
            raise ValueError("init_scale must be positive.")

        self.eta_init = eta_init
        self.eta_max = eta_max
        self.gamma_init = gamma_init
        self.K = K
        self.base_dist = base_dist
        self._init_scale = init_scale
        super().__init__(model, prefix=prefix, init_loc_fn=init_loc_fn)

    def _setup_prototype(self, *args, **kwargs):
        super()._setup_prototype(*args, **kwargs)

        for name, site in self.prototype_trace.items():
            if (
                site["type"] == "plate"
                and isinstance(site["args"][1], int)
                and site["args"][0] > site["args"][1]
            ):
                raise NotImplementedError(
                    "AutoDAIS cannot be used in conjunction with data subsampling."
                )

    def _get_posterior(self):
        raise NotImplementedError

    def _sample_latent(self, *args, **kwargs):
        def log_density(x):
            x_unpack = self._unpack_latent(x)
            with numpyro.handlers.block():
                return -self._potential_fn(x_unpack)

        eta0 = numpyro.param(
            "{}_eta0".format(self.prefix),
            self.eta_init,
            constraint=constraints.interval(0, self.eta_max),
        )
        eta_coeff = numpyro.param("{}_eta_coeff".format(self.prefix), 0.00)

        gamma = numpyro.param(
            "{}_gamma".format(self.prefix),
            self.gamma_init,
            constraint=constraints.interval(0, 1),
        )
        betas = numpyro.param(
            "{}_beta_increments".format(self.prefix),
            jnp.ones(self.K),
            constraint=constraints.positive,
        )
        betas = jnp.cumsum(betas)
        betas = betas / betas[-1]  # K-dimensional with betas[-1] = 1

        mass_matrix = numpyro.param(
            "{}_mass_matrix".format(self.prefix),
            jnp.ones(self.latent_dim),
            constraint=constraints.positive,
        )
        inv_mass_matrix = 0.5 / mass_matrix

        init_z_loc = numpyro.param(
            "{}_z_0_loc".format(self.prefix),
            self._init_latent,
        )

        if self.base_dist == "diagonal":
            init_z_scale = numpyro.param(
                "{}_z_0_scale".format(self.prefix),
                jnp.full(self.latent_dim, self._init_scale),
                constraint=constraints.positive,
            )
            base_z_dist = dist.Normal(init_z_loc, init_z_scale).to_event()
        elif self.base_dist == "cholesky":
            scale_tril = numpyro.param(
                "{}_z_0_scale_tril".format(self.prefix),
                jnp.identity(self.latent_dim) * self._init_scale,
                constraint=constraints.scaled_unit_lower_cholesky,
            )
            base_z_dist = dist.MultivariateNormal(init_z_loc, scale_tril=scale_tril)

        z_0 = numpyro.sample(
            "{}_z_0".format(self.prefix),
            base_z_dist,
            infer={"is_auxiliary": True},
        )
        momentum_dist = dist.Normal(0, mass_matrix).to_event()
        eps = numpyro.sample(
            "{}_momentum".format(self.prefix),
            momentum_dist.expand((self.K,)).to_event().mask(False),
            infer={"is_auxiliary": True},
        )

        def scan_body(carry, eps_beta):
            eps, beta = eps_beta
            eta = eta0 + eta_coeff * beta
            eta = jnp.clip(eta, a_min=0.0, a_max=self.eta_max)
            z_prev, v_prev, log_factor = carry
            z_half = z_prev + v_prev * eta * inv_mass_matrix
            q_grad = (1.0 - beta) * grad(base_z_dist.log_prob)(z_half)
            p_grad = beta * grad(log_density)(z_half)
            v_hat = v_prev + eta * (q_grad + p_grad)
            z = z_half + v_hat * eta * inv_mass_matrix
            v = gamma * v_hat + jnp.sqrt(1 - gamma**2) * eps
            delta_ke = momentum_dist.log_prob(v_prev) - momentum_dist.log_prob(v_hat)
            log_factor = log_factor + delta_ke
            return (z, v, log_factor), None

        v_0 = eps[-1]  # note the return value of scan doesn't depend on eps[-1]
        (z, _, log_factor), _ = jax.lax.scan(scan_body, (z_0, v_0, 0.0), (eps, betas))

        numpyro.factor("{}_factor".format(self.prefix), log_factor)

        return z

    def sample_posterior(self, rng_key, params, sample_shape=()):
        def _single_sample(_rng_key):
            latent_sample = handlers.substitute(
                handlers.seed(self._sample_latent, _rng_key), params
            )(sample_shape=())
            return self._unpack_and_constrain(latent_sample, params)

        if sample_shape:
            rng_key = random.split(rng_key, int(np.prod(sample_shape)))
            samples = lax.map(_single_sample, rng_key)
            return tree_map(
                lambda x: jnp.reshape(x, sample_shape + jnp.shape(x)[1:]),
                samples,
            )
        else:
            return _single_sample(rng_key)


class AutoSurrogateLikelihoodDAIS(AutoDAIS):
    """
    This implementation of :class:`AutoSurrogateLikelihoodDAIS` provides a
    mini-batchable family of variational distributions as described in [1].
    It combines a user-provided surrogate likelihood with Differentiable Annealed
    Importance Sampling (DAIS) [2, 3]. It is not applicable to models with local
    latent variables (see :class:`AutoSemiDAIS`), but unlike :class:`AutoDAIS`, it
    *can* be used in conjunction with data subsampling.

    **Reference:**

    1. *Surrogate likelihoods for variational annealed importance sampling*,
       Martin Jankowiak, Du Phan
    2. *MCMC Variational Inference via Uncorrected Hamiltonian Annealing*,
       Tomas Geffner, Justin Domke
    3. *Differentiable Annealed Importance Sampling and the Perils of Gradient Noise*,
       Guodong Zhang, Kyle Hsu, Jianing Li, Chelsea Finn, Roger Grosse

    Usage::

        # logistic regression model for data {X, Y}
        def model(X, Y):
            theta = numpyro.sample(
                "theta", dist.Normal(jnp.zeros(2), jnp.ones(2)).to_event(1)
            )
            with numpyro.plate("N", 100, subsample_size=10):
                X_batch = numpyro.subsample(X, event_dim=1)
                Y_batch = numpyro.subsample(Y, event_dim=0)
                numpyro.sample("obs", dist.Bernoulli(logits=theta @ X_batch.T), obs=Y_batch)

        # surrogate model defined by prior and surrogate likelihood.
        # a convenient choice for specifying the latter is to compute the likelihood on
        # a randomly chosen data subset (here {X_surr, Y_surr} of size 20) and then use
        # handlers.scale to scale the log likelihood by a vector of learnable weights.
        def surrogate_model(X_surr, Y_surr):
            theta = numpyro.sample(
                "theta", dist.Normal(jnp.zeros(2), jnp.ones(2)).to_event(1)
            )
            omegas = numpyro.param(
                "omegas", 5.0 * jnp.ones(20), constraint=dist.constraints.positive
            )
            with numpyro.plate("N", 20), numpyro.handlers.scale(scale=omegas):
                numpyro.sample("obs", dist.Bernoulli(logits=theta @ X_surr.T), obs=Y_surr)

        guide = AutoSurrogateLikelihoodDAIS(model, surrogate_model)
        svi = SVI(model, guide, ...)

    :param callable model: A NumPyro model.
    :param callable surrogate_model: A NumPyro model that is used as a surrogate model
        for guiding the HMC dynamics that define the variational distribution. In particular
        `surrogate_model` should contain the same prior as `model` but should contain a
        cheap-to-evaluate parametric ansatz for the likelihood. A simple ansatz for the latter
        involves computing the likelihood for a fixed subset of the data and scaling the resulting
        log likelihood by a learnable vector of positive weights. See the usage example above.
    :param str prefix: A prefix that will be prefixed to all param internal sites.
    :param int K: A positive integer that controls the number of HMC steps used.
        Defaults to 4.
    :param str base_dist: Controls whether the base Normal variational distribution
       is parameterized by a "diagonal" covariance matrix or a full-rank covariance
       matrix parameterized by a lower-triangular "cholesky" factor. Defaults to "diagonal".
    :param float eta_init: The initial value of the step size used in HMC. Defaults
        to 0.01.
    :param float eta_max: The maximum value of the learnable step size used in HMC.
        Defaults to 0.1.
    :param float gamma_init: The initial value of the learnable damping factor used
        during partial momentum refreshments in HMC. Defaults to 0.9.
    :param callable init_loc_fn: A per-site initialization function.
        See :ref:`init_strategy` section for available functions.
    :param float init_scale: Initial scale for the standard deviation of
        the base variational distribution for each (unconstrained transformed)
        latent variable. Defaults to 0.1.
    """

    def __init__(
        self,
        model,
        surrogate_model,
        *,
        K=4,
        eta_init=0.01,
        eta_max=0.1,
        gamma_init=0.9,
        prefix="auto",
        base_dist="diagonal",
        init_loc_fn=init_to_uniform,
        init_scale=0.1,
    ):
        super().__init__(
            model,
            K=K,
            eta_init=eta_init,
            eta_max=eta_max,
            gamma_init=gamma_init,
            prefix=prefix,
            init_loc_fn=init_loc_fn,
            init_scale=init_scale,
            base_dist=base_dist,
        )

        self.surrogate_model = surrogate_model

    def _setup_prototype(self, *args, **kwargs):
        AutoContinuous._setup_prototype(self, *args, **kwargs)

        rng_key = numpyro.prng_key()

        with numpyro.handlers.block():
            (_, self._surrogate_potential_fn, _, _) = initialize_model(
                rng_key,
                self.surrogate_model,
                init_strategy=self.init_loc_fn,
                dynamic_args=False,
                model_args=(),
                model_kwargs={},
            )

    def _sample_latent(self, *args, **kwargs):
        def blocked_surrogate_model(x):
            x_unpack = self._unpack_latent(x)
            with numpyro.handlers.block(expose_types=["param"]):
                return -self._surrogate_potential_fn(x_unpack)

        eta0 = numpyro.param(
            "{}_eta0".format(self.prefix),
            self.eta_init,
            constraint=constraints.interval(0, self.eta_max),
        )
        eta_coeff = numpyro.param("{}_eta_coeff".format(self.prefix), 0.0)

        gamma = numpyro.param(
            "{}_gamma".format(self.prefix),
            self.gamma_init,
            constraint=constraints.interval(0, 1),
        )
        betas = numpyro.param(
            "{}_beta_increments".format(self.prefix),
            jnp.ones(self.K),
            constraint=constraints.positive,
        )
        betas = jnp.cumsum(betas)
        betas = betas / betas[-1]  # K-dimensional with betas[-1] = 1

        mass_matrix = numpyro.param(
            "{}_mass_matrix".format(self.prefix),
            jnp.ones(self.latent_dim),
            constraint=constraints.positive,
        )
        inv_mass_matrix = 0.5 / mass_matrix

        init_z_loc = numpyro.param("{}_z_0_loc".format(self.prefix), self._init_latent)

        if self.base_dist == "diagonal":
            init_z_scale = numpyro.param(
                "{}_z_0_scale".format(self.prefix),
                jnp.full(self.latent_dim, self._init_scale),
                constraint=constraints.positive,
            )
            base_z_dist = dist.Normal(init_z_loc, init_z_scale).to_event()
        else:
            scale_tril = numpyro.param(
                "{}_scale_tril".format(self.prefix),
                jnp.identity(self.latent_dim) * self._init_scale,
                constraint=constraints.scaled_unit_lower_cholesky,
            )
            base_z_dist = dist.MultivariateNormal(init_z_loc, scale_tril=scale_tril)

        z_0 = numpyro.sample(
            "{}_z_0".format(self.prefix), base_z_dist, infer={"is_auxiliary": True}
        )

        base_z_dist_log_prob = base_z_dist.log_prob

        momentum_dist = dist.Normal(0, mass_matrix).to_event()
        eps = numpyro.sample(
            "{}_momentum".format(self.prefix),
            momentum_dist.expand((self.K,)).to_event().mask(False),
            infer={"is_auxiliary": True},
        )

        def scan_body(carry, eps_beta):
            eps, beta = eps_beta
            eta = eta0 + eta_coeff * beta
            eta = jnp.clip(eta, a_min=0.0, a_max=self.eta_max)
            z_prev, v_prev, log_factor = carry
            z_half = z_prev + v_prev * eta * inv_mass_matrix
            q_grad = (1.0 - beta) * grad(base_z_dist_log_prob)(z_half)
            p_grad = beta * grad(blocked_surrogate_model)(z_half)
            v_hat = v_prev + eta * (q_grad + p_grad)
            z = z_half + v_hat * eta * inv_mass_matrix
            v = gamma * v_hat + jnp.sqrt(1 - gamma**2) * eps
            delta_ke = momentum_dist.log_prob(v_prev) - momentum_dist.log_prob(v_hat)
            log_factor = log_factor + delta_ke
            return (z, v, log_factor), None

        v_0 = eps[-1]  # note the return value of scan doesn't depend on eps[-1]
        (z, _, log_factor), _ = jax.lax.scan(scan_body, (z_0, v_0, 0.0), (eps, betas))

        numpyro.factor("{}_factor".format(self.prefix), log_factor)

        return z


def _subsample_model(model, *args, **kwargs):
    data = kwargs.pop("_subsample_idx", {})
    with handlers.substitute(data=data):
        return model(*args, **kwargs)


class AutoSemiDAIS(AutoGuide):
    r"""
    This implementation of :class:`AutoSemiDAIS` [1] combines a parametric
    variational distribution over global latent variables with Differentiable
    Annealed Importance Sampling (DAIS) [2, 3] to infer local latent variables.
    Unlike :class:`AutoDAIS` this guide can be used in conjunction with data subsampling.
    Note that the resulting ELBO can be understood as a particular realization of a
    'locally enhanced bound' as described in reference [4].

    **References:**

    1. *Surrogate Likelihoods for Variational Annealed Importance Sampling*,
       Martin Jankowiak, Du Phan
    2. *MCMC Variational Inference via Uncorrected Hamiltonian Annealing*,
       Tomas Geffner, Justin Domke
    3. *Differentiable Annealed Importance Sampling and the Perils of Gradient Noise*,
       Guodong Zhang, Kyle Hsu, Jianing Li, Chelsea Finn, Roger Grosse
    4. *Variational Inference with Locally Enhanced Bounds for Hierarchical Models*,
       Tomas Geffner, Justin Domke

    Usage::

        def global_model():
            return numpyro.sample("theta", dist.Normal(0, 1))

        def local_model(theta):
            with numpyro.plate("data", 8, subsample_size=2):
                tau = numpyro.sample("tau", dist.Gamma(5.0, 5.0))
                numpyro.sample("obs", dist.Normal(0.0, tau), obs=jnp.ones(2))

        model = lambda: local_model(global_model())
        global_guide = AutoNormal(global_model)
        guide = AutoSemiDAIS(model, local_model, global_guide, K=4)
        svi = SVI(model, guide, ...)

        # sample posterior for particular data subset {3, 7}
        with handlers.substitute(data={"data": jnp.array([3, 7])}):
            samples = guide.sample_posterior(random.PRNGKey(1), params)

    :param callable model: A NumPyro model with global and local latent variables.
    :param callable local_model: The portion of `model` that includes the local latent variables only.
        The signature of `local_model` should be the return type of the global model with global latent
        variables only.
    :param callable global_guide: A guide for the global latent variables, e.g. an autoguide.
        The return type should be a dictionary of latent sample sites names and corresponding samples.
        If there is no global variable in the model, we can set this to None.
<<<<<<< HEAD
    :param callable local_guide: An optional guide for the local latent variables.
=======
    :param callable local_guide: An optional guide for specifying the DAIS base distribution for
        local latent variables.
>>>>>>> 4799b846
    :param str prefix: A prefix that will be prefixed to all internal sites.
    :param int K: A positive integer that controls the number of HMC steps used.
        Defaults to 4.
    :param float eta_init: The initial value of the step size used in HMC. Defaults
        to 0.01.
    :param float eta_max: The maximum value of the learnable step size used in HMC.
        Defaults to 0.1.
    :param float gamma_init: The initial value of the learnable damping factor used
        during partial momentum refreshments in HMC. Defaults to 0.9.
    :param float init_scale: Initial scale for the standard deviation of the variational
        distribution for each (unconstrained transformed) local latent variable. Defaults to 0.1.
    """

    def __init__(
        self,
        model,
        local_model,
        global_guide,
        local_guide=None,
        *,
        prefix="auto",
        K=4,
        eta_init=0.01,
        eta_max=0.1,
        gamma_init=0.9,
        init_scale=0.1,
    ):
        # init_loc_fn is only used to inspect the model.
        super().__init__(model, prefix=prefix, init_loc_fn=init_to_uniform)
        if K < 1:
            raise ValueError("K must satisfy K >= 1 (got K = {})".format(K))
        if eta_init <= 0.0 or eta_init >= eta_max:
            raise ValueError(
                "eta_init must be positive and satisfy eta_init < eta_max."
            )
        if eta_max <= 0.0:
            raise ValueError("eta_max must be positive.")
        if gamma_init <= 0.0 or gamma_init >= 1.0:
            raise ValueError("gamma_init must be in the open interval (0, 1).")
        if init_scale <= 0.0:
            raise ValueError("init_scale must be positive.")

        self.local_model = local_model
        self.global_guide = global_guide
        self.local_guide = local_guide
        self.eta_init = eta_init
        self.eta_max = eta_max
        self.gamma_init = gamma_init
        self.K = K
        self.init_scale = init_scale

    def _setup_prototype(self, *args, **kwargs):
        super()._setup_prototype(*args, **kwargs)
        # extract global/local/local_dim/plates
        assert self.prototype_trace is not None
        subsample_plates = {
            name: site
            for name, site in self.prototype_trace.items()
            if site["type"] == "plate"
            and isinstance(site["args"][1], int)
            and site["args"][0] > site["args"][1]
        }
        num_plates = len(subsample_plates)
        assert (
            num_plates == 1
        ), f"AutoSemiDAIS assumes that the model contains exactly 1 plate with data subsampling but got {num_plates}."
        plate_name = list(subsample_plates.keys())[0]
        local_vars = []
        subsample_axes = {}
        plate_dim = None
        for name, site in self.prototype_trace.items():
            if site["type"] == "sample" and not site["is_observed"]:
                for frame in site["cond_indep_stack"]:
                    if frame.name == plate_name:
                        if plate_dim is None:
                            plate_dim = frame.dim
                        local_vars.append(name)
                        subsample_axes[name] = plate_dim - site["fn"].event_dim
                        break
        if len(local_vars) == 0:
            raise RuntimeError(
                "There are no local variables in the `{plate_name}` plate."
                " AutoSemiDAIS is appropriate for models with local variables."
            )

        local_init_locs = {
            name: value for name, value in self._init_locs.items() if name in local_vars
        }

        one_sample = {
            k: jnp.take(v, 0, axis=subsample_axes[k])
            for k, v in local_init_locs.items()
        }
        _, shape_dict = _ravel_dict(one_sample)
        self._pack_local_latent = jax.vmap(
            lambda x: _ravel_dict(x)[0], in_axes=(subsample_axes,)
        )
        local_init_latent = self._pack_local_latent(local_init_locs)
        unpack_latent = partial(_unravel_dict, shape_dict=shape_dict)
        # this is to match the behavior of Pyro, where we can apply
        # unpack_latent for a batch of samples
        self._unpack_local_latent = jax.vmap(
            UnpackTransform(unpack_latent), out_axes=subsample_axes
        )
        plate_full_size, plate_subsample_size = subsample_plates[plate_name]["args"]
        self._local_latent_dim = jnp.size(local_init_latent) // plate_subsample_size
        self._local_plate = (plate_name, plate_full_size, plate_subsample_size)

        if self.global_guide is not None:
            with handlers.block(), handlers.seed(rng_seed=0):
                local_args = (self.global_guide.model(*args, **kwargs),)
                local_kwargs = {}
        else:
            local_args = args
            local_kwargs = kwargs.copy()

        if self.local_guide is not None:
            with handlers.block(), handlers.trace() as tr, handlers.seed(rng_seed=0):
                self.local_guide(*local_args, **local_kwargs)
            self.prototype_local_guide_trace = tr

        with handlers.block(), handlers.trace() as tr, handlers.seed(rng_seed=0):
            self.local_model(*local_args, **local_kwargs)
        self.prototype_local_model_trace = tr

    def __call__(self, *args, **kwargs):
        if self.prototype_trace is None:
            # run model to inspect the model structure
            self._setup_prototype(*args, **kwargs)

        global_latents, local_latent_flat = self._sample_latent(*args, **kwargs)

        # unpack continuous latent samples
        result = global_latents.copy()
        _, N, subsample_size = self._local_plate

        for name, unconstrained_value in self._unpack_local_latent(
            local_latent_flat
        ).items():
            site = self.prototype_trace[name]
            with helpful_support_errors(site):
                transform = biject_to(site["fn"].support)
            value = transform(unconstrained_value)
            event_ndim = site["fn"].event_dim
            if numpyro.get_mask() is False:
                log_density = 0.0
            else:
                log_density = -transform.log_abs_det_jacobian(
                    unconstrained_value, value
                )
                log_density = (N / subsample_size) * sum_rightmost(
                    log_density, jnp.ndim(log_density) - jnp.ndim(value) + event_ndim
                )
            delta_dist = dist.Delta(
                value, log_density=log_density, event_dim=event_ndim
            )
            result[name] = numpyro.sample(name, delta_dist)

        return result

    def _get_posterior(self):
        raise NotImplementedError

    def _sample_latent(self, *args, **kwargs):
        kwargs.pop("sample_shape", ())

        if self.global_guide is not None:
            global_latents = self.global_guide(*args, **kwargs)
            rng_key = numpyro.prng_key()
            with handlers.block(), handlers.seed(rng_seed=rng_key), handlers.substitute(
                data=global_latents
            ):
                global_outputs = self.global_guide.model(*args, **kwargs)
            local_args = (global_outputs,)
            local_kwargs = {}
        else:
            global_latents = {}
            local_args = args
            local_kwargs = kwargs.copy()

        local_guide_params = {}
        if self.local_guide is not None:
            for name, site in self.prototype_local_guide_trace.items():
                if site["type"] == "param":
                    local_guide_params[name] = numpyro.param(
                        name, site["value"], **site["kwargs"]
                    )

        local_model_params = {}
        for name, site in self.prototype_local_model_trace.items():
            if site["type"] == "param":
                local_model_params[name] = numpyro.param(
                    name, site["value"], **site["kwargs"]
                )

        def make_local_log_density(*local_args, **local_kwargs):
            def fn(x):
                x_unpack = self._unpack_local_latent(x)
                with numpyro.handlers.block():
                    return -potential_energy(
                        partial(_subsample_model, self.local_model),
                        local_args,
                        local_kwargs,
                        {**x_unpack, **local_model_params},
                    )

            return fn

        plate_name, N, subsample_size = self._local_plate
        D, K = self._local_latent_dim, self.K

        with numpyro.plate(plate_name, N, subsample_size=subsample_size) as idx:
            eta0 = numpyro.param(
                "{}_eta0".format(self.prefix),
                jnp.ones(N) * self.eta_init,
                constraint=constraints.interval(0, self.eta_max),
                event_dim=0,
            )
            eta_coeff = numpyro.param(
                "{}_eta_coeff".format(self.prefix), jnp.zeros(N), event_dim=0
            )

            gamma = numpyro.param(
                "{}_gamma".format(self.prefix),
                jnp.ones(N) * 0.9,
                constraint=constraints.interval(0, 1),
                event_dim=0,
            )
            betas = numpyro.param(
                "{}_beta_increments".format(self.prefix),
                jnp.ones((N, K)),
                constraint=constraints.positive,
                event_dim=1,
            )
            betas = jnp.cumsum(betas, axis=-1)
            betas = betas / betas[..., -1:]

            mass_matrix = numpyro.param(
                "{}_mass_matrix".format(self.prefix),
                jnp.ones((N, D)),
                constraint=constraints.positive,
                event_dim=1,
            )
            inv_mass_matrix = 0.5 / mass_matrix
            assert inv_mass_matrix.shape == (subsample_size, D)

            local_kwargs["_subsample_idx"] = {plate_name: idx}
            if self.local_guide is not None:
                key = numpyro.prng_key()
                subsample_guide = partial(_subsample_model, self.local_guide)
                with handlers.block(), handlers.trace() as tr, handlers.seed(
                    rng_seed=key
                ), handlers.substitute(data=local_guide_params):
                    with warnings.catch_warnings():
                        warnings.simplefilter("ignore")
                        subsample_guide(*local_args, **local_kwargs)
                    latent = {
                        name: biject_to(site["fn"].support).inv(site["value"])
                        for name, site in tr.items()
                        if site["type"] == "sample"
                        and not site.get("is_observed", False)
                    }
                    z_0 = self._pack_local_latent(latent)

                def base_z_dist_log_prob(z):
                    latent = self._unpack_local_latent(z)
                    assert isinstance(latent, dict)
                    with handlers.block():
                        with warnings.catch_warnings():
                            warnings.simplefilter("ignore")
                            scale = N / subsample_size
                            return (
                                -potential_energy(
                                    subsample_guide,
                                    local_args,
                                    local_kwargs,
                                    {**local_guide_params, **latent},
                                )
                                / scale
                            )

                # The log_prob of z_0 will be broadcasted to `subsample_size` because this statement
                # is run under the subsample plate. Hence we divide the log_prob by `subsample_size`.
                numpyro.factor(
                    "{}_z_0_factor".format(self.prefix),
                    base_z_dist_log_prob(z_0) / subsample_size,
                )
            else:
                z_0_loc_init = jnp.zeros((N, D))
                z_0_loc = numpyro.param(
                    "{}_z_0_loc".format(self.prefix), z_0_loc_init, event_dim=1
                )
                z_0_scale_init = jnp.ones((N, D)) * self.init_scale
                z_0_scale = numpyro.param(
                    "{}_z_0_scale".format(self.prefix),
                    z_0_scale_init,
                    constraint=constraints.positive,
                    event_dim=1,
                )
                base_z_dist = dist.Normal(z_0_loc, z_0_scale).to_event(1)
                assert base_z_dist.shape() == (subsample_size, D)
                z_0 = numpyro.sample(
                    "{}_z_0".format(self.prefix),
                    base_z_dist,
                    infer={"is_auxiliary": True},
                )

                def base_z_dist_log_prob(x):
                    return base_z_dist.log_prob(x).sum()

            momentum_dist = dist.Normal(0, mass_matrix).to_event(1)
            eps = numpyro.sample(
                "{}_momentum".format(self.prefix),
                dist.Normal(0, mass_matrix[..., None])
                .expand([subsample_size, D, K])
                .to_event(2)
                .mask(False),
                infer={"is_auxiliary": True},
            )

            local_log_density = make_local_log_density(*local_args, **local_kwargs)

            def scan_body(carry, eps_beta):
                eps, beta = eps_beta
                eta = eta0 + eta_coeff * beta
                eta = jnp.clip(eta, a_min=0.0, a_max=self.eta_max)
                assert eps.shape == (subsample_size, D)
                assert eta.shape == beta.shape == (subsample_size,)
                z_prev, v_prev, log_factor = carry
                z_half = z_prev + v_prev * eta[:, None] * inv_mass_matrix
                q_grad = (1.0 - beta[:, None]) * grad(base_z_dist_log_prob)(z_half)
                p_grad = (
                    beta[:, None]
                    * (subsample_size / N)
                    * grad(local_log_density)(z_half)
                )
                assert q_grad.shape == p_grad.shape == (subsample_size, D)
                v_hat = v_prev + eta[:, None] * (q_grad + p_grad)
                z = z_half + v_hat * eta[:, None] * inv_mass_matrix
                v = gamma[:, None] * v_hat + jnp.sqrt(1 - gamma[:, None] ** 2) * eps
                delta_ke = momentum_dist.log_prob(v_prev) - momentum_dist.log_prob(
                    v_hat
                )
                assert delta_ke.shape == (subsample_size,)
                log_factor = log_factor + delta_ke
                return (z, v, log_factor), None

            v_0 = eps[
                :, :, -1
            ]  # note the return value of scan doesn't depend on eps[:, :, -1]
            assert eps.shape == (subsample_size, D, K)
            assert betas.shape == (subsample_size, K)

            eps_T = jnp.moveaxis(eps, -1, 0)
            (z, _, log_factor), _ = jax.lax.scan(
                scan_body, (z_0, v_0, jnp.zeros(subsample_size)), (eps_T, betas.T)
            )
            assert log_factor.shape == (subsample_size,)

            numpyro.factor("{}_local_dais_factor".format(self.prefix), log_factor)
            return global_latents, z

    def sample_posterior(self, rng_key, params, *args, sample_shape=(), **kwargs):
        def _single_sample(_rng_key):
            global_latents, local_flat = handlers.substitute(
                handlers.seed(self._sample_latent, _rng_key), params
            )(*args, **kwargs)
            results = global_latents.copy()
            for name, unconstrained_value in self._unpack_local_latent(
                local_flat
            ).items():
                site = self.prototype_trace[name]
                transform = biject_to(site["fn"].support)
                value = transform(unconstrained_value)
                results[name] = value
            return results

        if sample_shape:
            rng_key = random.split(rng_key, int(np.prod(sample_shape)))
            samples = lax.map(_single_sample, rng_key)
            return tree_map(
                lambda x: jnp.reshape(x, sample_shape + jnp.shape(x)[1:]),
                samples,
            )
        else:
            return _single_sample(rng_key)


class AutoDiagonalNormal(AutoContinuous):
    """
    This implementation of :class:`AutoContinuous` uses a Normal distribution
    with a diagonal covariance matrix to construct a guide over the entire
    latent space. The guide does not depend on the model's ``*args, **kwargs``.

    Usage::

        guide = AutoDiagonalNormal(model, ...)
        svi = SVI(model, guide, ...)
    """

    scale_constraint = constraints.softplus_positive

    def __init__(
        self,
        model,
        *,
        prefix="auto",
        init_loc_fn=init_to_uniform,
        init_scale=0.1,
    ):
        if init_scale <= 0:
            raise ValueError("Expected init_scale > 0. but got {}".format(init_scale))
        self._init_scale = init_scale
        super().__init__(model, prefix=prefix, init_loc_fn=init_loc_fn)

    def _get_posterior(self):
        loc = numpyro.param("{}_loc".format(self.prefix), self._init_latent)
        scale = numpyro.param(
            "{}_scale".format(self.prefix),
            jnp.full(self.latent_dim, self._init_scale),
            constraint=self.scale_constraint,
        )
        return dist.Normal(loc, scale)

    def get_base_dist(self):
        return dist.Normal(jnp.zeros(self.latent_dim), 1).to_event(1)

    def get_transform(self, params):
        loc = params["{}_loc".format(self.prefix)]
        scale = params["{}_scale".format(self.prefix)]
        return IndependentTransform(AffineTransform(loc, scale), 1)

    def get_posterior(self, params):
        """
        Returns a diagonal Normal posterior distribution.
        """
        transform = self.get_transform(params).base_transform
        return dist.Normal(transform.loc, transform.scale)

    def median(self, params):
        loc = params["{}_loc".format(self.prefix)]
        return self._unpack_and_constrain(loc, params)

    def quantiles(self, params, quantiles):
        quantiles = jnp.array(quantiles)[..., None]
        latent = self.get_posterior(params).icdf(quantiles)
        return self._unpack_and_constrain(latent, params)


class AutoMultivariateNormal(AutoContinuous):
    """
    This implementation of :class:`AutoContinuous` uses a MultivariateNormal
    distribution to construct a guide over the entire latent space.
    The guide does not depend on the model's ``*args, **kwargs``.

    Usage::

        guide = AutoMultivariateNormal(model, ...)
        svi = SVI(model, guide, ...)
    """

    scale_tril_constraint = constraints.scaled_unit_lower_cholesky

    def __init__(
        self,
        model,
        *,
        prefix="auto",
        init_loc_fn=init_to_uniform,
        init_scale=0.1,
    ):
        if init_scale <= 0:
            raise ValueError("Expected init_scale > 0. but got {}".format(init_scale))
        self._init_scale = init_scale
        super().__init__(model, prefix=prefix, init_loc_fn=init_loc_fn)

    def _get_posterior(self):
        loc = numpyro.param("{}_loc".format(self.prefix), self._init_latent)
        scale_tril = numpyro.param(
            "{}_scale_tril".format(self.prefix),
            jnp.identity(self.latent_dim) * self._init_scale,
            constraint=self.scale_tril_constraint,
        )
        return dist.MultivariateNormal(loc, scale_tril=scale_tril)

    def get_base_dist(self):
        return dist.Normal(jnp.zeros(self.latent_dim), 1).to_event(1)

    def get_transform(self, params):
        loc = params["{}_loc".format(self.prefix)]
        scale_tril = params["{}_scale_tril".format(self.prefix)]
        return LowerCholeskyAffine(loc, scale_tril)

    def get_posterior(self, params):
        """
        Returns a multivariate Normal posterior distribution.
        """
        transform = self.get_transform(params)
        return dist.MultivariateNormal(transform.loc, scale_tril=transform.scale_tril)

    def median(self, params):
        loc = params["{}_loc".format(self.prefix)]
        return self._unpack_and_constrain(loc, params)

    def quantiles(self, params, quantiles):
        transform = self.get_transform(params)
        quantiles = jnp.array(quantiles)[..., None]
        latent = dist.Normal(transform.loc, jnp.diagonal(transform.scale_tril)).icdf(
            quantiles
        )
        return self._unpack_and_constrain(latent, params)


class AutoLowRankMultivariateNormal(AutoContinuous):
    """
    This implementation of :class:`AutoContinuous` uses a LowRankMultivariateNormal
    distribution to construct a guide over the entire latent space.
    The guide does not depend on the model's ``*args, **kwargs``.

    Usage::

        guide = AutoLowRankMultivariateNormal(model, rank=2, ...)
        svi = SVI(model, guide, ...)
    """

    scale_constraint = constraints.softplus_positive

    def __init__(
        self,
        model,
        *,
        prefix="auto",
        init_loc_fn=init_to_uniform,
        init_scale=0.1,
        rank=None,
    ):
        if init_scale <= 0:
            raise ValueError("Expected init_scale > 0. but got {}".format(init_scale))
        self._init_scale = init_scale
        self.rank = rank
        super(AutoLowRankMultivariateNormal, self).__init__(
            model, prefix=prefix, init_loc_fn=init_loc_fn
        )

    def _get_posterior(self, *args, **kwargs):
        rank = int(round(self.latent_dim**0.5)) if self.rank is None else self.rank
        loc = numpyro.param("{}_loc".format(self.prefix), self._init_latent)
        cov_factor = numpyro.param(
            "{}_cov_factor".format(self.prefix), jnp.zeros((self.latent_dim, rank))
        )
        scale = numpyro.param(
            "{}_scale".format(self.prefix),
            jnp.full(self.latent_dim, self._init_scale),
            constraint=self.scale_constraint,
        )
        cov_diag = scale * scale
        cov_factor = cov_factor * scale[..., None]
        return dist.LowRankMultivariateNormal(loc, cov_factor, cov_diag)

    def get_base_dist(self):
        return dist.Normal(jnp.zeros(self.latent_dim), 1).to_event(1)

    def get_transform(self, params):
        posterior = self.get_posterior(params)
        return LowerCholeskyAffine(posterior.loc, posterior.scale_tril)

    def get_posterior(self, params):
        """
        Returns a lowrank multivariate Normal posterior distribution.
        """
        loc = params["{}_loc".format(self.prefix)]
        cov_factor = params["{}_cov_factor".format(self.prefix)]
        scale = params["{}_scale".format(self.prefix)]
        cov_diag = scale * scale
        cov_factor = cov_factor * scale[..., None]
        return dist.LowRankMultivariateNormal(loc, cov_factor, cov_diag)

    def median(self, params):
        loc = params["{}_loc".format(self.prefix)]
        return self._unpack_and_constrain(loc, params)

    def quantiles(self, params, quantiles):
        loc = params[f"{self.prefix}_loc"]
        cov_factor = params[f"{self.prefix}_cov_factor"]
        scale = params[f"{self.prefix}_scale"]
        scale = scale * jnp.sqrt(jnp.square(cov_factor).sum(-1) + 1)
        quantiles = jnp.array(quantiles)[..., None]
        latent = dist.Normal(loc, scale).icdf(quantiles)
        return self._unpack_and_constrain(latent, params)


class AutoLaplaceApproximation(AutoContinuous):
    r"""
    Laplace approximation (quadratic approximation) approximates the posterior
    :math:`\log p(z | x)` by a multivariate normal distribution in the
    unconstrained space. Under the hood, it uses Delta distributions to
    construct a MAP (i.e. point estimate) guide over the entire (unconstrained) latent
    space. Its covariance is given by the inverse of the hessian of :math:`-\log p(x, z)`
    at the MAP point of `z`.

    Usage::

        guide = AutoLaplaceApproximation(model, ...)
        svi = SVI(model, guide, ...)

    :param callable hessian_fn: EXPERIMENTAL a function that takes a function `f`
        and a vector `x`and returns the hessian of `f` at `x`. By default, we use
        ``lambda f, x: jax.hessian(f)(x)``. Other alternatives can be
        ``lambda f, x: jax.jacobian(jax.jacobian(f))(x)`` or
        ``lambda f, x: jax.hessian(f)(x) + 1e-3 * jnp.eye(x.shape[0])``. The later
        example is helpful when the hessian of `f` at `x` is not positive definite.
        Note that the output hessian is the precision matrix of the laplace
        approximation.
    """

    def __init__(
        self,
        model,
        *,
        prefix="auto",
        init_loc_fn=init_to_uniform,
        create_plates=None,
        hessian_fn=None,
    ):
        super().__init__(
            model, prefix=prefix, init_loc_fn=init_loc_fn, create_plates=create_plates
        )
        self._hessian_fn = (
            hessian_fn if hessian_fn is not None else (lambda f, x: hessian(f)(x))
        )

    def _setup_prototype(self, *args, **kwargs):
        super(AutoLaplaceApproximation, self)._setup_prototype(*args, **kwargs)

        def loss_fn(params):
            # we are doing maximum likelihood, so only require `num_particles=1` and an arbitrary rng_key.
            return Trace_ELBO().loss(
                random.PRNGKey(0), params, self.model, self, *args, **kwargs
            )

        self._loss_fn = loss_fn

    def _get_posterior(self, *args, **kwargs):
        # sample from Delta guide
        loc = numpyro.param("{}_loc".format(self.prefix), self._init_latent)
        return dist.Delta(loc, event_dim=1)

    def get_base_dist(self):
        return dist.Normal(jnp.zeros(self.latent_dim), 1).to_event(1)

    def get_transform(self, params):
        def loss_fn(z):
            params1 = params.copy()
            params1["{}_loc".format(self.prefix)] = z
            return self._loss_fn(params1)

        loc = params["{}_loc".format(self.prefix)]
        precision = self._hessian_fn(loss_fn, loc)
        scale_tril = cholesky_of_inverse(precision)
        if not_jax_tracer(scale_tril):
            if np.any(np.isnan(scale_tril)):
                warnings.warn(
                    "Hessian of log posterior at the MAP point is singular. Posterior"
                    " samples from AutoLaplaceApproxmiation will be constant (equal to"
                    " the MAP point). Please consider using an AutoNormal guide.",
                    stacklevel=find_stack_level(),
                )
        scale_tril = jnp.where(jnp.isnan(scale_tril), 0.0, scale_tril)
        return LowerCholeskyAffine(loc, scale_tril)

    def get_posterior(self, params):
        """
        Returns a multivariate Normal posterior distribution.
        """
        transform = self.get_transform(params)
        return dist.MultivariateNormal(transform.loc, scale_tril=transform.scale_tril)

    def sample_posterior(self, rng_key, params, sample_shape=()):
        latent_sample = self.get_posterior(params).sample(rng_key, sample_shape)
        return self._unpack_and_constrain(latent_sample, params)

    def median(self, params):
        loc = params["{}_loc".format(self.prefix)]
        return self._unpack_and_constrain(loc, params)

    def quantiles(self, params, quantiles):
        transform = self.get_transform(params)
        quantiles = jnp.array(quantiles)[..., None]
        latent = dist.Normal(transform.loc, jnp.diagonal(transform.scale_tril)).icdf(
            quantiles
        )
        return self._unpack_and_constrain(latent, params)


class AutoIAFNormal(AutoContinuous):
    """
    This implementation of :class:`AutoContinuous` uses a Diagonal Normal
    distribution transformed via a
    :class:`~numpyro.distributions.flows.InverseAutoregressiveTransform`
    to construct a guide over the entire latent space. The guide does not
    depend on the model's ``*args, **kwargs``.

    Usage::

        guide = AutoIAFNormal(model, hidden_dims=[20], skip_connections=True, ...)
        svi = SVI(model, guide, ...)

    :param callable model: a generative model.
    :param str prefix: a prefix that will be prefixed to all param internal sites.
    :param callable init_loc_fn: A per-site initialization function.
    :param int num_flows: the number of flows to be used, defaults to 3.
    :param list hidden_dims: the dimensionality of the hidden units per layer.
        Defaults to ``[latent_dim, latent_dim]``.
    :param bool skip_connections: whether to add skip connections from the input to the
        output of each flow. Defaults to False.
    :param callable nonlinearity: the nonlinearity to use in the feedforward network.
        Defaults to :func:`jax.example_libraries.stax.Elu`.
    """

    def __init__(
        self,
        model,
        *,
        prefix="auto",
        init_loc_fn=init_to_uniform,
        num_flows=3,
        hidden_dims=None,
        skip_connections=False,
        nonlinearity=stax.Elu,
    ):
        self.num_flows = num_flows
        # 2-layer, stax.Elu, skip_connections=False by default following the experiments in
        # IAF paper (https://arxiv.org/abs/1606.04934)
        # and Neutra paper (https://arxiv.org/abs/1903.03704)
        self._hidden_dims = hidden_dims
        self._skip_connections = skip_connections
        self._nonlinearity = nonlinearity
        super(AutoIAFNormal, self).__init__(
            model, prefix=prefix, init_loc_fn=init_loc_fn
        )

    def _get_posterior(self):
        if self.latent_dim == 1:
            raise ValueError(
                "latent dim = 1. Consider using AutoDiagonalNormal instead"
            )
        hidden_dims = (
            [self.latent_dim, self.latent_dim]
            if self._hidden_dims is None
            else self._hidden_dims
        )
        flows = []
        for i in range(self.num_flows):
            if i > 0:
                flows.append(PermuteTransform(jnp.arange(self.latent_dim)[::-1]))
            arn = AutoregressiveNN(
                self.latent_dim,
                hidden_dims,
                permutation=jnp.arange(self.latent_dim),
                skip_connections=self._skip_connections,
                nonlinearity=self._nonlinearity,
            )
            arnn = numpyro.module(
                "{}_arn__{}".format(self.prefix, i), arn, (self.latent_dim,)
            )
            flows.append(InverseAutoregressiveTransform(arnn))
        return dist.TransformedDistribution(self.get_base_dist(), flows)

    def get_base_dist(self):
        return dist.Normal(jnp.zeros(self.latent_dim), 1).to_event(1)


class AutoBNAFNormal(AutoContinuous):
    """
    This implementation of :class:`AutoContinuous` uses a Diagonal Normal
    distribution transformed via a
    :class:`~numpyro.distributions.flows.BlockNeuralAutoregressiveTransform`
    to construct a guide over the entire latent space. The guide does not
    depend on the model's ``*args, **kwargs``.

    Usage::

        guide = AutoBNAFNormal(model, num_flows=1, hidden_factors=[50, 50], ...)
        svi = SVI(model, guide, ...)

    **References**

    1. *Block Neural Autoregressive Flow*,
       Nicola De Cao, Ivan Titov, Wilker Aziz

    :param callable model: a generative model.
    :param str prefix: a prefix that will be prefixed to all param internal sites.
    :param callable init_loc_fn: A per-site initialization function.
    :param int num_flows: the number of flows to be used, defaults to 1.
    :param list hidden_factors: Hidden layer i has ``hidden_factors[i]`` hidden units per
        input dimension. This corresponds to both :math:`a` and :math:`b` in reference [1].
        The elements of hidden_factors must be integers.
    """

    def __init__(
        self,
        model,
        *,
        prefix="auto",
        init_loc_fn=init_to_uniform,
        num_flows=1,
        hidden_factors=[8, 8],
    ):
        self.num_flows = num_flows
        self._hidden_factors = hidden_factors
        super(AutoBNAFNormal, self).__init__(
            model, prefix=prefix, init_loc_fn=init_loc_fn
        )

    def _get_posterior(self):
        if self.latent_dim == 1:
            raise ValueError(
                "latent dim = 1. Consider using AutoDiagonalNormal instead"
            )
        flows = []
        for i in range(self.num_flows):
            if i > 0:
                flows.append(PermuteTransform(jnp.arange(self.latent_dim)[::-1]))
            residual = "gated" if i < (self.num_flows - 1) else None
            arn = BlockNeuralAutoregressiveNN(
                self.latent_dim, self._hidden_factors, residual
            )
            arnn = numpyro.module(
                "{}_arn__{}".format(self.prefix, i), arn, (self.latent_dim,)
            )
            flows.append(BlockNeuralAutoregressiveTransform(arnn))
        return dist.TransformedDistribution(self.get_base_dist(), flows)

    def get_base_dist(self):
        return dist.Normal(jnp.zeros(self.latent_dim), 1).to_event(1)


TempAdaptState = namedtuple("TempAdaptState", ["temperature", "da_state", "window_idx"])


def temperature_adapter(
    init_temperature,
    num_adapt_steps=float("inf"),
    # find_reasonable_temperature=None,
    target_accept_prob=0.33,
):
    """
    A scheme to adapt tunable temperature during the warmup phase of HMC.

    :param int num_adapt_steps: Number of warmup steps.
    :param find_reasonable_temperature: A callable to find a reasonable temperature
        at the beginning of each adaptation window.
    :param float target_accept_prob: Target acceptance probability for temperature
        adaptation using Dual Averaging. Increasing this value will lead to a smaller
        temperature. Default to 0.33.
    :return: a pair of (`init_fn`, `update_fn`).
    """
    da_init, da_update = dual_averaging()
    init_window_size = 25

    def init_fn(temperature=-1.0):
        """
        :param float temperature: Initial temperature.
        :return: initial state of the adapt scheme.
        """
        da_state = da_init(-temperature)
        window_idx = jnp.array(0, dtype=jnp.result_type(int))
        return TempAdaptState(temperature, da_state, window_idx)

    def _update_at_window_end(state):
        temperature, da_state, window_idx = state
        da_state = da_init(-temperature)
        return TempAdaptState(temperature, da_state, window_idx + 1)

    def update_fn(t, accept_prob, state):
        """
        :param int t: The current time step.
        :param float accept_prob: Acceptance probability of the current time step.
        :param state: Current state of the adapt scheme.
        :return: new state of the adapt scheme.
        """
        temperature, da_state, window_idx = state
        da_state = da_update(target_accept_prob - accept_prob, da_state)
        # note: at the end of warmup phase, use average of log temperature
        neg_temperature, neg_temperature_avg, *_ = da_state
        temperature = jnp.where(
            t == (num_adapt_steps - 1), -neg_temperature_avg, -neg_temperature
        )
        t_at_window_end = t == (init_window_size * (2 ** (window_idx + 1) - 1) - 1)
        window_idx = jnp.where(t_at_window_end, window_idx + 1, window_idx)
        da_state = jax.lax.cond(
            t_at_window_end, -temperature, da_init, da_state, lambda x: x
        )
        return TempAdaptState(temperature, da_state, window_idx)

    return init_fn(init_temperature), update_fn


class AutoRVRS(AutoContinuous):
    """ """

    def __init__(
        self,
        model,
        *,
        S=4,  # number of samples
        T=0.0,
        T_lr=1.0,
        adaptation_scheme="Z_target",
        epsilon=0.1,
        guide=None,
        prefix="auto",
        init_loc_fn=init_to_uniform,
        init_scale=1.0,
        Z_target=0.33,
        T_exponent=None,
        gamma=0.99,  # controls momentum (0.0 => no momentum)
        num_warmup=float("inf"),
        include_log_Z=True,
        reparameterized=True,
        T_lr_drop=None,
    ):
        if S < 1:
            raise ValueError("S must satisfy S >= 1 (got S = {})".format(S))
        if init_scale <= 0.0:
            raise ValueError("init_scale must be positive.")
        # NOTE: removed because not jittable
        # if T is not None and not isinstance(T, float):
        #    raise ValueError("T must be None or a float.")
        if adaptation_scheme not in ["fixed", "Z_target", "dual_averaging"]:
            raise ValueError(
                "adaptation_scheme must be one of 'fixed', 'Z_target', or 'dual_averaging'."
            )

        self.S = S
        self.T = T
        self.epsilon = epsilon
        self.lambd = epsilon / (1 - epsilon)
        self.gamma = gamma
        self.include_log_Z = include_log_Z
        self.reparameterized = reparameterized
        self.T_lr_drop = T_lr_drop

        if guide is not None:
            if not isinstance(guide, AutoContinuous):
                raise ValueError("We only support AutoContinuous guide in AutoRVRS.")
            self.guide = guide
        else:
            self.guide = AutoDiagonalNormal(
                model, init_loc_fn=init_loc_fn, init_scale=init_scale, prefix=prefix
            )

        self.adaptation_scheme = adaptation_scheme
        self.T_lr = T_lr
        self.T_exponent = T_exponent
        self.Z_target = Z_target
        self.num_warmup = num_warmup
        super().__init__(model, prefix=prefix, init_loc_fn=init_loc_fn)

    def _setup_prototype(self, *args, **kwargs):
        super()._setup_prototype(*args, **kwargs)

        for name, site in self.prototype_trace.items():
            if (
                site["type"] == "plate"
                and isinstance(site["args"][1], int)
                and site["args"][0] > site["args"][1]
            ):
                raise NotImplementedError(
                    "AutoRVRS cannot be used in conjunction with data subsampling."
                )
        with handlers.block(), handlers.trace() as tr, handlers.seed(rng_seed=0):
            self.guide(*args, **kwargs)
        self.prototype_guide_trace = tr
        if self.adaptation_scheme == "dual_averaging":
            self._da_init_state, self._da_update = temperature_adapter(
                self.T, self.num_warmup, self.Z_target
            )

    def _get_posterior(self):
        raise NotImplementedError

    def _sample_latent(self, *args, **kwargs):
        model_params = {}
        for name, site in self.prototype_trace.items():
            if site["type"] == "param":
                model_params[name] = numpyro.param(
                    name,
                    site["value"],
                    constraint=site["kwargs"].pop("constraint", constraints.real),
                )
        guide_params = {}
        for name, site in self.prototype_guide_trace.items():
            if site["type"] == "param":
                guide_params[name] = numpyro.param(
                    name,
                    site["value"],
                    constraint=site["kwargs"].pop("constraint", constraints.real),
                )
        params = {"guide": guide_params, "model": model_params}

        def guide_sampler(key, params):
            with handlers.block(), handlers.seed(rng_seed=key), handlers.substitute(
                data=params["guide"]
            ):
                z = self.guide._sample_latent(*args, **kwargs)
            return z

        def guide_log_prob(z, params):
            z_and_params = {f"_{self.prefix}_latent": z, **params}
            with handlers.block():
                return log_density(
                    self.guide._sample_latent, args, kwargs, z_and_params
                )[0]

        def model_log_density(x, params):
            x_unpack = self._unpack_latent(x)
            with numpyro.handlers.block(), handlers.substitute(data=params):
                return -self._potential_fn(x_unpack)

        if self.adaptation_scheme == "Z_target":
            T_adapt = numpyro.primitives.mutable(
                "_T_adapt", {"value": jnp.array(self.T)}
            )
            if self.gamma != 0.0:
                T_grad_smoothed = numpyro.primitives.mutable(
                    "_T_grad_smoothed", {"value": jnp.array(0.0)}
                )
            T = T_adapt["value"]
        elif self.adaptation_scheme == "dual_averaging":
            T_adapt = numpyro.primitives.mutable(
                "_T_adapt", {"value": self._da_init_state}
            )
            T = T_adapt["value"].temperature
        else:
            T = self.T

        num_updates = numpyro.primitives.mutable(
            "_num_updates", {"value": jnp.array(0)}
        )

        def accept_log_prob_fn(z, params):
            params = jax.lax.stop_gradient(params)
            guide_lp = guide_log_prob(z, params["guide"])
            lw = model_log_density(z, params["model"]) - guide_lp
            a = sigmoid(lw + T)
            return jnp.log(self.epsilon + (1 - self.epsilon) * a), lw, guide_lp

        keys = random.split(numpyro.prng_key(), self.S)
        zs, log_weight, log_Z, first_log_a, guide_lp = batch_rejection_sampler_custom(
            accept_log_prob_fn, guide_sampler, keys, params
        )
        assert zs.shape == (self.S, self.latent_dim)

        numpyro.deterministic("first_log_a", first_log_a)

        # compute surrogate elbo
        az = sigmoid(log_weight + T)
        log_a_eps_z = jnp.log(self.epsilon + (1 - self.epsilon) * az)
        Az = log_weight - log_sigmoid(log_weight + T)
        A_bar = stop_gradient(Az - Az.mean(0))
        assert az.shape == Az.shape == log_weight.shape == (self.S,)

        S_ratio = self.S / (self.S - 1)

        if self.reparameterized:
            ratio = (self.lambd + jnp.square(az)) / (self.lambd + az)
            ratio_bar = stop_gradient(ratio)
            surrogate = (
                S_ratio * (A_bar * (ratio_bar * log_a_eps_z + ratio)).sum()
                + (ratio_bar * Az).sum()
            )
            # surrogate = S_ratio * (2 * A_bar * az).sum() + (stop_gradient(az) * Az).sum()
        else:
            # recompute for simplicity
            guide_lp = jax.vmap(
                lambda z: guide_log_prob(stop_gradient(z), params["guide"])
            )(zs)
            assert guide_lp.shape == (self.S,)
            surrogate = (
                S_ratio
                * (
                    stop_gradient(A_bar * (self.epsilon + (1 - self.epsilon) * az))
                    * guide_lp
                ).sum()
            )

        if self.include_log_Z:
            elbo_correction = stop_gradient(
                surrogate + guide_lp.sum() + log_a_eps_z.sum() - log_Z * self.S
            )
        else:
            elbo_correction = stop_gradient(
                surrogate + guide_lp.sum() + log_a_eps_z.sum()
            )
        numpyro.factor("surrogate_factor", -surrogate + elbo_correction)

        num_updates["value"] = num_updates["value"] + 1

        if self.adaptation_scheme == "Z_target":
            # minimize (Z - Z_target) ** 2
            a = stop_gradient(jnp.exp(first_log_a))
            a_minus = 1 / (self.S - 1) * (jnp.sum(a) - a)
            T_grad = jnp.mean((a_minus - self.Z_target) * a * (1 - a))

            if self.gamma != 0.0:
                T_grad_smoothed["value"] = (
                    self.gamma * T_grad_smoothed["value"] + (1.0 - self.gamma) * T_grad
                )
                T_grad = T_grad_smoothed["value"]

            if self.T_exponent is not None:
                T_lr = self.T_lr * jnp.power(num_updates["value"], -self.T_exponent)
            elif self.T_lr_drop is not None:
                T_lr = self.T_lr * 0.2 ** (
                    num_updates["value"] // self.T_lr_drop
                ).astype(float)
            else:
                T_lr = self.T_lr

            T_adapt["value"] = T_adapt["value"] - T_lr * T_grad
        elif self.adaptation_scheme == "dual_averaging":
            # Z = stop_gradient(jnp.exp(log_Z))
            # TODO: use log_a_sum instead of first_log_a?
            a = stop_gradient(jnp.exp(first_log_a))
            a_minus = 1 / (self.S - 1) * (jnp.sum(a) - a)
            T_grad = jnp.mean((a_minus - self.Z_target) * a * (1 - a))
            Z = self.Z_target + T_grad
            t = num_updates["value"]
            T_adapt["value"] = lax.cond(
                t < self.num_warmup,
                (t, Z, T_adapt["value"]),
                lambda args: self._da_update(*args),
                T_adapt["value"],
                lambda x: x,
            )
            # num_updates["value"] = t + 1

        return stop_gradient(zs)

    def __call__(self, *args, **kwargs):
        if self.prototype_trace is None:
            # run model to inspect the model structure
            self._setup_prototype(*args, **kwargs)

        latent = self._sample_latent(*args, **kwargs)

        # unpack continuous latent samples
        result = {}

        for name, unconstrained_value in jax.vmap(self._unpack_latent)(latent).items():
            site = self.prototype_trace[name]
            with helpful_support_errors(site):
                transform = biject_to(site["fn"].support)
            value = jax.vmap(transform)(unconstrained_value)
            event_ndim = site["fn"].event_dim
            if numpyro.get_mask() is False:
                log_density = 0.0
            else:
                log_density = -jax.vmap(transform.log_abs_det_jacobian)(
                    unconstrained_value, value
                )
                log_density = sum_rightmost(
                    log_density, jnp.ndim(log_density) - jnp.ndim(value) + event_ndim
                )
            delta_dist = dist.Delta(
                value, log_density=log_density, event_dim=event_ndim
            )
            result[name] = numpyro.sample(name, delta_dist)

        return result

    def sample_posterior(self, rng_key, params, sample_shape=()):
        def _single_sample(_rng_key):
            latent_sample = handlers.substitute(
                handlers.seed(self._sample_latent, _rng_key), params
            )(sample_shape=())
            return jax.vmap(self._unpack_and_constrain, in_axes=(0, None))(
                latent_sample, params
            )

        if sample_shape:
            rng_key = random.split(rng_key, int(np.prod(sample_shape)))
            samples = lax.map(_single_sample, rng_key)
            return tree_map(
                lambda x: jnp.reshape(x, sample_shape + jnp.shape(x)[1:]),
                samples,
            )
        else:
            return _single_sample(rng_key)


def rejection_sampler(accept_log_prob_fn, guide_sampler, key):
    def cond_fn(val):
        return ~val[-1]

    def body_fn(val):
        key, _, _, log_a_sum, num_samples, first_log_a, _, _ = val
        key_next, key_uniform, key_q = random.split(key, 3)
        z = guide_sampler(key_q)
        accept_log_prob, log_weight, guide_lp = accept_log_prob_fn(z)
        log_u = -random.exponential(key_uniform)
        is_accepted = log_u < accept_log_prob
        first_log_a = select(num_samples == 0, accept_log_prob, first_log_a)
        log_a_sum = logsumexp(jnp.stack([log_a_sum, accept_log_prob]))
        return (
            key_next,
            z,
            log_weight,
            log_a_sum,
            num_samples + 1,
            first_log_a,
            guide_lp,
            is_accepted,
        )

    prototype_z = tree_map(
        lambda x: jnp.zeros(x.shape, dtype=x.dtype), jax.eval_shape(guide_sampler, key)
    )
    init_val = (key, prototype_z, -jnp.inf, -jnp.inf, 0, -jnp.inf, 0, False)
    _, z, log_w, log_a_sum, num_samples, first_log_a, guide_lp, _ = jax.lax.while_loop(
        cond_fn, body_fn, init_val
    )

    return z, log_w, log_a_sum, num_samples, first_log_a, guide_lp


def batch_rejection_sampler(accept_log_prob_fn, guide_sampler, keys, params):
    def sample_and_accept_fn(key, params):
        z = guide_sampler(key, params)
        return z, accept_log_prob_fn(z, params)

    z_init = tree_map(
        lambda x: jnp.zeros(x.shape, dtype=x.dtype),
        jax.eval_shape(guide_sampler, keys[0], params),
    )
    return _rs_impl(sample_and_accept_fn, z_init, keys, params)[1:]


def _rs_impl(sample_and_accept_fn, z_init, keys, params):
    assert keys.ndim == 2
    S = keys.shape[0]
    zs_init = tree_map(lambda x: jnp.broadcast_to(x, (S,) + jnp.shape(x)), z_init)
    neg_inf = jnp.full(S, -jnp.inf)
    buffer = (keys, zs_init, neg_inf, neg_inf, jnp.full(S, False))
    init_val = (keys, neg_inf, neg_inf, jnp.array(0), buffer)

    def cond_fn(val):
        is_accepted = val[-1][-1]
        return is_accepted.sum() < S

    def body_fn(key, params):
        key_next, key_uniform, key_q = random.split(key, 3)
        z, (accept_log_prob, log_weight, guide_lp) = sample_and_accept_fn(key_q, params)
        log_u = -random.exponential(key_uniform)
        is_accepted = log_u < accept_log_prob
        return key_next, accept_log_prob, (key_q, z, log_weight, guide_lp, is_accepted)

    def batch_body_fn(val):
        keys, log_a_sum, first_log_a, num_samples, buffer = val
        keys_next, accept_log_prob, candidate = jax.vmap(body_fn, in_axes=(0, None))(
            keys, params
        )
        log_a_sum = logsumexp(jnp.stack([log_a_sum, accept_log_prob], axis=0), axis=0)
        buffer_extend = tree_map(
            lambda a, b: jnp.concatenate([a, b]), candidate, buffer
        )
        is_accepted = buffer_extend[-1]
        maybe_accept_indices = jnp.argsort(is_accepted)[-S:]
        new_buffer = tree_map(lambda x: x[maybe_accept_indices], buffer_extend)
        first_log_a = select(num_samples == 0, accept_log_prob, first_log_a)
        return keys_next, log_a_sum, first_log_a, num_samples + 1, new_buffer

    _, log_a_sum, first_log_a, num_samples, buffer = jax.lax.while_loop(
        cond_fn, batch_body_fn, init_val
    )
    key_q, z, log_w, guide_lp, _ = buffer
    log_Z = logsumexp(log_a_sum) - jnp.log(num_samples * S)
    return key_q, z, log_w, log_Z, first_log_a, guide_lp


def batch_rejection_sampler_custom(accept_log_prob_fn, guide_sampler, keys, params):
    def sample_and_accept_fn(key, params):
        z = guide_sampler(key, params)
        return z, accept_log_prob_fn(z, params)

    z_init = tree_map(
        lambda x: jnp.zeros(x.shape, dtype=x.dtype),
        jax.eval_shape(guide_sampler, keys[0], params),
    )
    return _rs_custom_impl(sample_and_accept_fn, z_init, keys, params)[1:]


@partial(jax.custom_vjp, nondiff_argnums=(0,))
def _rs_custom_impl(sample_and_accept_fn, z_init, keys, params):
    return _rs_impl(sample_and_accept_fn, z_init, keys, params)


def _rs_fwd(sample_and_accept_fn, z_init, keys, params):
    out = _rs_custom_impl(sample_and_accept_fn, z_init, keys, params)
    key_q = out[0]
    return out, (key_q, params)


def _rs_bwd(sample_and_accept_fn, res, g):
    key_q, params = res
    _, z_grads, lw_grads, *_ = g

    def get_z_and_lw(key, params):
        z, (_, lw, _) = sample_and_accept_fn(key, params)
        return z, lw

    def sample_grad(key, z_grad, lw_grad):
        _, guide_vjp = jax.vjp(partial(get_z_and_lw, key), params)
        return guide_vjp((z_grad, lw_grad))[0]

    batch_params_grad = jax.vmap(sample_grad)(key_q, z_grads, lw_grads)
    params_grad = jax.tree_util.tree_map(lambda x: x.sum(0), batch_params_grad)
    return (None, None, params_grad)


_rs_custom_impl.defvjp(_rs_fwd, _rs_bwd)


class AutoSemiRVRS(AutoGuide):
    """
    This implementation of :class:`AutoSemiRVRS` [1] combines a parametric variational
    distribution over global latent variables with RVRS to infer local latent variables.
    Unlike :class:`AutoRVRS` this guide can be used in conjunction with data subsampling.

    Usage::

        def global_model():
            return numpyro.sample("theta", dist.Normal(0, 1))

        def local_model(theta):
            with numpyro.plate("data", 8, subsample_size=2):
                tau = numpyro.sample("tau", dist.Gamma(5.0, 5.0))
                numpyro.sample("obs", dist.Normal(0.0, tau), obs=jnp.ones(2))

        global_guide = AutoNormal(global_model)
        local_guide = AutoNormal(local_model)
        model = lambda: local_model(global_model())
        guide = AutoSemiRVRS(model, local_model, global_guide, local_guide)
        svi = SVI(model, guide, ...)
        # sample posterior for particular data subset {3, 7}
        with handlers.substitute(data={"data": jnp.array([3, 7])}):
            samples = guide.sample_posterior(random.PRNGKey(1), params)

    :param callable model: A NumPyro model with global and local latent variables.
    :param callable global_guide: A guide for the global latent variables, e.g. an autoguide.
        The return type should be a dictionary of latent sample sites names and corresponding samples.
    :param callable local_guide: An auto guide for the local latent variables.
    :param str prefix: A prefix that will be prefixed to all internal sites.
    """

    def __init__(
        self,
        model,
        local_model,
        global_guide,
        local_guide,
        *,
        prefix="auto",
        S=4,
        T=0.0,
        T_lr=1.0,
        adaptation_scheme="Z_target",
        epsilon=0.1,
        init_loc_fn=init_to_uniform,
        Z_target=0.33,
        T_exponent=None,
        gamma=0.99,  # controls momentum (0.0 => no momentum)
        num_warmup=float("inf"),
        include_log_Z=True,
        reparameterized=True,
        T_lr_drop=None,
    ):
        if S < 1:
            raise ValueError("S must satisfy S >= 1 (got S = {})".format(S))
        # if T is not None and not isinstance(T, float):
        #     raise ValueError("T must be None or a float.")
        if adaptation_scheme not in ["fixed", "Z_target", "dual_averaging"]:
            raise ValueError(
                "adaptation_scheme must be one of 'fixed', 'Z_target', or 'dual_averaging'."
            )

        self.local_model = local_model
        self.global_guide = global_guide
        self.local_guide = local_guide
        self.S = S
        self.T = T
        self.epsilon = epsilon
        self.lambd = epsilon / (1 - epsilon)
        self.gamma = gamma
        self.include_log_Z = include_log_Z
        self.reparameterized = reparameterized
        self.T_lr_drop = T_lr_drop
        self.adaptation_scheme = adaptation_scheme
        self.T_lr = T_lr
        self.T_exponent = T_exponent
        self.Z_target = Z_target
        self.num_warmup = num_warmup
        super().__init__(model, prefix=prefix, init_loc_fn=init_loc_fn)

    def _setup_prototype(self, *args, **kwargs):
        super()._setup_prototype(*args, **kwargs)
        assert isinstance(self.prototype_trace, dict)
        # extract global/local/local_dim/plates
        subsample_plates = {
            name: site
            for name, site in self.prototype_trace.items()
            if site["type"] == "plate"
            and isinstance(site["args"][1], int)
            and site["args"][0] > site["args"][1]
        }
        num_plates = len(subsample_plates)
        assert (
            num_plates == 1
        ), f"AutoSemiRVRS assumes that the model contains exactly 1 plate with data subsampling but got {num_plates}."
        plate_name = list(subsample_plates.keys())[0]
        local_vars = []
        subsample_axes = {}
        plate_dim = None
        for name, site in self.prototype_trace.items():
            if site["type"] == "sample" and not site["is_observed"]:
                for frame in site["cond_indep_stack"]:
                    if frame.name == plate_name:
                        if plate_dim is None:
                            plate_dim = frame.dim
                        local_vars.append(name)
                        subsample_axes[name] = plate_dim - site["fn"].event_dim
                        break
        if len(local_vars) == 0:
            raise RuntimeError(
                "There are no local variables in the `{plate_name}` plate."
                " AutoSemiDAIS is appropriate for models with local variables."
            )

        local_init_locs = {
            name: site["value"]
            for name, site in self.prototype_trace.items()
            if name in local_vars
        }

        one_sample = {
            k: jnp.take(v, 0, axis=subsample_axes[k])
            for k, v in local_init_locs.items()
        }
        _, shape_dict = _ravel_dict(one_sample)
        self._pack_local_latent = jax.vmap(
            lambda x: _ravel_dict(x)[0], in_axes=(subsample_axes,)
        )
        local_init_latent = self._pack_local_latent(local_init_locs)
        unpack_latent = partial(_unravel_dict, shape_dict=shape_dict)
        # this is to match the behavior of Pyro, where we can apply
        # unpack_latent for a batch of samples
        self._unpack_local_latent = jax.vmap(
            UnpackTransform(unpack_latent), out_axes=subsample_axes
        )
        plate_full_size, plate_subsample_size = subsample_plates[plate_name]["args"]
        self._local_latent_dim = jnp.size(local_init_latent) // plate_subsample_size
        self._local_plate = (plate_name, plate_full_size, plate_subsample_size)

        if self.global_guide is not None:
            with handlers.block(), handlers.trace() as tr, handlers.seed(rng_seed=0):
                self.global_guide(*args, **kwargs)
            self.prototype_global_guide_trace = tr

            with handlers.block(), handlers.seed(rng_seed=0):
                local_args = (self.global_guide.model(*args, **kwargs),)
                local_kwargs = {}
        else:
            local_args = args
            local_kwargs = kwargs

        with handlers.block(), handlers.trace() as tr, handlers.seed(rng_seed=0):
            self.local_guide(*local_args, **local_kwargs)
        self.prototype_local_guide_trace = tr

        with handlers.block(), handlers.trace() as tr, handlers.seed(rng_seed=0):
            self.local_model(*local_args, **local_kwargs)
        self.prototype_local_model_trace = tr

        if self.adaptation_scheme == "dual_averaging":
            self._da_init_state, self._da_update = temperature_adapter(
                self.T, self.num_warmup, self.Z_target
            )

    def __call__(self, *args, **kwargs):
        if self.prototype_trace is None:
            # run model to inspect the model structure
            self._setup_prototype(*args, **kwargs)
        assert isinstance(self.prototype_trace, dict)

        global_latents, local_latent_flat = self._sample_latent(*args, **kwargs)

        # unpack continuous latent samples
        result = {}
        for name, value in global_latents.items():
            site = self.prototype_trace[name]
            event_ndim = site["fn"].event_dim
            delta_dist = dist.Delta(value, log_density=0.0, event_dim=event_ndim)
            result[name] = numpyro.sample(name, delta_dist)

        for name, value in jax.vmap(self._unpack_local_latent)(
            local_latent_flat
        ).items():
            site = self.prototype_trace[name]
            event_ndim = site["fn"].event_dim
            # Note: "surrogate_factor"'s guide_lp is log density in constrained space.
            delta_dist = dist.Delta(value, log_density=0.0, event_dim=event_ndim)
            result[name] = numpyro.sample(name, delta_dist)

        return result

    def _get_posterior(self):
        raise NotImplementedError

    def _sample_latent(self, *args, **kwargs):
        kwargs.pop("sample_shape", ())
        plate_name, N, M = self._local_plate
        subsample_plate = numpyro.plate(plate_name, N, subsample_size=M)
        subsample_idx = subsample_plate._indices
        M = subsample_idx.shape[0]

        model_params = {}
        assert isinstance(self.prototype_trace, dict)
        for name, site in self.prototype_trace.items():
            if site["type"] == "param":
                model_params[name] = numpyro.param(
                    name, site["value"], **site["kwargs"]
                )

        global_key = numpyro.prng_key()
        global_guide_params = {}
        global_lp = 0.0
        if self.global_guide is not None:
            for name, site in self.prototype_global_guide_trace.items():
                if site["type"] == "param":
                    global_guide_params[name] = numpyro.param(
                        name, site["value"], **site["kwargs"]
                    )
            with handlers.block(), handlers.trace() as tr, handlers.seed(
                rng_seed=global_key
            ), handlers.substitute(data=global_guide_params):
                self.global_guide(*args, **kwargs)
            global_latents = {
                name: site["value"]
                for name, site in tr.items()
                if site["type"] == "sample" and not site.get("is_observed", False)
            }
            for name, site in tr.items():
                if name in global_latents:
                    global_lp = global_lp + site["fn"].log_prob(site["value"]).sum()

            rng_key = numpyro.prng_key()
            with handlers.block(), handlers.seed(rng_seed=rng_key), handlers.substitute(
                data=dict(**global_latents, **model_params)
            ):
                local_args = (
                    jax.lax.stop_gradient(self.global_guide.model(*args, **kwargs)),
                )
                local_kwargs = {}
        else:
            local_args = args
            local_kwargs = kwargs
            global_latents = {}

        assert isinstance(self.prototype_local_guide_trace, dict)
        local_guide_params = {}
        for name, site in self.prototype_local_guide_trace.items():
            if site["type"] == "param":
                local_guide_params[name] = numpyro.param(
                    name, site["value"], **site["kwargs"]
                )

        subsample_model = partial(_subsample_model, self.local_model)
        subsample_guide = partial(_subsample_model, self.local_guide)

        def single_local_model_log_density(z, subsample_idx):
            latent = self._unpack_local_latent(z)
            with handlers.block():
                # Scale down potential_fn by N because potential_fn scales up the log_prob.
                # We skip the warning because we are using subsample_idx with size 1 for a
                # plate with subsample_size M.
                with warnings.catch_warnings():
                    warnings.simplefilter("ignore")
                    kwargs = {"_subsample_idx": {plate_name: subsample_idx}}
                    scale = N / subsample_idx.shape[0]
                    kwargs.update(local_kwargs)
                    latent_and_params = dict(
                        **latent, **jax.lax.stop_gradient(model_params)
                    )
                    return (
                        log_density(
                            subsample_model, local_args, kwargs, latent_and_params
                        )[0]
                        / scale
                    )

        def local_model_log_density(z, subsample_idx):
            # shape: local_latent_flat -> (M,) | subsample_idx -> (M,) | out -> (M,)
            return jax.vmap(single_local_model_log_density)(
                jnp.expand_dims(z, 1), jnp.expand_dims(subsample_idx, 1)
            )

        def single_local_guide_sampler(subsample_idx, key, params):
            with handlers.block(), handlers.trace() as tr, handlers.seed(
                rng_seed=key
            ), handlers.substitute(data=params):
                with warnings.catch_warnings():
                    warnings.simplefilter("ignore")
                    kwargs = {"_subsample_idx": {plate_name: subsample_idx}}
                    kwargs.update(local_kwargs)
                    subsample_guide(*local_args, **kwargs)
            latent = {
                name: site["value"]
                for name, site in tr.items()
                if site["type"] == "sample" and not site.get("is_observed", False)
            }
            z = self._pack_local_latent(latent)
            return z  # flatten array in constrained space

        def local_guide_sampler(subsample_idx, key, params):
            # shape: params -> (N,) | key -> (M,) | subsample_idx -> (M,) | out -> (M,)
            return jax.vmap(single_local_guide_sampler, (0, 0, None))(
                jnp.expand_dims(subsample_idx, 1), key, params
            )[:, 0]

        def single_local_guide_log_density(z, subsample_idx, params):
            latent = self._unpack_local_latent(z)
            assert isinstance(latent, dict)
            with handlers.block():
                with warnings.catch_warnings():
                    warnings.simplefilter("ignore")
                    kwargs = {"_subsample_idx": {plate_name: subsample_idx}}
                    scale = N / subsample_idx.shape[0]
                    kwargs.update(local_kwargs)
                    return (
                        log_density(
                            subsample_guide, local_args, kwargs, {**params, **latent}
                        )[0]
                        / scale
                    )

        def local_guide_log_density(z, subsample_idx, params):
            # shape: params -> (N,) | z -> (M,) | subsample_idx -> (M,) | out -> (M,)
            return jax.vmap(single_local_guide_log_density, (0, 0, None))(
                jnp.expand_dims(z, 1), jnp.expand_dims(subsample_idx, 1), params
            )

        if self.adaptation_scheme == "Z_target":
            T_adapt = numpyro.primitives.mutable(
                "_T_adapt", {"value": jnp.full(N, self.T)}
            )
            if self.gamma != 0.0:
                T_grad_smoothed = numpyro.primitives.mutable(
                    "_T_grad_smoothed", {"value": jnp.full(N, 0.0)}
                )
            num_updates = numpyro.primitives.mutable(
                "_num_updates", {"value": jnp.full(N, 0)}
            )
            T = T_adapt["value"]
        elif self.adaptation_scheme == "dual_averaging":
            init_value = tree_map(
                lambda x: jnp.broadcast_to(x, (N,) + jnp.shape(x)), self._da_init_state
            )
            T_adapt = numpyro.primitives.mutable("_T_adapt", {"value": init_value})
            num_updates = numpyro.primitives.mutable(
                "_num_updates", {"value": jnp.full(N, 0)}
            )
            T = T_adapt["value"].temperature
        else:
            T = jnp.full(N, self.T)

        def accept_log_prob_fn(z, subsample_idx, params):
            # shape: z -> (M,) | params -> (N,) | subsample_idx -> (M,) | out -> (M,)
            params = jax.lax.stop_gradient(params)
            guide_lp = local_guide_log_density(z, subsample_idx, params)
            lw = local_model_log_density(z, subsample_idx) - guide_lp
            a = sigmoid(lw + T[subsample_idx])
            return jnp.log(self.epsilon + (1 - self.epsilon) * a), lw, guide_lp

        rs_key, resample_key = random.split(numpyro.prng_key())
        keys = random.split(rs_key, self.S)
        zs, log_weight, log_Z, first_log_a, guide_lp = rs_local(
            accept_log_prob_fn,
            local_guide_sampler,
            keys,
            resample_key,
            local_guide_params,
            subsample_idx,
        )
        assert T.shape == (N,)
        assert zs.shape == (self.S, M, self._local_latent_dim)
        assert log_weight.shape == (self.S, M)
        assert log_Z.shape == (M,)
        assert first_log_a.shape == (self.S, M)
        assert guide_lp.shape == (self.S, M)

        numpyro.deterministic("first_log_a", first_log_a)

        # compute surrogate elbo
        log_weight_T = log_weight + T[subsample_idx]
        az = sigmoid(log_weight_T)
        log_a_eps_z = jnp.log(self.epsilon + (1 - self.epsilon) * az)
        Az = log_weight - log_sigmoid(log_weight_T)
        A_bar = stop_gradient(Az - Az.mean(0))
        assert az.shape == Az.shape == log_weight.shape == (self.S, M)

        assert self.reparameterized
        ratio = (self.lambd + jnp.square(az)) / (self.lambd + az)
        ratio_bar = stop_gradient(ratio)
        surrogate = (
            self.S / (self.S - 1) * (A_bar * (ratio_bar * log_a_eps_z + ratio)).sum()
            + (ratio_bar * Az).sum()
        )

        if self.include_log_Z:
            elbo_correction = stop_gradient(
                surrogate + guide_lp.sum() + log_a_eps_z.sum() - log_Z.sum() * self.S
            )
        else:
            elbo_correction = stop_gradient(
                surrogate + guide_lp.sum() + log_a_eps_z.sum()
            )
        # Scale the factor by subsample factor N / M
        factor = (-surrogate + elbo_correction) * N / M + global_lp * self.S
        numpyro.factor("surrogate_factor", factor)

        if self.adaptation_scheme == "Z_target":
            # minimize (Z - Z_target) ** 2
            a = stop_gradient(jnp.exp(first_log_a))
            a_minus = 1 / (self.S - 1) * (a.sum(0) - a)
            T_grad = jnp.mean((a_minus - self.Z_target) * a * (1 - a), axis=0)
            assert T_grad.shape == (M,)

            num_updates["value"] = (
                num_updates["value"]
                .at[subsample_idx]
                .set(num_updates["value"][subsample_idx] + 1)
            )
            if self.gamma != 0.0:
                T_grad = (
                    self.gamma * T_grad_smoothed["value"][subsample_idx]
                    + (1.0 - self.gamma) * T_grad
                )
                T_grad_smoothed["value"] = (
                    T_grad_smoothed["value"].at[subsample_idx].set(T_grad)
                )

            if self.T_exponent is not None:
                T_lr = self.T_lr * jnp.power(
                    num_updates["value"][subsample_idx], -self.T_exponent
                )
            elif self.T_lr_drop is not None:
                T_lr = self.T_lr * 0.1 ** (
                    num_updates["value"][subsample_idx] // self.T_lr_drop
                ).astype(jnp.result_type(float))
            else:
                T_lr = self.T_lr

            T_adapt["value"] = (
                T_adapt["value"]
                .at[subsample_idx]
                .set(T_adapt["value"][subsample_idx] - T_lr * T_grad)
            )
        elif self.adaptation_scheme == "dual_averaging":
            a = stop_gradient(jnp.exp(first_log_a))
            a_minus = 1 / (self.S - 1) * (a.sum(0) - a)
            T_grad = jnp.mean((a_minus - self.Z_target) * a * (1 - a), axis=0)
            Z = self.Z_target + T_grad
            t = num_updates["value"][subsample_idx]
            T_adapt_old = tree_map(lambda x: x[subsample_idx], T_adapt["value"])
            assert self.num_warmup == float("inf")
            T_adapt_new = jax.vmap(self._da_update)(t, Z, T_adapt_old)
            T_adapt["value"] = tree_map(
                lambda x, x_new: x.at[subsample_idx].set(x_new),
                T_adapt["value"],
                T_adapt_new,
            )
            num_updates["value"] = num_updates["value"].at[subsample_idx].set(t + 1)

        global_latents = tree_map(
            lambda x: jnp.broadcast_to(x, (self.S,) + x.shape), global_latents
        )
        return global_latents, stop_gradient(zs)

    def sample_posterior(self, rng_key, params, *args, sample_shape=(), **kwargs):
        def _single_sample(_rng_key):
            with handlers.trace() as tr:
                global_latents, local_flat = handlers.substitute(
                    handlers.seed(self._sample_latent, _rng_key), params
                )(*args, **kwargs)
            deterministics = {
                name: site["value"]
                for name, site in tr.items()
                if site["type"] == "deterministic"
            }

            def unpack(global_latents, local_flat):
                local_latents = self._unpack_local_latent(local_flat)
                return {**global_latents, **local_latents}

            return dict(
                **deterministics, **jax.vmap(unpack)(global_latents, local_flat)
            )

        if sample_shape:
            rng_key = random.split(rng_key, int(np.prod(sample_shape)))
            samples = lax.map(_single_sample, rng_key)
            return tree_map(
                lambda x: jnp.reshape(x, sample_shape + jnp.shape(x)[1:]), samples
            )
        else:
            return _single_sample(rng_key)


def get_systematic_resampling_indices(weights, rng_key, num_samples):
    """Gets resampling indices based on systematic resampling."""
    n = weights.shape[0]
    cummulative_weight = weights.cumsum(axis=0)
    cummulative_weight = cummulative_weight / cummulative_weight[-1]
    cummulative_weight = cummulative_weight.reshape((n, -1)).swapaxes(0, 1)
    m = cummulative_weight.shape[0]
    uniform = jax.random.uniform(rng_key, (m,))
    positions = (uniform[:, None] + np.arange(num_samples)) / num_samples
    shift = jnp.arange(m)[:, None]
    cummulative_weight = (cummulative_weight + 2 * shift).reshape(-1)
    positions = (positions + 2 * shift).reshape(-1)
    index = cummulative_weight.searchsorted(positions)
    index = (index.reshape(m, num_samples) - n * shift).swapaxes(0, 1)
    return index.reshape((num_samples,) + weights.shape[1:])


def rs_local(
    accept_log_prob_fn, guide_sampler, keys, resample_key, params, subsample_idx
):
    def sample_and_accept_fn(subsample_idx, key, params):
        z = guide_sampler(subsample_idx, key, params)
        return z, accept_log_prob_fn(z, subsample_idx, params)

    M = subsample_idx.shape[0]
    z_init = tree_map(
        lambda x: jnp.zeros(x.shape, dtype=x.dtype),
        jax.eval_shape(guide_sampler, subsample_idx, random.split(keys[0], M), params),
    )
    return _rs_local_custom_impl(
        sample_and_accept_fn, z_init, subsample_idx, keys, resample_key, params
    )[1:]


def _rs_local_impl(
    sample_and_accept_fn, z_init, subsample_idx, keys, resample_key, params
):
    # sample_and_accept_fn(idx, key, param) -> z, (accept_lp, lw, guide_lp)
    assert keys.ndim == 2
    S = keys.shape[0]
    M = subsample_idx.shape[0]
    assert z_init.ndim == 2
    assert z_init.shape[0] == M
    zs_init = tree_map(lambda x: jnp.broadcast_to(x, (S,) + jnp.shape(x)), z_init)
    neg_inf = jnp.full((S, M), -jnp.inf)
    keys = jax.vmap(lambda k: random.split(k, M))(keys)
    buffer = (keys, zs_init, neg_inf, neg_inf, jnp.full((S, M), False))
    init_val = (resample_key, keys, neg_inf, neg_inf, jnp.full(M, 0), buffer)

    def cond_fn(val):
        is_accepted = val[-1][-1]
        return (is_accepted.sum(0) < S).any()

    def body_fn(key, resample_idx):
        key_next, key_uniform, key_q = jax.vmap(
            lambda k: random.split(k, 3), out_axes=1
        )(key)
        z, (accept_log_prob, log_weight, guide_lp) = sample_and_accept_fn(
            subsample_idx[resample_idx], key_q, params
        )
        log_u = -jax.vmap(random.exponential)(key_uniform)
        is_accepted = log_u < accept_log_prob
        return key_next, accept_log_prob, (key_q, z, log_weight, guide_lp, is_accepted)

    def batch_body_fn(val):
        (
            resample_key,
            keys,
            batch_log_a_sum,
            batch_first_log_a,
            batch_num_samples,
            batch_buffer,
        ) = val
        resample_key, resample_subkey = random.split(resample_key)
        # distribute batch-size resource to subsample items
        is_accepted = batch_buffer[-1]
        weights = S - is_accepted.sum(0)
        weights = jnp.where(weights < 0, 0, weights)
        weights = weights / weights.sum(-1, keepdims=True)
        resample_idxs = get_systematic_resampling_indices(weights, resample_subkey, M)
        # resample_idxs = jnp.arange(M)
        assert resample_idxs.shape == (M,)

        keys_next, batch_accept_log_prob, batch_candidate = jax.vmap(
            body_fn, in_axes=(0, None)
        )(keys, resample_idxs)

        def update_idx(i, val):
            batch_log_a_sum, batch_first_log_a, batch_num_samples, batch_buffer = val
            idx = resample_idxs[i]
            accept_log_prob = batch_accept_log_prob[:, i]
            candidate = tree_map(lambda x: x[:, i], batch_candidate)
            buffer = tree_map(lambda x: x[:, idx], batch_buffer)
            log_a_sum = batch_log_a_sum[:, idx]
            first_log_a = batch_first_log_a[:, idx]
            num_samples = batch_num_samples[idx]

            buffer_extend = tree_map(
                lambda a, b: jnp.concatenate([a, b]), candidate, buffer
            )
            is_accepted = buffer_extend[-1]
            maybe_accept_indices = jnp.argsort(is_accepted)[-S:]
            new_buffer = tree_map(lambda x: x[maybe_accept_indices], buffer_extend)
            log_a_sum = logsumexp(
                jnp.stack([log_a_sum, accept_log_prob], axis=0), axis=0
            )
            first_log_a = select(num_samples == 0, accept_log_prob, first_log_a)

            batch_buffer = tree_map(
                lambda x, y: x.at[:, idx].set(y), batch_buffer, new_buffer
            )
            batch_log_a_sum = batch_log_a_sum.at[:, idx].set(log_a_sum)
            batch_first_log_a = batch_first_log_a.at[:, idx].set(first_log_a)
            batch_num_samples = batch_num_samples.at[idx].set(num_samples + 1)
            return batch_log_a_sum, batch_first_log_a, batch_num_samples, batch_buffer

        (
            batch_log_a_sum,
            batch_first_log_a,
            batch_num_samples,
            batch_buffer,
        ) = lax.fori_loop(
            0,
            M,
            update_idx,
            (batch_log_a_sum, batch_first_log_a, batch_num_samples, batch_buffer),
        )
        return (
            resample_key,
            keys_next,
            batch_log_a_sum,
            batch_first_log_a,
            batch_num_samples,
            batch_buffer,
        )

    _, _, log_a_sum, first_log_a, num_samples, buffer = jax.lax.while_loop(
        cond_fn, batch_body_fn, init_val
    )
    key_q, z, log_w, guide_lp, _ = buffer
    log_Z = logsumexp(log_a_sum, axis=0) - jnp.log(num_samples * S)
    return key_q, z, log_w, log_Z, first_log_a, guide_lp


@partial(jax.custom_vjp, nondiff_argnums=(0,))
def _rs_local_custom_impl(
    sample_and_accept_fn, z_init, subsample_idx, keys, resample_key, params
):
    return _rs_local_impl(
        sample_and_accept_fn, z_init, subsample_idx, keys, resample_key, params
    )


def _rs_local_fwd(
    sample_and_accept_fn, z_init, subsample_idx, keys, resample_key, params
):
    out = _rs_local_custom_impl(
        sample_and_accept_fn, z_init, subsample_idx, keys, resample_key, params
    )
    key_q = out[0]
    return out, (subsample_idx, key_q, params)


def _rs_local_bwd(sample_and_accept_fn, res, g):
    subsample_idx, key_q, params = res
    _, z_grads, lw_grads, *_ = g

    def get_z_and_lw(key, params):
        z, (_, lw, _) = sample_and_accept_fn(subsample_idx, key, params)
        return z, lw

    def sample_grad(key, z_grad, lw_grad):
        _, guide_vjp = jax.vjp(partial(get_z_and_lw, key), params)
        return guide_vjp((z_grad, lw_grad))[0]

    batch_params_grad = jax.vmap(sample_grad)(key_q, z_grads, lw_grads)
    params_grad = jax.tree_util.tree_map(lambda x: x.sum(0), batch_params_grad)
    return (None, None, None, None, params_grad)


_rs_local_custom_impl.defvjp(_rs_local_fwd, _rs_local_bwd)<|MERGE_RESOLUTION|>--- conflicted
+++ resolved
@@ -55,10 +55,7 @@
 from numpyro.infer.util import (
     helpful_support_errors,
     initialize_model,
-<<<<<<< HEAD
     log_density,
-=======
->>>>>>> 4799b846
     potential_energy,
 )
 from numpyro.nn.auto_reg_nn import AutoregressiveNN
@@ -1147,12 +1144,8 @@
     :param callable global_guide: A guide for the global latent variables, e.g. an autoguide.
         The return type should be a dictionary of latent sample sites names and corresponding samples.
         If there is no global variable in the model, we can set this to None.
-<<<<<<< HEAD
-    :param callable local_guide: An optional guide for the local latent variables.
-=======
     :param callable local_guide: An optional guide for specifying the DAIS base distribution for
         local latent variables.
->>>>>>> 4799b846
     :param str prefix: A prefix that will be prefixed to all internal sites.
     :param int K: A positive integer that controls the number of HMC steps used.
         Defaults to 4.
