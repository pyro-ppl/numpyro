# Copyright Contributors to the Pyro project.
# SPDX-License-Identifier: Apache-2.0

# Adapted from pyro.infer.autoguide
from abc import ABC, abstractmethod
from contextlib import ExitStack
from functools import partial
import warnings

import numpy as np

import jax
from jax import grad, hessian, lax, random
from jax.example_libraries import stax
import jax.numpy as jnp
from jax.tree_util import tree_map

import numpyro
from numpyro import handlers
import numpyro.distributions as dist
from numpyro.distributions import constraints
from numpyro.distributions.flows import (
    BlockNeuralAutoregressiveTransform,
    InverseAutoregressiveTransform,
)
from numpyro.distributions.transforms import (
    AffineTransform,
    ComposeTransform,
    IndependentTransform,
    LowerCholeskyAffine,
    PermuteTransform,
    UnpackTransform,
    biject_to,
)
from numpyro.distributions.util import (
    cholesky_of_inverse,
    periodic_repeat,
    sum_rightmost,
)
from numpyro.infer import Predictive
from numpyro.infer.elbo import Trace_ELBO
from numpyro.infer.initialization import init_to_median, init_to_uniform
from numpyro.infer.util import (
    helpful_support_errors,
    initialize_model,
    potential_energy,
)
from numpyro.nn.auto_reg_nn import AutoregressiveNN
from numpyro.nn.block_neural_arn import BlockNeuralAutoregressiveNN
from numpyro.util import find_stack_level, not_jax_tracer

__all__ = [
    "AutoContinuous",
    "AutoGuide",
    "AutoGuideList",
    "AutoDAIS",
    "AutoDiagonalNormal",
    "AutoLaplaceApproximation",
    "AutoLowRankMultivariateNormal",
    "AutoNormal",
    "AutoMultivariateNormal",
    "AutoBNAFNormal",
    "AutoIAFNormal",
    "AutoDelta",
    "AutoSemiDAIS",
    "AutoSurrogateLikelihoodDAIS",
]


class AutoGuide(ABC):
    """
    Base class for automatic guides.

    Derived classes must implement the :meth:`__call__` method.

    :param callable model: a pyro model
    :param str prefix: a prefix that will be prefixed to all param internal sites
    :param callable init_loc_fn: A per-site initialization function.
        See :ref:`init_strategy` section for available functions.
    :param callable create_plates: An optional function inputing the same
        ``*args,**kwargs`` as ``model()`` and returning a :class:`numpyro.plate`
        or iterable of plates. Plates not returned will be created
        automatically as usual. This is useful for data subsampling.
    """

    def __init__(
        self, model, *, prefix="auto", init_loc_fn=init_to_uniform, create_plates=None
    ):
        self.model = model
        self.prefix = prefix
        self.init_loc_fn = init_loc_fn
        self.create_plates = create_plates
        self.prototype_trace = None
        self._prototype_frames = {}
        self._prototype_frame_full_sizes = {}

    def _create_plates(self, *args, **kwargs):
        if self.create_plates is None:
            self.plates = {}
        else:
            plates = self.create_plates(*args, **kwargs)
            if isinstance(plates, numpyro.plate):
                plates = [plates]
            assert all(
                isinstance(p, numpyro.plate) for p in plates
            ), "create_plates() returned a non-plate"
            self.plates = {p.name: p for p in plates}
        for name, frame in sorted(self._prototype_frames.items()):
            if name not in self.plates:
                full_size = self._prototype_frame_full_sizes[name]
                self.plates[name] = numpyro.plate(
                    name, full_size, dim=frame.dim, subsample_size=frame.size
                )
        return self.plates

    def __getstate__(self):
        state = self.__dict__.copy()
        state.pop("plates", None)
        return state

    @abstractmethod
    def __call__(self, *args, **kwargs):
        """
        A guide with the same ``*args, **kwargs`` as the base ``model``.

        :return: A dict mapping sample site name to sampled value.
        :rtype: dict
        """
        raise NotImplementedError

    @abstractmethod
    def sample_posterior(self, rng_key, params, *, sample_shape=()):
        """
        Generate samples from the approximate posterior over the latent
        sites in the model.

        :param jax.random.PRNGKey rng_key: random key to be used draw samples.
        :param dict params: Current parameters of model and autoguide.
            The parameters can be obtained using :meth:`~numpyro.infer.svi.SVI.get_params`
            method from :class:`~numpyro.infer.svi.SVI`.
        :param tuple sample_shape: sample shape of each latent site, defaults to ().
        :return: a dict containing samples drawn the this guide.
        :rtype: dict
        """
        raise NotImplementedError

    def _setup_prototype(self, *args, **kwargs):
        rng_key = numpyro.prng_key()
        with handlers.block():
            (
                init_params,
                self._potential_fn_gen,
                postprocess_fn_gen,
                self.prototype_trace,
            ) = initialize_model(
                rng_key,
                self.model,
                init_strategy=self.init_loc_fn,
                dynamic_args=True,
                model_args=args,
                model_kwargs=kwargs,
            )
        self._potential_fn = self._potential_fn_gen(*args, **kwargs)
        postprocess_fn = postprocess_fn_gen(*args, **kwargs)
        # We apply a fixed seed just in case postprocess_fn requires
        # a random key to generate subsample indices. It does not matter
        # because we only collect deterministic sites.
        self._postprocess_fn = handlers.seed(postprocess_fn, rng_seed=0)
        self._init_locs = init_params[0]

        self._prototype_frames = {}
        self._prototype_plate_sizes = {}
        for name, site in self.prototype_trace.items():
            if site["type"] == "sample":
                if not site["is_observed"] and site["fn"].support.is_discrete:
                    # raise support errors early for discrete sites
                    with helpful_support_errors(site):
                        biject_to(site["fn"].support)
                for frame in site["cond_indep_stack"]:
                    if frame.name in self._prototype_frames:
                        assert (
                            frame == self._prototype_frames[frame.name]
                        ), f"The plate {frame.name} has inconsistent dim or size. Please check your model again."
                    else:
                        self._prototype_frames[frame.name] = frame
            elif site["type"] == "plate":
                self._prototype_frame_full_sizes[name] = site["args"][0]

    def median(self, params):
        """
        Returns the posterior median value of each latent variable.

        :param dict params: A dict containing parameter values.
            The parameters can be obtained using :meth:`~numpyro.infer.svi.SVI.get_params`
            method from :class:`~numpyro.infer.svi.SVI`.
        :return: A dict mapping sample site name to median value.
        :rtype: dict
        """
        raise NotImplementedError

    def quantiles(self, params, quantiles):
        """
        Returns posterior quantiles each latent variable. Example::

            print(guide.quantiles(params, [0.05, 0.5, 0.95]))

        :param dict params: A dict containing parameter values.
            The parameters can be obtained using :meth:`~numpyro.infer.svi.SVI.get_params`
            method from :class:`~numpyro.infer.svi.SVI`.
        :param list quantiles: A list of requested quantiles between 0 and 1.
        :return: A dict mapping sample site name to an array of quantile values.
        :rtype: dict
        """
        raise NotImplementedError


class AutoGuideList(AutoGuide):
    """
    Container class to combine multiple automatic guides.

    Example usage::

        rng_key_init = random.PRNGKey(0)
        guide = AutoGuideList(my_model)
        guide.append(
            AutoNormal(
                numpyro.handlers.block(numpyro.handlers.seed(model, rng_seed=0), hide=["coefs"])
            )
        )
        guide.append(
            AutoDelta(
                numpyro.handlers.block(numpyro.handlers.seed(model, rng_seed=1), expose=["coefs"])
            )
        )
        svi = SVI(model, guide, optim, Trace_ELBO())
        svi_state = svi.init(rng_key_init, data, labels)
        params = svi.get_params(svi_state)

    :param callable model: a NumPyro model
    """

    def __init__(
        self, model, *, prefix="auto", init_loc_fn=init_to_uniform, create_plates=None
    ):
        self._guides = []
        super().__init__(
            model, prefix=prefix, init_loc_fn=init_loc_fn, create_plates=create_plates
        )

    def append(self, part):
        """
        Add an automatic or custom guide for part of the model. The guide should
        have been created by blocking the model to restrict to a subset of
        sample sites. No two parts should operate on any one sample site.

        :param part: a partial guide to add
        :type part: AutoGuide
        """
        if (
            isinstance(part, numpyro.infer.autoguide.AutoDAIS)
            or isinstance(part, numpyro.infer.autoguide.AutoSemiDAIS)
            or isinstance(part, numpyro.infer.autoguide.AutoSurrogateLikelihoodDAIS)
        ):
            raise ValueError(
                "AutoDAIS, AutoSemiDAIS, and AutoSurrogateLikelihoodDAIS are not supported."
            )
        self._guides.append(part)

    def __call__(self, *args, **kwargs):
        if self.prototype_trace is None:
            # run model to inspect the model structure
            self._setup_prototype(*args, **kwargs)

        # create all plates
        self._create_plates(*args, **kwargs)

        # run slave guides
        result = {}
        for part in self._guides:
            result.update(part(*args, **kwargs))
        return result

    def __getitem__(self, key):
        return self._guides[key]

    def __len__(self):
        return len(self._guides)

    def __iter__(self):
        yield from self._guides

    def sample_posterior(self, rng_key, params, *args, sample_shape=(), **kwargs):
        result = {}
        for part in self._guides:
            # TODO: remove this when sample_posterior() signatures are consistent
            # we know part is not AutoDAIS, AutoSemiDAIS, or AutoSurrogateLikelihoodDAIS
            if isinstance(part, numpyro.infer.autoguide.AutoDelta):
                result.update(
                    part.sample_posterior(
                        rng_key, params, *args, sample_shape=sample_shape, **kwargs
                    )
                )
            else:
                result.update(
                    part.sample_posterior(rng_key, params, sample_shape=sample_shape)
                )
        return result

    def median(self, params):
        result = {}
        for part in self._guides:
            result.update(part.median(params))
        return result

    def quantiles(self, params, quantiles):
        result = {}
        for part in self._guides:
            result.update(part.quantiles(params, quantiles))
        return result


class AutoNormal(AutoGuide):
    """
    This implementation of :class:`AutoGuide` uses Normal distributions
    to construct a guide over the entire latent space. The guide does not
    depend on the model's ``*args, **kwargs``.

    This should be equivalent to :class:`AutoDiagonalNormal` , but with
    more convenient site names and with better support for mean field ELBO.

    Usage::

        guide = AutoNormal(model)
        svi = SVI(model, guide, ...)

    :param callable model: A NumPyro model.
    :param str prefix: a prefix that will be prefixed to all param internal sites.
    :param callable init_loc_fn: A per-site initialization function.
        See :ref:`init_strategy` section for available functions.
    :param float init_scale: Initial scale for the standard deviation of each
        (unconstrained transformed) latent variable.
    :param callable create_plates: An optional function inputing the same
        ``*args,**kwargs`` as ``model()`` and returning a :class:`numpyro.plate`
        or iterable of plates. Plates not returned will be created
        automatically as usual. This is useful for data subsampling.
    """

    scale_constraint = constraints.softplus_positive

    def __init__(
        self,
        model,
        *,
        prefix="auto",
        init_loc_fn=init_to_uniform,
        init_scale=0.1,
        create_plates=None,
    ):
        self._init_scale = init_scale
        self._event_dims = {}
        super().__init__(
            model, prefix=prefix, init_loc_fn=init_loc_fn, create_plates=create_plates
        )

    def _setup_prototype(self, *args, **kwargs):
        super()._setup_prototype(*args, **kwargs)

        for name, site in self.prototype_trace.items():
            if site["type"] != "sample" or site["is_observed"]:
                continue

            event_dim = (
                site["fn"].event_dim
                + jnp.ndim(self._init_locs[name])
                - jnp.ndim(site["value"])
            )
            self._event_dims[name] = event_dim

            # If subsampling, repeat init_value to full size.
            for frame in site["cond_indep_stack"]:
                full_size = self._prototype_frame_full_sizes[frame.name]
                if full_size != frame.size:
                    dim = frame.dim - event_dim
                    self._init_locs[name] = periodic_repeat(
                        self._init_locs[name], full_size, dim
                    )

    def __call__(self, *args, **kwargs):
        if self.prototype_trace is None:
            # run model to inspect the model structure
            self._setup_prototype(*args, **kwargs)

        plates = self._create_plates(*args, **kwargs)
        result = {}
        for name, site in self.prototype_trace.items():
            if site["type"] != "sample" or site["is_observed"]:
                continue

            event_dim = self._event_dims[name]
            init_loc = self._init_locs[name]
            with ExitStack() as stack:
                for frame in site["cond_indep_stack"]:
                    stack.enter_context(plates[frame.name])

                site_loc = numpyro.param(
                    "{}_{}_loc".format(name, self.prefix), init_loc, event_dim=event_dim
                )
                site_scale = numpyro.param(
                    "{}_{}_scale".format(name, self.prefix),
                    jnp.full(jnp.shape(init_loc), self._init_scale),
                    constraint=self.scale_constraint,
                    event_dim=event_dim,
                )

                site_fn = dist.Normal(site_loc, site_scale).to_event(event_dim)
                if site["fn"].support is constraints.real or (
                    isinstance(site["fn"].support, constraints.independent)
                    and site["fn"].support.base_constraint is constraints.real
                ):
                    result[name] = numpyro.sample(name, site_fn)
                else:
                    with helpful_support_errors(site):
                        transform = biject_to(site["fn"].support)
                    guide_dist = dist.TransformedDistribution(site_fn, transform)
                    result[name] = numpyro.sample(name, guide_dist)

        return result

    def _constrain(self, latent_samples):
        name = list(latent_samples)[0]
        sample_shape = jnp.shape(latent_samples[name])[
            : jnp.ndim(latent_samples[name]) - jnp.ndim(self._init_locs[name])
        ]
        if sample_shape:
            flatten_samples = tree_map(
                lambda x: jnp.reshape(x, (-1,) + jnp.shape(x)[len(sample_shape) :]),
                latent_samples,
            )
            contrained_samples = lax.map(self._postprocess_fn, flatten_samples)
            return tree_map(
                lambda x: jnp.reshape(x, sample_shape + jnp.shape(x)[1:]),
                contrained_samples,
            )
        else:
            return self._postprocess_fn(latent_samples)

    def sample_posterior(self, rng_key, params, *, sample_shape=()):
        locs = {k: params["{}_{}_loc".format(k, self.prefix)] for k in self._init_locs}
        scales = {k: params["{}_{}_scale".format(k, self.prefix)] for k in locs}
        with handlers.seed(rng_seed=rng_key):
            latent_samples = {}
            for k in locs:
                latent_samples[k] = numpyro.sample(
                    k, dist.Normal(locs[k], scales[k]).expand_by(sample_shape)
                )
        return self._constrain(latent_samples)

    def median(self, params):
        locs = {
            k: params["{}_{}_loc".format(k, self.prefix)]
            for k, v in self._init_locs.items()
        }
        return self._constrain(locs)

    def quantiles(self, params, quantiles):
        quantiles = jnp.array(quantiles)
        locs = {k: params["{}_{}_loc".format(k, self.prefix)] for k in self._init_locs}
        scales = {k: params["{}_{}_scale".format(k, self.prefix)] for k in locs}
        latent = {
            k: dist.Normal(locs[k], scales[k]).icdf(
                quantiles.reshape((-1,) + (1,) * jnp.ndim(locs[k]))
            )
            for k in locs
        }
        return self._constrain(latent)


class AutoDelta(AutoGuide):
    """
    This implementation of :class:`AutoGuide` uses Delta distributions to
    construct a MAP guide over the entire latent space. The guide does not
    depend on the model's ``*args, **kwargs``.

    .. note:: This class does MAP inference in constrained space.

    Usage::

        guide = AutoDelta(model)
        svi = SVI(model, guide, ...)

    :param callable model: A NumPyro model.
    :param str prefix: a prefix that will be prefixed to all param internal sites.
    :param callable init_loc_fn: A per-site initialization function.
        See :ref:`init_strategy` section for available functions.
    :param callable create_plates: An optional function inputing the same
        ``*args,**kwargs`` as ``model()`` and returning a :class:`numpyro.plate`
        or iterable of plates. Plates not returned will be created
        automatically as usual. This is useful for data subsampling.
    """

    def __init__(
        self, model, *, prefix="auto", init_loc_fn=init_to_median, create_plates=None
    ):
        self._event_dims = {}
        super().__init__(
            model, prefix=prefix, init_loc_fn=init_loc_fn, create_plates=create_plates
        )

    def _setup_prototype(self, *args, **kwargs):
        super()._setup_prototype(*args, **kwargs)
        with numpyro.handlers.block():
            self._init_locs = {
                k: v
                for k, v in self._postprocess_fn(self._init_locs).items()
                if k in self._init_locs
            }
        for name, site in self.prototype_trace.items():
            if site["type"] != "sample" or site["is_observed"]:
                continue

            event_dim = site["fn"].event_dim
            self._event_dims[name] = event_dim

            # If subsampling, repeat init_value to full size.
            for frame in site["cond_indep_stack"]:
                full_size = self._prototype_frame_full_sizes[frame.name]
                if full_size != frame.size:
                    dim = frame.dim - event_dim
                    self._init_locs[name] = periodic_repeat(
                        self._init_locs[name], full_size, dim
                    )

    def __call__(self, *args, **kwargs):
        if self.prototype_trace is None:
            # run model to inspect the model structure
            self._setup_prototype(*args, **kwargs)

        plates = self._create_plates(*args, **kwargs)
        result = {}
        for name, site in self.prototype_trace.items():
            if site["type"] != "sample" or site["is_observed"]:
                continue

            event_dim = self._event_dims[name]
            init_loc = self._init_locs[name]
            with ExitStack() as stack:
                for frame in site["cond_indep_stack"]:
                    stack.enter_context(plates[frame.name])

                site_loc = numpyro.param(
                    "{}_{}_loc".format(name, self.prefix),
                    init_loc,
                    constraint=site["fn"].support,
                    event_dim=event_dim,
                )

                site_fn = dist.Delta(site_loc).to_event(event_dim)
                result[name] = numpyro.sample(name, site_fn)

        return result

    def sample_posterior(self, rng_key, params, *args, sample_shape=(), **kwargs):
        locs = {k: params["{}_{}_loc".format(k, self.prefix)] for k in self._init_locs}
        latent_samples = {
            k: jnp.broadcast_to(v, sample_shape + jnp.shape(v)) for k, v in locs.items()
        }
        deterministic_vars = [
            k for k, v in self.prototype_trace.items() if v["type"] == "deterministic"
        ]
        if not deterministic_vars:
            return latent_samples
        else:
            predictive = Predictive(
                model=self.model,
                posterior_samples=latent_samples,
                return_sites=deterministic_vars,
                batch_ndims=len(sample_shape),
            )
            deterministic_samples = predictive(rng_key, *args, **kwargs)
            return {**latent_samples, **deterministic_samples}

    def median(self, params):
        locs = {k: params["{}_{}_loc".format(k, self.prefix)] for k in self._init_locs}
        return locs


def _unravel_dict(x_flat, shape_dict):
    """Return `x` from the flatten version `x_flat`. Shape information
    of each item in `x` is defined in `shape_dict`.
    """
    assert jnp.ndim(x_flat) == 1
    assert isinstance(shape_dict, dict)
    x = {}
    curr_pos = next_pos = 0
    for name, shape in shape_dict.items():
        next_pos = curr_pos + int(np.prod(shape))
        x[name] = x_flat[curr_pos:next_pos].reshape(shape)
        curr_pos = next_pos
    assert next_pos == x_flat.shape[0]
    return x


def _ravel_dict(x):
    """Return the flatten version of `x` and shapes of each item in `x`."""
    assert isinstance(x, dict)
    shape_dict = {}
    x_flat = []
    for name, value in x.items():
        shape_dict[name] = jnp.shape(value)
        x_flat.append(jnp.reshape(value, -1))
    x_flat = jnp.concatenate(x_flat) if x_flat else jnp.zeros((0,))
    return x_flat, shape_dict


class AutoContinuous(AutoGuide):
    """
    Base class for implementations of continuous-valued Automatic
    Differentiation Variational Inference [1].

    Each derived class implements its own :meth:`_get_posterior` method.

    Assumes model structure and latent dimension are fixed, and all latent
    variables are continuous.

    **Reference:**

    1. *Automatic Differentiation Variational Inference*,
       Alp Kucukelbir, Dustin Tran, Rajesh Ranganath, Andrew Gelman, David M.
       Blei

    :param callable model: A NumPyro model.
    :param str prefix: a prefix that will be prefixed to all param internal sites.
    :param callable init_loc_fn: A per-site initialization function.
        See :ref:`init_strategy` section for available functions.
    """

    def _setup_prototype(self, *args, **kwargs):
        super()._setup_prototype(*args, **kwargs)
        self._init_latent, shape_dict = _ravel_dict(self._init_locs)
        unpack_latent = partial(_unravel_dict, shape_dict=shape_dict)
        # this is to match the behavior of Pyro, where we can apply
        # unpack_latent for a batch of samples
        self._unpack_latent = UnpackTransform(unpack_latent)
        self.latent_dim = jnp.size(self._init_latent)
        if self.latent_dim == 0:
            raise RuntimeError(
                "{} found no latent variables; Use an empty guide instead".format(
                    type(self).__name__
                )
            )
        for site in self.prototype_trace.values():
            if site["type"] == "sample" and not site["is_observed"]:
                for frame in site["cond_indep_stack"]:
                    if frame.size != self._prototype_frame_full_sizes[frame.name]:
                        raise ValueError(
                            "AutoContinuous guide does not support"
                            " local latent variables."
                        )

    @abstractmethod
    def _get_posterior(self):
        raise NotImplementedError

    def _sample_latent(self, *args, **kwargs):
        sample_shape = kwargs.pop("sample_shape", ())
        posterior = self._get_posterior()
        return numpyro.sample(
            "_{}_latent".format(self.prefix),
            posterior.expand_by(sample_shape),
            infer={"is_auxiliary": True},
        )

    def __call__(self, *args, **kwargs):
        if self.prototype_trace is None:
            # run model to inspect the model structure
            self._setup_prototype(*args, **kwargs)

        latent = self._sample_latent(*args, **kwargs)

        # unpack continuous latent samples
        result = {}

        for name, unconstrained_value in self._unpack_latent(latent).items():
            site = self.prototype_trace[name]
            with helpful_support_errors(site):
                transform = biject_to(site["fn"].support)
            value = transform(unconstrained_value)
            event_ndim = site["fn"].event_dim
            if numpyro.get_mask() is False:
                log_density = 0.0
            else:
                log_density = -transform.log_abs_det_jacobian(
                    unconstrained_value, value
                )
                log_density = sum_rightmost(
                    log_density, jnp.ndim(log_density) - jnp.ndim(value) + event_ndim
                )
            delta_dist = dist.Delta(
                value, log_density=log_density, event_dim=event_ndim
            )
            result[name] = numpyro.sample(name, delta_dist)

        return result

    def _unpack_and_constrain(self, latent_sample, params):
        def unpack_single_latent(latent):
            unpacked_samples = self._unpack_latent(latent)
            # XXX: we need to add param here to be able to replay model
            unpacked_samples.update(
                {
                    k: v
                    for k, v in params.items()
                    if k in self.prototype_trace
                    and self.prototype_trace[k]["type"] == "param"
                }
            )
            samples = self._postprocess_fn(unpacked_samples)
            # filter out param sites
            return {
                k: v
                for k, v in samples.items()
                if k in self.prototype_trace
                and self.prototype_trace[k]["type"] != "param"
            }

        sample_shape = jnp.shape(latent_sample)[:-1]
        if sample_shape:
            latent_sample = jnp.reshape(
                latent_sample, (-1, jnp.shape(latent_sample)[-1])
            )
            unpacked_samples = lax.map(unpack_single_latent, latent_sample)
            return tree_map(
                lambda x: jnp.reshape(x, sample_shape + jnp.shape(x)[1:]),
                unpacked_samples,
            )
        else:
            return unpack_single_latent(latent_sample)

    def get_base_dist(self):
        """
        Returns the base distribution of the posterior when reparameterized
        as a :class:`~numpyro.distributions.distribution.TransformedDistribution`. This
        should not depend on the model's `*args, **kwargs`.
        """
        raise NotImplementedError

    def get_transform(self, params):
        """
        Returns the transformation learned by the guide to generate samples from the unconstrained
        (approximate) posterior.

        :param dict params: Current parameters of model and autoguide.
            The parameters can be obtained using :meth:`~numpyro.infer.svi.SVI.get_params`
            method from :class:`~numpyro.infer.svi.SVI`.
        :return: the transform of posterior distribution
        :rtype: :class:`~numpyro.distributions.transforms.Transform`
        """
        posterior = handlers.substitute(self._get_posterior, params)()
        assert isinstance(
            posterior, dist.TransformedDistribution
        ), "posterior is not a transformed distribution"
        if len(posterior.transforms) > 0:
            return ComposeTransform(posterior.transforms)
        else:
            return posterior.transforms[0]

    def get_posterior(self, params):
        """
        Returns the posterior distribution.

        :param dict params: Current parameters of model and autoguide.
            The parameters can be obtained using :meth:`~numpyro.infer.svi.SVI.get_params`
            method from :class:`~numpyro.infer.svi.SVI`.
        """
        base_dist = self.get_base_dist()
        transform = self.get_transform(params)
        return dist.TransformedDistribution(base_dist, transform)

    def sample_posterior(self, rng_key, params, *, sample_shape=()):
        latent_sample = handlers.substitute(
            handlers.seed(self._sample_latent, rng_key), params
        )(sample_shape=sample_shape)
        return self._unpack_and_constrain(latent_sample, params)


class AutoDAIS(AutoContinuous):
    """
    This implementation of :class:`AutoDAIS` uses Differentiable Annealed
    Importance Sampling (DAIS) [1, 2] to construct a guide over the entire
    latent space. Samples from the variational distribution (i.e. guide)
    are generated using a combination of (uncorrected) Hamiltonian Monte Carlo
    and Annealed Importance Sampling. The same algorithm is called Uncorrected
    Hamiltonian Annealing in [1].

    Note that AutoDAIS cannot be used in conjunction with data subsampling.

    **Reference:**

    1. *MCMC Variational Inference via Uncorrected Hamiltonian Annealing*,
       Tomas Geffner, Justin Domke
    2. *Differentiable Annealed Importance Sampling and the Perils of Gradient Noise*,
       Guodong Zhang, Kyle Hsu, Jianing Li, Chelsea Finn, Roger Grosse

    Usage::

        guide = AutoDAIS(model)
        svi = SVI(model, guide, ...)

    :param callable model: A NumPyro model.
    :param str prefix: A prefix that will be prefixed to all param internal sites.
    :param int K: A positive integer that controls the number of HMC steps used.
        Defaults to 4.
    :param str base_dist: Controls whether the base Normal variational distribution
       is parameterized by a "diagonal" covariance matrix or a full-rank covariance
       matrix parameterized by a lower-triangular "cholesky" factor. Defaults to "diagonal".
    :param float eta_init: The initial value of the step size used in HMC. Defaults
        to 0.01.
    :param float eta_max: The maximum value of the learnable step size used in HMC.
        Defaults to 0.1.
    :param float gamma_init: The initial value of the learnable damping factor used
        during partial momentum refreshments in HMC. Defaults to 0.9.
    :param callable init_loc_fn: A per-site initialization function.
        See :ref:`init_strategy` section for available functions.
    :param float init_scale: Initial scale for the standard deviation of
        the base variational distribution for each (unconstrained transformed)
        latent variable. Defaults to 0.1.
    """

    def __init__(
        self,
        model,
        *,
        K=4,
        base_dist="diagonal",
        eta_init=0.01,
        eta_max=0.1,
        gamma_init=0.9,
        prefix="auto",
        init_loc_fn=init_to_uniform,
        init_scale=0.1,
    ):
        if K < 1:
            raise ValueError("K must satisfy K >= 1 (got K = {})".format(K))
        if base_dist not in ["diagonal", "cholesky"]:
            raise ValueError('base_dist must be one of "diagonal" or "cholesky".')
        if eta_init <= 0.0 or eta_init >= eta_max:
            raise ValueError(
                "eta_init must be positive and satisfy eta_init < eta_max."
            )
        if eta_max <= 0.0:
            raise ValueError("eta_max must be positive.")
        if gamma_init <= 0.0 or gamma_init >= 1.0:
            raise ValueError("gamma_init must be in the open interval (0, 1).")
        if init_scale <= 0.0:
            raise ValueError("init_scale must be positive.")

        self.eta_init = eta_init
        self.eta_max = eta_max
        self.gamma_init = gamma_init
        self.K = K
        self.base_dist = base_dist
        self._init_scale = init_scale
        super().__init__(model, prefix=prefix, init_loc_fn=init_loc_fn)

    def _setup_prototype(self, *args, **kwargs):
        super()._setup_prototype(*args, **kwargs)

        for name, site in self.prototype_trace.items():
            if (
                site["type"] == "plate"
                and isinstance(site["args"][1], int)
                and site["args"][0] > site["args"][1]
            ):
                raise NotImplementedError(
                    "AutoDAIS cannot be used in conjunction with data subsampling."
                )

    def _get_posterior(self):
        raise NotImplementedError

    def _sample_latent(self, *args, **kwargs):
        def log_density(x):
            x_unpack = self._unpack_latent(x)
            with numpyro.handlers.block():
                return -self._potential_fn(x_unpack)

        eta0 = numpyro.param(
            "{}_eta0".format(self.prefix),
            self.eta_init,
            constraint=constraints.interval(0, self.eta_max),
        )
        eta_coeff = numpyro.param("{}_eta_coeff".format(self.prefix), 0.00)

        gamma = numpyro.param(
            "{}_gamma".format(self.prefix),
            self.gamma_init,
            constraint=constraints.interval(0, 1),
        )
        betas = numpyro.param(
            "{}_beta_increments".format(self.prefix),
            jnp.ones(self.K),
            constraint=constraints.positive,
        )
        betas = jnp.cumsum(betas)
        betas = betas / betas[-1]  # K-dimensional with betas[-1] = 1

        mass_matrix = numpyro.param(
            "{}_mass_matrix".format(self.prefix),
            jnp.ones(self.latent_dim),
            constraint=constraints.positive,
        )
        inv_mass_matrix = 0.5 / mass_matrix

        init_z_loc = numpyro.param(
            "{}_z_0_loc".format(self.prefix),
            self._init_latent,
        )

        if self.base_dist == "diagonal":
            init_z_scale = numpyro.param(
                "{}_z_0_scale".format(self.prefix),
                jnp.full(self.latent_dim, self._init_scale),
                constraint=constraints.positive,
            )
            base_z_dist = dist.Normal(init_z_loc, init_z_scale).to_event()
        elif self.base_dist == "cholesky":
            scale_tril = numpyro.param(
                "{}_z_0_scale_tril".format(self.prefix),
                jnp.identity(self.latent_dim) * self._init_scale,
                constraint=constraints.scaled_unit_lower_cholesky,
            )
            base_z_dist = dist.MultivariateNormal(init_z_loc, scale_tril=scale_tril)

        z_0 = numpyro.sample(
            "{}_z_0".format(self.prefix),
            base_z_dist,
            infer={"is_auxiliary": True},
        )
        momentum_dist = dist.Normal(0, mass_matrix).to_event()
        eps = numpyro.sample(
            "{}_momentum".format(self.prefix),
            momentum_dist.expand((self.K,)).to_event().mask(False),
            infer={"is_auxiliary": True},
        )

        def scan_body(carry, eps_beta):
            eps, beta = eps_beta
            eta = eta0 + eta_coeff * beta
            eta = jnp.clip(eta, a_min=0.0, a_max=self.eta_max)
            z_prev, v_prev, log_factor = carry
            z_half = z_prev + v_prev * eta * inv_mass_matrix
            q_grad = (1.0 - beta) * grad(base_z_dist.log_prob)(z_half)
            p_grad = beta * grad(log_density)(z_half)
            v_hat = v_prev + eta * (q_grad + p_grad)
            z = z_half + v_hat * eta * inv_mass_matrix
            v = gamma * v_hat + jnp.sqrt(1 - gamma**2) * eps
            delta_ke = momentum_dist.log_prob(v_prev) - momentum_dist.log_prob(v_hat)
            log_factor = log_factor + delta_ke
            return (z, v, log_factor), None

        v_0 = eps[-1]  # note the return value of scan doesn't depend on eps[-1]
        (z, _, log_factor), _ = jax.lax.scan(scan_body, (z_0, v_0, 0.0), (eps, betas))

        numpyro.factor("{}_factor".format(self.prefix), log_factor)

        return z

    def sample_posterior(self, rng_key, params, *, sample_shape=()):
        def _single_sample(_rng_key):
            latent_sample = handlers.substitute(
                handlers.seed(self._sample_latent, _rng_key), params
            )(sample_shape=())
            return self._unpack_and_constrain(latent_sample, params)

        if sample_shape:
            rng_key = random.split(rng_key, int(np.prod(sample_shape)))
            samples = lax.map(_single_sample, rng_key)
            return tree_map(
                lambda x: jnp.reshape(x, sample_shape + jnp.shape(x)[1:]),
                samples,
            )
        else:
            return _single_sample(rng_key)


class AutoSurrogateLikelihoodDAIS(AutoDAIS):
    """
    This implementation of :class:`AutoSurrogateLikelihoodDAIS` provides a
    mini-batchable family of variational distributions as described in [1].
    It combines a user-provided surrogate likelihood with Differentiable Annealed
    Importance Sampling (DAIS) [2, 3]. It is not applicable to models with local
    latent variables (see :class:`AutoSemiDAIS`), but unlike :class:`AutoDAIS`, it
    *can* be used in conjunction with data subsampling.

    **Reference:**

    1. *Surrogate likelihoods for variational annealed importance sampling*,
       Martin Jankowiak, Du Phan
    2. *MCMC Variational Inference via Uncorrected Hamiltonian Annealing*,
       Tomas Geffner, Justin Domke
    3. *Differentiable Annealed Importance Sampling and the Perils of Gradient Noise*,
       Guodong Zhang, Kyle Hsu, Jianing Li, Chelsea Finn, Roger Grosse

    Usage::

        # logistic regression model for data {X, Y}
        def model(X, Y):
            theta = numpyro.sample(
                "theta", dist.Normal(jnp.zeros(2), jnp.ones(2)).to_event(1)
            )
            with numpyro.plate("N", 100, subsample_size=10):
                X_batch = numpyro.subsample(X, event_dim=1)
                Y_batch = numpyro.subsample(Y, event_dim=0)
                numpyro.sample("obs", dist.Bernoulli(logits=theta @ X_batch.T), obs=Y_batch)

        # surrogate model defined by prior and surrogate likelihood.
        # a convenient choice for specifying the latter is to compute the likelihood on
        # a randomly chosen data subset (here {X_surr, Y_surr} of size 20) and then use
        # handlers.scale to scale the log likelihood by a vector of learnable weights.
        def surrogate_model(X_surr, Y_surr):
            theta = numpyro.sample(
                "theta", dist.Normal(jnp.zeros(2), jnp.ones(2)).to_event(1)
            )
            omegas = numpyro.param(
                "omegas", 5.0 * jnp.ones(20), constraint=dist.constraints.positive
            )
            with numpyro.plate("N", 20), numpyro.handlers.scale(scale=omegas):
                numpyro.sample("obs", dist.Bernoulli(logits=theta @ X_surr.T), obs=Y_surr)

        guide = AutoSurrogateLikelihoodDAIS(model, surrogate_model)
        svi = SVI(model, guide, ...)

    :param callable model: A NumPyro model.
    :param callable surrogate_model: A NumPyro model that is used as a surrogate model
        for guiding the HMC dynamics that define the variational distribution. In particular
        `surrogate_model` should contain the same prior as `model` but should contain a
        cheap-to-evaluate parametric ansatz for the likelihood. A simple ansatz for the latter
        involves computing the likelihood for a fixed subset of the data and scaling the resulting
        log likelihood by a learnable vector of positive weights. See the usage example above.
    :param str prefix: A prefix that will be prefixed to all param internal sites.
    :param int K: A positive integer that controls the number of HMC steps used.
        Defaults to 4.
    :param str base_dist: Controls whether the base Normal variational distribution
       is parameterized by a "diagonal" covariance matrix or a full-rank covariance
       matrix parameterized by a lower-triangular "cholesky" factor. Defaults to "diagonal".
    :param float eta_init: The initial value of the step size used in HMC. Defaults
        to 0.01.
    :param float eta_max: The maximum value of the learnable step size used in HMC.
        Defaults to 0.1.
    :param float gamma_init: The initial value of the learnable damping factor used
        during partial momentum refreshments in HMC. Defaults to 0.9.
    :param callable init_loc_fn: A per-site initialization function.
        See :ref:`init_strategy` section for available functions.
    :param float init_scale: Initial scale for the standard deviation of
        the base variational distribution for each (unconstrained transformed)
        latent variable. Defaults to 0.1.
    """

    def __init__(
        self,
        model,
        surrogate_model,
        *,
        K=4,
        eta_init=0.01,
        eta_max=0.1,
        gamma_init=0.9,
        prefix="auto",
        base_dist="diagonal",
        init_loc_fn=init_to_uniform,
        init_scale=0.1,
    ):
        super().__init__(
            model,
            K=K,
            eta_init=eta_init,
            eta_max=eta_max,
            gamma_init=gamma_init,
            prefix=prefix,
            init_loc_fn=init_loc_fn,
            init_scale=init_scale,
            base_dist=base_dist,
        )

        self.surrogate_model = surrogate_model

    def _setup_prototype(self, *args, **kwargs):
        AutoContinuous._setup_prototype(self, *args, **kwargs)

        rng_key = numpyro.prng_key()

        with numpyro.handlers.block():
            (_, self._surrogate_potential_fn, _, _) = initialize_model(
                rng_key,
                self.surrogate_model,
                init_strategy=self.init_loc_fn,
                dynamic_args=False,
                model_args=(),
                model_kwargs={},
            )

    def _sample_latent(self, *args, **kwargs):
        def blocked_surrogate_model(x):
            x_unpack = self._unpack_latent(x)
            with numpyro.handlers.block(expose_types=["param"]):
                return -self._surrogate_potential_fn(x_unpack)

        eta0 = numpyro.param(
            "{}_eta0".format(self.prefix),
            self.eta_init,
            constraint=constraints.interval(0, self.eta_max),
        )
        eta_coeff = numpyro.param("{}_eta_coeff".format(self.prefix), 0.0)

        gamma = numpyro.param(
            "{}_gamma".format(self.prefix),
            self.gamma_init,
            constraint=constraints.interval(0, 1),
        )
        betas = numpyro.param(
            "{}_beta_increments".format(self.prefix),
            jnp.ones(self.K),
            constraint=constraints.positive,
        )
        betas = jnp.cumsum(betas)
        betas = betas / betas[-1]  # K-dimensional with betas[-1] = 1

        mass_matrix = numpyro.param(
            "{}_mass_matrix".format(self.prefix),
            jnp.ones(self.latent_dim),
            constraint=constraints.positive,
        )
        inv_mass_matrix = 0.5 / mass_matrix

        init_z_loc = numpyro.param("{}_z_0_loc".format(self.prefix), self._init_latent)

        if self.base_dist == "diagonal":
            init_z_scale = numpyro.param(
                "{}_z_0_scale".format(self.prefix),
                jnp.full(self.latent_dim, self._init_scale),
                constraint=constraints.positive,
            )
            base_z_dist = dist.Normal(init_z_loc, init_z_scale).to_event()
        else:
            scale_tril = numpyro.param(
                "{}_scale_tril".format(self.prefix),
                jnp.identity(self.latent_dim) * self._init_scale,
                constraint=constraints.scaled_unit_lower_cholesky,
            )
            base_z_dist = dist.MultivariateNormal(init_z_loc, scale_tril=scale_tril)

        z_0 = numpyro.sample(
            "{}_z_0".format(self.prefix), base_z_dist, infer={"is_auxiliary": True}
        )

        base_z_dist_log_prob = base_z_dist.log_prob

        momentum_dist = dist.Normal(0, mass_matrix).to_event()
        eps = numpyro.sample(
            "{}_momentum".format(self.prefix),
            momentum_dist.expand((self.K,)).to_event().mask(False),
            infer={"is_auxiliary": True},
        )

        def scan_body(carry, eps_beta):
            eps, beta = eps_beta
            eta = eta0 + eta_coeff * beta
            eta = jnp.clip(eta, a_min=0.0, a_max=self.eta_max)
            z_prev, v_prev, log_factor = carry
            z_half = z_prev + v_prev * eta * inv_mass_matrix
            q_grad = (1.0 - beta) * grad(base_z_dist_log_prob)(z_half)
            p_grad = beta * grad(blocked_surrogate_model)(z_half)
            v_hat = v_prev + eta * (q_grad + p_grad)
            z = z_half + v_hat * eta * inv_mass_matrix
            v = gamma * v_hat + jnp.sqrt(1 - gamma**2) * eps
            delta_ke = momentum_dist.log_prob(v_prev) - momentum_dist.log_prob(v_hat)
            log_factor = log_factor + delta_ke
            return (z, v, log_factor), None

        v_0 = eps[-1]  # note the return value of scan doesn't depend on eps[-1]
        (z, _, log_factor), _ = jax.lax.scan(scan_body, (z_0, v_0, 0.0), (eps, betas))

        numpyro.factor("{}_factor".format(self.prefix), log_factor)

        return z


def _subsample_model(model, *args, **kwargs):
    data = kwargs.pop("_subsample_idx", {})
    with handlers.substitute(data=data):
        return model(*args, **kwargs)


class AutoSemiDAIS(AutoGuide):
    r"""
    This implementation of :class:`AutoSemiDAIS` [1] combines a parametric
    variational distribution over global latent variables with Differentiable
    Annealed Importance Sampling (DAIS) [2, 3] to infer local latent variables.
    Unlike :class:`AutoDAIS` this guide can be used in conjunction with data subsampling.
    Note that the resulting ELBO can be understood as a particular realization of a
    'locally enhanced bound' as described in reference [4].

    **References:**

    1. *Surrogate Likelihoods for Variational Annealed Importance Sampling*,
       Martin Jankowiak, Du Phan
    2. *MCMC Variational Inference via Uncorrected Hamiltonian Annealing*,
       Tomas Geffner, Justin Domke
    3. *Differentiable Annealed Importance Sampling and the Perils of Gradient Noise*,
       Guodong Zhang, Kyle Hsu, Jianing Li, Chelsea Finn, Roger Grosse
    4. *Variational Inference with Locally Enhanced Bounds for Hierarchical Models*,
       Tomas Geffner, Justin Domke

    Usage::

        def global_model():
            return numpyro.sample("theta", dist.Normal(0, 1))

        def local_model(theta):
            with numpyro.plate("data", 8, subsample_size=2):
                tau = numpyro.sample("tau", dist.Gamma(5.0, 5.0))
                numpyro.sample("obs", dist.Normal(0.0, tau), obs=jnp.ones(2))

        model = lambda: local_model(global_model())
        global_guide = AutoNormal(global_model)
        guide = AutoSemiDAIS(model, local_model, global_guide, K=4)
        svi = SVI(model, guide, ...)

        # sample posterior for particular data subset {3, 7}
        with handlers.substitute(data={"data": jnp.array([3, 7])}):
            samples = guide.sample_posterior(random.PRNGKey(1), params)

    :param callable model: A NumPyro model with global and local latent variables.
    :param callable local_model: The portion of `model` that includes the local latent variables only.
        The signature of `local_model` should be the return type of the global model with global latent
        variables only.
    :param callable global_guide: A guide for the global latent variables, e.g. an autoguide.
        The return type should be a dictionary of latent sample sites names and corresponding samples.
        If there is no global variable in the model, we can set this to None.
    :param callable local_guide: An optional guide for specifying the DAIS base distribution for
        local latent variables.
    :param str prefix: A prefix that will be prefixed to all internal sites.
    :param int K: A positive integer that controls the number of HMC steps used.
        Defaults to 4.
    :param float eta_init: The initial value of the step size used in HMC. Defaults
        to 0.01.
    :param float eta_max: The maximum value of the learnable step size used in HMC.
        Defaults to 0.1.
    :param float gamma_init: The initial value of the learnable damping factor used
        during partial momentum refreshments in HMC. Defaults to 0.9.
    :param float init_scale: Initial scale for the standard deviation of the variational
        distribution for each (unconstrained transformed) local latent variable. Defaults to 0.1.
    :param str subsample_plate: Optional name of the subsample plate site. This is required
<<<<<<< HEAD
        when the model does not have subsample plate (like in VAE settings).
    :param bool use_global_dais_params: Whether to use global parameters for DAIS dynamics. Note
        that those parameters do not include the base distribution's parameters.
=======
        when the model has a subsample plate without `subsample_size` specified or
        the model has a subsample plate with `subsample_size` equal to the plate size.
    :param bool use_global_dais_params: Whether parameters controlling DAIS dynamic
        (HMC step size, HMC mass matrix, etc.) should be global (i.e. common to all
        data points in the subsample plate) or local (i.e. each data point in the
        subsample plate has individual parameters). Note that if `local_guide` is None
        and this argument is True, we also use global parameters for the base
        distribution.
>>>>>>> 84d8a7e9
    """

    def __init__(
        self,
        model,
        local_model,
        global_guide=None,
        local_guide=None,
        *,
        prefix="auto",
        K=4,
        eta_init=0.01,
        eta_max=0.1,
        gamma_init=0.9,
        init_scale=0.1,
        subsample_plate=None,
        use_global_dais_params=False,
    ):
        # init_loc_fn is only used to inspect the model.
        super().__init__(model, prefix=prefix, init_loc_fn=init_to_uniform)
        if K < 1:
            raise ValueError("K must satisfy K >= 1 (got K = {})".format(K))
        if eta_init <= 0.0 or eta_init >= eta_max:
            raise ValueError(
                "eta_init must be positive and satisfy eta_init < eta_max."
            )
        if eta_max <= 0.0:
            raise ValueError("eta_max must be positive.")
        if gamma_init <= 0.0 or gamma_init >= 1.0:
            raise ValueError("gamma_init must be in the open interval (0, 1).")
        if init_scale <= 0.0:
            raise ValueError("init_scale must be positive.")

        self.local_model = local_model
        self.global_guide = global_guide
        self.local_guide = local_guide
        self.eta_init = eta_init
        self.eta_max = eta_max
        self.gamma_init = gamma_init
        self.K = K
        self.init_scale = init_scale
        self.subsample_plate = subsample_plate
        self.use_global_dais_params = use_global_dais_params

    def _setup_prototype(self, *args, **kwargs):
        super()._setup_prototype(*args, **kwargs)
        # extract global/local/local_dim/plates
        assert self.prototype_trace is not None
        subsample_plates = {
            name: site
            for name, site in self.prototype_trace.items()
            if site["type"] == "plate"
            and isinstance(site["args"][1], int)
            and site["args"][0] > site["args"][1]
        }
        if self.subsample_plate is not None:
            subsample_plates[self.subsample_plate] = self.prototype_trace[
                self.subsample_plate
            ]
<<<<<<< HEAD
=======
        elif not subsample_plates:
            # Consider all plates as subsample plates.
            subsample_plates = {
                name: site
                for name, site in self.prototype_trace.items()
                if site["type"] == "plate"
            }
>>>>>>> 84d8a7e9
        num_plates = len(subsample_plates)
        assert (
            num_plates == 1
        ), f"AutoSemiDAIS assumes that the model contains exactly 1 plate with data subsampling but got {num_plates}."
        plate_name = list(subsample_plates.keys())[0]
        local_vars = []
        subsample_axes = {}
        plate_dim = None
        for name, site in self.prototype_trace.items():
            if site["type"] == "sample" and not site["is_observed"]:
                for frame in site["cond_indep_stack"]:
                    if frame.name == plate_name:
                        if plate_dim is None:
                            plate_dim = frame.dim
                        local_vars.append(name)
                        subsample_axes[name] = plate_dim - site["fn"].event_dim
                        break
        if len(local_vars) == 0:
            raise RuntimeError(
                "There are no local variables in the `{plate_name}` plate."
                " AutoSemiDAIS is appropriate for models with local variables."
            )

        local_init_locs = {
            name: value for name, value in self._init_locs.items() if name in local_vars
        }

        one_sample = {
            k: jnp.take(v, 0, axis=subsample_axes[k])
            for k, v in local_init_locs.items()
        }
        _, shape_dict = _ravel_dict(one_sample)
        self._pack_local_latent = jax.vmap(
            lambda x: _ravel_dict(x)[0], in_axes=(subsample_axes,)
        )
        local_init_latent = self._pack_local_latent(local_init_locs)
        unpack_latent = partial(_unravel_dict, shape_dict=shape_dict)
        # this is to match the behavior of Pyro, where we can apply
        # unpack_latent for a batch of samples
        self._unpack_local_latent = jax.vmap(
            UnpackTransform(unpack_latent), out_axes=subsample_axes
        )
        plate_full_size, plate_subsample_size = subsample_plates[plate_name]["args"]
        if plate_subsample_size is None:
            plate_subsample_size = plate_full_size
        self._local_latent_dim = jnp.size(local_init_latent) // plate_subsample_size
        self._local_plate = (plate_name, plate_full_size, plate_subsample_size)

        if self.global_guide is not None:
            with handlers.block(), handlers.seed(rng_seed=0):
                local_args = (self.global_guide.model(*args, **kwargs),)
                local_kwargs = {}
        else:
            local_args = args
            local_kwargs = kwargs.copy()

        if self.local_guide is not None:
            with handlers.block(), handlers.trace() as tr, handlers.seed(rng_seed=0):
                self.local_guide(*local_args, **local_kwargs)
            self.prototype_local_guide_trace = tr

        with handlers.block(), handlers.trace() as tr, handlers.seed(rng_seed=0):
            self.local_model(*local_args, **local_kwargs)
        self.prototype_local_model_trace = tr

    def __call__(self, *args, **kwargs):
        if self.prototype_trace is None:
            # run model to inspect the model structure
            self._setup_prototype(*args, **kwargs)

        global_latents, local_latent_flat = self._sample_latent(*args, **kwargs)

        # unpack continuous latent samples
        result = global_latents.copy()
        _, N, subsample_size = self._local_plate

        for name, unconstrained_value in self._unpack_local_latent(
            local_latent_flat
        ).items():
            site = self.prototype_trace[name]
            with helpful_support_errors(site):
                transform = biject_to(site["fn"].support)
            value = transform(unconstrained_value)
            event_ndim = site["fn"].event_dim
            if numpyro.get_mask() is False:
                log_density = 0.0
            else:
                log_density = -transform.log_abs_det_jacobian(
                    unconstrained_value, value
                )
                log_density = (N / subsample_size) * sum_rightmost(
                    log_density, jnp.ndim(log_density) - jnp.ndim(value) + event_ndim
                )
            delta_dist = dist.Delta(
                value, log_density=log_density, event_dim=event_ndim
            )
            result[name] = numpyro.sample(name, delta_dist)

        return result

    def _get_posterior(self):
        raise NotImplementedError

    def _sample_latent(self, *args, **kwargs):
        kwargs.pop("sample_shape", ())

        if self.global_guide is not None:
            global_latents = self.global_guide(*args, **kwargs)
            rng_key = numpyro.prng_key()
            with handlers.block(), handlers.seed(rng_seed=rng_key), handlers.substitute(
                data=global_latents
            ):
                global_outputs = self.global_guide.model(*args, **kwargs)
            local_args = (global_outputs,)
            local_kwargs = {}
        else:
            global_latents = {}
            local_args = args
            local_kwargs = kwargs.copy()

        local_guide_params = {}
        if self.local_guide is not None:
            for name, site in self.prototype_local_guide_trace.items():
                if site["type"] == "param":
                    local_guide_params[name] = numpyro.param(
                        name, site["value"], **site["kwargs"]
                    )

        local_model_params = {}
        for name, site in self.prototype_local_model_trace.items():
            if site["type"] == "param":
                local_model_params[name] = numpyro.param(
                    name, site["value"], **site["kwargs"]
                )

        def make_local_log_density(*local_args, **local_kwargs):
            def fn(x):
                x_unpack = self._unpack_local_latent(x)
                with numpyro.handlers.block():
                    return -potential_energy(
                        partial(_subsample_model, self.local_model),
                        local_args,
                        local_kwargs,
                        {**x_unpack, **local_model_params},
                    )

            return fn

        plate_name, N, subsample_size = self._local_plate
        D, K = self._local_latent_dim, self.K

        with numpyro.plate(plate_name, N, subsample_size=subsample_size) as idx:
            if self.use_global_dais_params:
                eta0 = numpyro.param(
                    "{}_eta0".format(self.prefix),
                    self.eta_init,
                    constraint=constraints.interval(0, self.eta_max),
                )
                eta0 = jnp.broadcast_to(eta0, idx.shape)
                eta_coeff = numpyro.param(
                    "{}_eta_coeff".format(self.prefix),
                    0.0,
                )
                eta_coeff = jnp.broadcast_to(eta_coeff, idx.shape)
                gamma = numpyro.param(
                    "{}_gamma".format(self.prefix),
                    0.9,
                    constraint=constraints.interval(0, 1),
                )
                gamma = jnp.broadcast_to(gamma, idx.shape)
                betas = numpyro.param(
                    "{}_beta_increments".format(self.prefix),
                    jnp.ones(K),
                    constraint=constraints.positive,
                )
                betas = jnp.broadcast_to(betas, idx.shape + (K,))
                mass_matrix = numpyro.param(
                    "{}_mass_matrix".format(self.prefix),
                    jnp.ones(D),
                    constraint=constraints.positive,
                )
                mass_matrix = jnp.broadcast_to(mass_matrix, idx.shape + (D,))
            else:
                eta0 = numpyro.param(
                    "{}_eta0".format(self.prefix),
                    jnp.ones(N) * self.eta_init,
                    constraint=constraints.interval(0, self.eta_max),
                    event_dim=0,
                )
                eta_coeff = numpyro.param(
                    "{}_eta_coeff".format(self.prefix), jnp.zeros(N), event_dim=0
                )
                gamma = numpyro.param(
                    "{}_gamma".format(self.prefix),
                    jnp.ones(N) * 0.9,
                    constraint=constraints.interval(0, 1),
                    event_dim=0,
                )
                betas = numpyro.param(
                    "{}_beta_increments".format(self.prefix),
                    jnp.ones((N, K)),
                    constraint=constraints.positive,
                    event_dim=1,
                )
                mass_matrix = numpyro.param(
                    "{}_mass_matrix".format(self.prefix),
                    jnp.ones((N, D)),
                    constraint=constraints.positive,
                    event_dim=1,
                )

            betas = jnp.cumsum(betas, axis=-1)
            betas = betas / betas[..., -1:]

            inv_mass_matrix = 0.5 / mass_matrix
            assert inv_mass_matrix.shape == (subsample_size, D)

            local_kwargs["_subsample_idx"] = {plate_name: idx}
            if self.local_guide is not None:
                key = numpyro.prng_key()
                subsample_guide = partial(_subsample_model, self.local_guide)
                with handlers.block(), handlers.trace() as tr, handlers.seed(
                    rng_seed=key
                ), handlers.substitute(data=local_guide_params):
                    with warnings.catch_warnings():
                        warnings.simplefilter("ignore")
                        subsample_guide(*local_args, **local_kwargs)
                    latent = {
                        name: biject_to(site["fn"].support).inv(site["value"])
                        for name, site in tr.items()
                        if site["type"] == "sample"
                        and not site.get("is_observed", False)
                    }
                    z_0 = self._pack_local_latent(latent)

                def base_z_dist_log_prob(z):
                    latent = self._unpack_local_latent(z)
                    assert isinstance(latent, dict)
                    with handlers.block():
                        with warnings.catch_warnings():
                            warnings.simplefilter("ignore")
                            scale = N / subsample_size
                            return (
                                -potential_energy(
                                    subsample_guide,
                                    local_args,
                                    local_kwargs,
                                    {**local_guide_params, **latent},
                                )
                                / scale
                            )

                # The log_prob of z_0 will be broadcasted to `subsample_size` because this statement
                # is run under the subsample plate. Hence we divide the log_prob by `subsample_size`.
                numpyro.factor(
                    "{}_z_0_factor".format(self.prefix),
                    base_z_dist_log_prob(z_0) / subsample_size,
                )
            else:
                if self.use_global_dais_params:
                    z_0_loc_init = jnp.zeros(D)
                    z_0_loc = numpyro.param(
                        "{}_z_0_loc".format(self.prefix),
                        z_0_loc_init,
                    )
                    z_0_loc = jnp.broadcast_to(z_0_loc, idx.shape + (D,))
                    z_0_scale_init = jnp.ones(D) * self.init_scale
                    z_0_scale = numpyro.param(
                        "{}_z_0_scale".format(self.prefix),
                        z_0_scale_init,
                        constraint=constraints.positive,
                    )
                    z_0_scale = jnp.broadcast_to(z_0_scale, idx.shape + (D,))
                else:
                    z_0_loc_init = jnp.zeros((N, D))
                    z_0_loc = numpyro.param(
                        "{}_z_0_loc".format(self.prefix), z_0_loc_init, event_dim=1
                    )
                    z_0_scale_init = jnp.ones((N, D)) * self.init_scale
                    z_0_scale = numpyro.param(
                        "{}_z_0_scale".format(self.prefix),
                        z_0_scale_init,
                        constraint=constraints.positive,
                        event_dim=1,
                    )
                base_z_dist = dist.Normal(z_0_loc, z_0_scale).to_event(1)
                assert base_z_dist.shape() == (subsample_size, D)
                z_0 = numpyro.sample(
                    "{}_z_0".format(self.prefix),
                    base_z_dist,
                    infer={"is_auxiliary": True},
                )

                def base_z_dist_log_prob(x):
                    return base_z_dist.log_prob(x).sum()

            momentum_dist = dist.Normal(0, mass_matrix).to_event(1)
            eps = numpyro.sample(
                "{}_momentum".format(self.prefix),
                dist.Normal(0, mass_matrix[..., None])
                .expand([subsample_size, D, K])
                .to_event(2)
                .mask(False),
                infer={"is_auxiliary": True},
            )

            local_log_density = make_local_log_density(*local_args, **local_kwargs)

            def scan_body(carry, eps_beta):
                eps, beta = eps_beta
                eta = eta0 + eta_coeff * beta
                eta = jnp.clip(eta, a_min=0.0, a_max=self.eta_max)
                assert eps.shape == (subsample_size, D)
                assert eta.shape == beta.shape == (subsample_size,)
                z_prev, v_prev, log_factor = carry
                z_half = z_prev + v_prev * eta[:, None] * inv_mass_matrix
                q_grad = (1.0 - beta[:, None]) * grad(base_z_dist_log_prob)(z_half)
                p_grad = (
                    beta[:, None]
                    * (subsample_size / N)
                    * grad(local_log_density)(z_half)
                )
                assert q_grad.shape == p_grad.shape == (subsample_size, D)
                v_hat = v_prev + eta[:, None] * (q_grad + p_grad)
                z = z_half + v_hat * eta[:, None] * inv_mass_matrix
                v = gamma[:, None] * v_hat + jnp.sqrt(1 - gamma[:, None] ** 2) * eps
                delta_ke = momentum_dist.log_prob(v_prev) - momentum_dist.log_prob(
                    v_hat
                )
                assert delta_ke.shape == (subsample_size,)
                log_factor = log_factor + delta_ke
                return (z, v, log_factor), None

            v_0 = eps[
                :, :, -1
            ]  # note the return value of scan doesn't depend on eps[:, :, -1]
            assert eps.shape == (subsample_size, D, K)
            assert betas.shape == (subsample_size, K)

            eps_T = jnp.moveaxis(eps, -1, 0)
            (z, _, log_factor), _ = jax.lax.scan(
                scan_body, (z_0, v_0, jnp.zeros(subsample_size)), (eps_T, betas.T)
            )
            assert log_factor.shape == (subsample_size,)

            numpyro.factor("{}_local_dais_factor".format(self.prefix), log_factor)
            return global_latents, z

    def sample_posterior(self, rng_key, params, *args, sample_shape=(), **kwargs):
        def _single_sample(_rng_key):
            global_latents, local_flat = handlers.substitute(
                handlers.seed(self._sample_latent, _rng_key), params
            )(*args, **kwargs)
            results = global_latents.copy()
            for name, unconstrained_value in self._unpack_local_latent(
                local_flat
            ).items():
                site = self.prototype_trace[name]
                transform = biject_to(site["fn"].support)
                value = transform(unconstrained_value)
                results[name] = value
            return results

        if sample_shape:
            rng_key = random.split(rng_key, int(np.prod(sample_shape)))
            samples = lax.map(_single_sample, rng_key)
            return tree_map(
                lambda x: jnp.reshape(x, sample_shape + jnp.shape(x)[1:]),
                samples,
            )
        else:
            return _single_sample(rng_key)


class AutoDiagonalNormal(AutoContinuous):
    """
    This implementation of :class:`AutoContinuous` uses a Normal distribution
    with a diagonal covariance matrix to construct a guide over the entire
    latent space. The guide does not depend on the model's ``*args, **kwargs``.

    Usage::

        guide = AutoDiagonalNormal(model, ...)
        svi = SVI(model, guide, ...)
    """

    scale_constraint = constraints.softplus_positive

    def __init__(
        self,
        model,
        *,
        prefix="auto",
        init_loc_fn=init_to_uniform,
        init_scale=0.1,
    ):
        if init_scale <= 0:
            raise ValueError("Expected init_scale > 0. but got {}".format(init_scale))
        self._init_scale = init_scale
        super().__init__(model, prefix=prefix, init_loc_fn=init_loc_fn)

    def _get_posterior(self):
        loc = numpyro.param("{}_loc".format(self.prefix), self._init_latent)
        scale = numpyro.param(
            "{}_scale".format(self.prefix),
            jnp.full(self.latent_dim, self._init_scale),
            constraint=self.scale_constraint,
        )
        return dist.Normal(loc, scale)

    def get_base_dist(self):
        return dist.Normal(jnp.zeros(self.latent_dim), 1).to_event(1)

    def get_transform(self, params):
        loc = params["{}_loc".format(self.prefix)]
        scale = params["{}_scale".format(self.prefix)]
        return IndependentTransform(AffineTransform(loc, scale), 1)

    def get_posterior(self, params):
        """
        Returns a diagonal Normal posterior distribution.
        """
        transform = self.get_transform(params).base_transform
        return dist.Normal(transform.loc, transform.scale)

    def median(self, params):
        loc = params["{}_loc".format(self.prefix)]
        return self._unpack_and_constrain(loc, params)

    def quantiles(self, params, quantiles):
        quantiles = jnp.array(quantiles)[..., None]
        latent = self.get_posterior(params).icdf(quantiles)
        return self._unpack_and_constrain(latent, params)


class AutoMultivariateNormal(AutoContinuous):
    """
    This implementation of :class:`AutoContinuous` uses a MultivariateNormal
    distribution to construct a guide over the entire latent space.
    The guide does not depend on the model's ``*args, **kwargs``.

    Usage::

        guide = AutoMultivariateNormal(model, ...)
        svi = SVI(model, guide, ...)
    """

    scale_tril_constraint = constraints.scaled_unit_lower_cholesky

    def __init__(
        self,
        model,
        *,
        prefix="auto",
        init_loc_fn=init_to_uniform,
        init_scale=0.1,
    ):
        if init_scale <= 0:
            raise ValueError("Expected init_scale > 0. but got {}".format(init_scale))
        self._init_scale = init_scale
        super().__init__(model, prefix=prefix, init_loc_fn=init_loc_fn)

    def _get_posterior(self):
        loc = numpyro.param("{}_loc".format(self.prefix), self._init_latent)
        scale_tril = numpyro.param(
            "{}_scale_tril".format(self.prefix),
            jnp.identity(self.latent_dim) * self._init_scale,
            constraint=self.scale_tril_constraint,
        )
        return dist.MultivariateNormal(loc, scale_tril=scale_tril)

    def get_base_dist(self):
        return dist.Normal(jnp.zeros(self.latent_dim), 1).to_event(1)

    def get_transform(self, params):
        loc = params["{}_loc".format(self.prefix)]
        scale_tril = params["{}_scale_tril".format(self.prefix)]
        return LowerCholeskyAffine(loc, scale_tril)

    def get_posterior(self, params):
        """
        Returns a multivariate Normal posterior distribution.
        """
        transform = self.get_transform(params)
        return dist.MultivariateNormal(transform.loc, scale_tril=transform.scale_tril)

    def median(self, params):
        loc = params["{}_loc".format(self.prefix)]
        return self._unpack_and_constrain(loc, params)

    def quantiles(self, params, quantiles):
        transform = self.get_transform(params)
        quantiles = jnp.array(quantiles)[..., None]
        latent = dist.Normal(
            transform.loc, jnp.linalg.norm(transform.scale_tril, axis=-1)
        ).icdf(quantiles)
        return self._unpack_and_constrain(latent, params)


class AutoLowRankMultivariateNormal(AutoContinuous):
    """
    This implementation of :class:`AutoContinuous` uses a LowRankMultivariateNormal
    distribution to construct a guide over the entire latent space.
    The guide does not depend on the model's ``*args, **kwargs``.

    Usage::

        guide = AutoLowRankMultivariateNormal(model, rank=2, ...)
        svi = SVI(model, guide, ...)
    """

    scale_constraint = constraints.softplus_positive

    def __init__(
        self,
        model,
        *,
        prefix="auto",
        init_loc_fn=init_to_uniform,
        init_scale=0.1,
        rank=None,
    ):
        if init_scale <= 0:
            raise ValueError("Expected init_scale > 0. but got {}".format(init_scale))
        self._init_scale = init_scale
        self.rank = rank
        super(AutoLowRankMultivariateNormal, self).__init__(
            model, prefix=prefix, init_loc_fn=init_loc_fn
        )

    def _get_posterior(self, *args, **kwargs):
        rank = int(round(self.latent_dim**0.5)) if self.rank is None else self.rank
        loc = numpyro.param("{}_loc".format(self.prefix), self._init_latent)
        cov_factor = numpyro.param(
            "{}_cov_factor".format(self.prefix), jnp.zeros((self.latent_dim, rank))
        )
        scale = numpyro.param(
            "{}_scale".format(self.prefix),
            jnp.full(self.latent_dim, self._init_scale),
            constraint=self.scale_constraint,
        )
        cov_diag = scale * scale
        cov_factor = cov_factor * scale[..., None]
        return dist.LowRankMultivariateNormal(loc, cov_factor, cov_diag)

    def get_base_dist(self):
        return dist.Normal(jnp.zeros(self.latent_dim), 1).to_event(1)

    def get_transform(self, params):
        posterior = self.get_posterior(params)
        return LowerCholeskyAffine(posterior.loc, posterior.scale_tril)

    def get_posterior(self, params):
        """
        Returns a lowrank multivariate Normal posterior distribution.
        """
        loc = params["{}_loc".format(self.prefix)]
        cov_factor = params["{}_cov_factor".format(self.prefix)]
        scale = params["{}_scale".format(self.prefix)]
        cov_diag = scale * scale
        cov_factor = cov_factor * scale[..., None]
        return dist.LowRankMultivariateNormal(loc, cov_factor, cov_diag)

    def median(self, params):
        loc = params["{}_loc".format(self.prefix)]
        return self._unpack_and_constrain(loc, params)

    def quantiles(self, params, quantiles):
        loc = params[f"{self.prefix}_loc"]
        cov_factor = params[f"{self.prefix}_cov_factor"]
        scale = params[f"{self.prefix}_scale"]
        scale = scale * jnp.sqrt(jnp.square(cov_factor).sum(-1) + 1)
        quantiles = jnp.array(quantiles)[..., None]
        latent = dist.Normal(loc, scale).icdf(quantiles)
        return self._unpack_and_constrain(latent, params)


class AutoLaplaceApproximation(AutoContinuous):
    r"""
    Laplace approximation (quadratic approximation) approximates the posterior
    :math:`\log p(z | x)` by a multivariate normal distribution in the
    unconstrained space. Under the hood, it uses Delta distributions to
    construct a MAP (i.e. point estimate) guide over the entire (unconstrained) latent
    space. Its covariance is given by the inverse of the hessian of :math:`-\log p(x, z)`
    at the MAP point of `z`.

    Usage::

        guide = AutoLaplaceApproximation(model, ...)
        svi = SVI(model, guide, ...)

    :param callable hessian_fn: EXPERIMENTAL a function that takes a function `f`
        and a vector `x`and returns the hessian of `f` at `x`. By default, we use
        ``lambda f, x: jax.hessian(f)(x)``. Other alternatives can be
        ``lambda f, x: jax.jacobian(jax.jacobian(f))(x)`` or
        ``lambda f, x: jax.hessian(f)(x) + 1e-3 * jnp.eye(x.shape[0])``. The later
        example is helpful when the hessian of `f` at `x` is not positive definite.
        Note that the output hessian is the precision matrix of the laplace
        approximation.
    """

    def __init__(
        self,
        model,
        *,
        prefix="auto",
        init_loc_fn=init_to_uniform,
        create_plates=None,
        hessian_fn=None,
    ):
        super().__init__(
            model, prefix=prefix, init_loc_fn=init_loc_fn, create_plates=create_plates
        )
        self._hessian_fn = (
            hessian_fn if hessian_fn is not None else (lambda f, x: hessian(f)(x))
        )

    def _setup_prototype(self, *args, **kwargs):
        super(AutoLaplaceApproximation, self)._setup_prototype(*args, **kwargs)

        def loss_fn(params):
            # we are doing maximum likelihood, so only require `num_particles=1` and an arbitrary rng_key.
            return Trace_ELBO().loss(
                random.PRNGKey(0), params, self.model, self, *args, **kwargs
            )

        self._loss_fn = loss_fn

    def _get_posterior(self, *args, **kwargs):
        # sample from Delta guide
        loc = numpyro.param("{}_loc".format(self.prefix), self._init_latent)
        return dist.Delta(loc, event_dim=1)

    def get_base_dist(self):
        return dist.Normal(jnp.zeros(self.latent_dim), 1).to_event(1)

    def get_transform(self, params):
        def loss_fn(z):
            params1 = params.copy()
            params1["{}_loc".format(self.prefix)] = z
            return self._loss_fn(params1)

        loc = params["{}_loc".format(self.prefix)]
        precision = self._hessian_fn(loss_fn, loc)
        scale_tril = cholesky_of_inverse(precision)
        if not_jax_tracer(scale_tril):
            if np.any(np.isnan(scale_tril)):
                warnings.warn(
                    "Hessian of log posterior at the MAP point is singular. Posterior"
                    " samples from AutoLaplaceApproxmiation will be constant (equal to"
                    " the MAP point). Please consider using an AutoNormal guide.",
                    stacklevel=find_stack_level(),
                )
        scale_tril = jnp.where(jnp.isnan(scale_tril), 0.0, scale_tril)
        return LowerCholeskyAffine(loc, scale_tril)

    def get_posterior(self, params):
        """
        Returns a multivariate Normal posterior distribution.
        """
        transform = self.get_transform(params)
        return dist.MultivariateNormal(transform.loc, scale_tril=transform.scale_tril)

    def sample_posterior(self, rng_key, params, *, sample_shape=()):
        latent_sample = self.get_posterior(params).sample(rng_key, sample_shape)
        return self._unpack_and_constrain(latent_sample, params)

    def median(self, params):
        loc = params["{}_loc".format(self.prefix)]
        return self._unpack_and_constrain(loc, params)

    def quantiles(self, params, quantiles):
        transform = self.get_transform(params)
        quantiles = jnp.array(quantiles)[..., None]
        latent = dist.Normal(
            transform.loc, jnp.linalg.norm(transform.scale_tril, axis=-1)
        ).icdf(quantiles)
        return self._unpack_and_constrain(latent, params)


class AutoIAFNormal(AutoContinuous):
    """
    This implementation of :class:`AutoContinuous` uses a Diagonal Normal
    distribution transformed via a
    :class:`~numpyro.distributions.flows.InverseAutoregressiveTransform`
    to construct a guide over the entire latent space. The guide does not
    depend on the model's ``*args, **kwargs``.

    Usage::

        guide = AutoIAFNormal(model, hidden_dims=[20], skip_connections=True, ...)
        svi = SVI(model, guide, ...)

    :param callable model: a generative model.
    :param str prefix: a prefix that will be prefixed to all param internal sites.
    :param callable init_loc_fn: A per-site initialization function.
    :param int num_flows: the number of flows to be used, defaults to 3.
    :param list hidden_dims: the dimensionality of the hidden units per layer.
        Defaults to ``[latent_dim, latent_dim]``.
    :param bool skip_connections: whether to add skip connections from the input to the
        output of each flow. Defaults to False.
    :param callable nonlinearity: the nonlinearity to use in the feedforward network.
        Defaults to :func:`jax.example_libraries.stax.Elu`.
    """

    def __init__(
        self,
        model,
        *,
        prefix="auto",
        init_loc_fn=init_to_uniform,
        num_flows=3,
        hidden_dims=None,
        skip_connections=False,
        nonlinearity=stax.Elu,
    ):
        self.num_flows = num_flows
        # 2-layer, stax.Elu, skip_connections=False by default following the experiments in
        # IAF paper (https://arxiv.org/abs/1606.04934)
        # and Neutra paper (https://arxiv.org/abs/1903.03704)
        self._hidden_dims = hidden_dims
        self._skip_connections = skip_connections
        self._nonlinearity = nonlinearity
        super(AutoIAFNormal, self).__init__(
            model, prefix=prefix, init_loc_fn=init_loc_fn
        )

    def _get_posterior(self):
        if self.latent_dim == 1:
            raise ValueError(
                "latent dim = 1. Consider using AutoDiagonalNormal instead"
            )
        hidden_dims = (
            [self.latent_dim, self.latent_dim]
            if self._hidden_dims is None
            else self._hidden_dims
        )
        flows = []
        for i in range(self.num_flows):
            if i > 0:
                flows.append(PermuteTransform(jnp.arange(self.latent_dim)[::-1]))
            arn = AutoregressiveNN(
                self.latent_dim,
                hidden_dims,
                permutation=jnp.arange(self.latent_dim),
                skip_connections=self._skip_connections,
                nonlinearity=self._nonlinearity,
            )
            arnn = numpyro.module(
                "{}_arn__{}".format(self.prefix, i), arn, (self.latent_dim,)
            )
            flows.append(InverseAutoregressiveTransform(arnn))
        return dist.TransformedDistribution(self.get_base_dist(), flows)

    def get_base_dist(self):
        return dist.Normal(jnp.zeros(self.latent_dim), 1).to_event(1)


class AutoBNAFNormal(AutoContinuous):
    """
    This implementation of :class:`AutoContinuous` uses a Diagonal Normal
    distribution transformed via a
    :class:`~numpyro.distributions.flows.BlockNeuralAutoregressiveTransform`
    to construct a guide over the entire latent space. The guide does not
    depend on the model's ``*args, **kwargs``.

    Usage::

        guide = AutoBNAFNormal(model, num_flows=1, hidden_factors=[50, 50], ...)
        svi = SVI(model, guide, ...)

    **References**

    1. *Block Neural Autoregressive Flow*,
       Nicola De Cao, Ivan Titov, Wilker Aziz

    :param callable model: a generative model.
    :param str prefix: a prefix that will be prefixed to all param internal sites.
    :param callable init_loc_fn: A per-site initialization function.
    :param int num_flows: the number of flows to be used, defaults to 1.
    :param list hidden_factors: Hidden layer i has ``hidden_factors[i]`` hidden units per
        input dimension. This corresponds to both :math:`a` and :math:`b` in reference [1].
        The elements of hidden_factors must be integers.
    """

    def __init__(
        self,
        model,
        *,
        prefix="auto",
        init_loc_fn=init_to_uniform,
        num_flows=1,
        hidden_factors=[8, 8],
    ):
        self.num_flows = num_flows
        self._hidden_factors = hidden_factors
        super(AutoBNAFNormal, self).__init__(
            model, prefix=prefix, init_loc_fn=init_loc_fn
        )

    def _get_posterior(self):
        if self.latent_dim == 1:
            raise ValueError(
                "latent dim = 1. Consider using AutoDiagonalNormal instead"
            )
        flows = []
        for i in range(self.num_flows):
            if i > 0:
                flows.append(PermuteTransform(jnp.arange(self.latent_dim)[::-1]))
            residual = "gated" if i < (self.num_flows - 1) else None
            arn = BlockNeuralAutoregressiveNN(
                self.latent_dim, self._hidden_factors, residual
            )
            arnn = numpyro.module(
                "{}_arn__{}".format(self.prefix, i), arn, (self.latent_dim,)
            )
            flows.append(BlockNeuralAutoregressiveTransform(arnn))
        return dist.TransformedDistribution(self.get_base_dist(), flows)

    def get_base_dist(self):
        return dist.Normal(jnp.zeros(self.latent_dim), 1).to_event(1)<|MERGE_RESOLUTION|>--- conflicted
+++ resolved
@@ -1251,20 +1251,13 @@
     :param float init_scale: Initial scale for the standard deviation of the variational
         distribution for each (unconstrained transformed) local latent variable. Defaults to 0.1.
     :param str subsample_plate: Optional name of the subsample plate site. This is required
-<<<<<<< HEAD
-        when the model does not have subsample plate (like in VAE settings).
-    :param bool use_global_dais_params: Whether to use global parameters for DAIS dynamics. Note
-        that those parameters do not include the base distribution's parameters.
-=======
         when the model has a subsample plate without `subsample_size` specified or
         the model has a subsample plate with `subsample_size` equal to the plate size.
     :param bool use_global_dais_params: Whether parameters controlling DAIS dynamic
         (HMC step size, HMC mass matrix, etc.) should be global (i.e. common to all
         data points in the subsample plate) or local (i.e. each data point in the
-        subsample plate has individual parameters). Note that if `local_guide` is None
-        and this argument is True, we also use global parameters for the base
-        distribution.
->>>>>>> 84d8a7e9
+        subsample plate has individual parameters). Note that we do not use global
+        parameters for the base distribution.
     """
 
     def __init__(
@@ -1324,8 +1317,6 @@
             subsample_plates[self.subsample_plate] = self.prototype_trace[
                 self.subsample_plate
             ]
-<<<<<<< HEAD
-=======
         elif not subsample_plates:
             # Consider all plates as subsample plates.
             subsample_plates = {
@@ -1333,7 +1324,6 @@
                 for name, site in self.prototype_trace.items()
                 if site["type"] == "plate"
             }
->>>>>>> 84d8a7e9
         num_plates = len(subsample_plates)
         assert (
             num_plates == 1
@@ -1593,32 +1583,17 @@
                     base_z_dist_log_prob(z_0) / subsample_size,
                 )
             else:
-                if self.use_global_dais_params:
-                    z_0_loc_init = jnp.zeros(D)
-                    z_0_loc = numpyro.param(
-                        "{}_z_0_loc".format(self.prefix),
-                        z_0_loc_init,
-                    )
-                    z_0_loc = jnp.broadcast_to(z_0_loc, idx.shape + (D,))
-                    z_0_scale_init = jnp.ones(D) * self.init_scale
-                    z_0_scale = numpyro.param(
-                        "{}_z_0_scale".format(self.prefix),
-                        z_0_scale_init,
-                        constraint=constraints.positive,
-                    )
-                    z_0_scale = jnp.broadcast_to(z_0_scale, idx.shape + (D,))
-                else:
-                    z_0_loc_init = jnp.zeros((N, D))
-                    z_0_loc = numpyro.param(
-                        "{}_z_0_loc".format(self.prefix), z_0_loc_init, event_dim=1
-                    )
-                    z_0_scale_init = jnp.ones((N, D)) * self.init_scale
-                    z_0_scale = numpyro.param(
-                        "{}_z_0_scale".format(self.prefix),
-                        z_0_scale_init,
-                        constraint=constraints.positive,
-                        event_dim=1,
-                    )
+                z_0_loc_init = jnp.zeros((N, D))
+                z_0_loc = numpyro.param(
+                    "{}_z_0_loc".format(self.prefix), z_0_loc_init, event_dim=1
+                )
+                z_0_scale_init = jnp.ones((N, D)) * self.init_scale
+                z_0_scale = numpyro.param(
+                    "{}_z_0_scale".format(self.prefix),
+                    z_0_scale_init,
+                    constraint=constraints.positive,
+                    event_dim=1,
+                )
                 base_z_dist = dist.Normal(z_0_loc, z_0_scale).to_event(1)
                 assert base_z_dist.shape() == (subsample_size, D)
                 z_0 = numpyro.sample(
