--- conflicted
+++ resolved
@@ -460,22 +460,10 @@
 
     :return: dict of samples from the predictive distribution.
     """
-<<<<<<< HEAD
-    def single_prediction(state):
-        rng, samples = state
-        model_trace = trace(seed(condition(model, samples), rng)).get_trace(*args, **kwargs)
-        if return_sites is not None:
-            sites = return_sites
-        else:
-            sites = {k for k, site in model_trace.items()
-                     if site['type'] != 'plate' and k not in samples}
-        return {name: site['value'] for name, site in model_trace.items() if name in sites}
-=======
     def __init__(self, model, posterior_samples=None, guide=None, params=None, num_samples=None,
                  return_sites=None, parallel=True):
         if posterior_samples is None and num_samples is None:
             raise ValueError("Either posterior_samples or num_samples must be specified.")
->>>>>>> 93e65997
 
         posterior_samples = {} if posterior_samples is None else posterior_samples
 
@@ -487,10 +475,6 @@
                               .format(batch_size, num_samples, batch_size), UserWarning)
             num_samples = batch_size
 
-<<<<<<< HEAD
-    rngs = random.split(rng, num_samples)
-    return lax.map(single_prediction, (rngs, posterior_samples))
-=======
         if num_samples is None:
             raise ValueError("No sample sites in posterior samples to infer `num_samples`.")
 
@@ -527,7 +511,6 @@
         return _predictive(rng_key, model, posterior_samples, self.num_samples,
                            return_sites=self.return_sites, parallel=self.parallel,
                            model_args=args, model_kwargs=kwargs)
->>>>>>> 93e65997
 
 
 def log_likelihood(model, posterior_samples, *args, **kwargs):
