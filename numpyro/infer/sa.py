--- conflicted
+++ resolved
@@ -297,20 +297,14 @@
             self._sample_fn = sample_fn
         return init_state
 
-<<<<<<< HEAD
     @property
-    @copy_docs_from(MCMCKernel.sample_field)
     def sample_field(self):
         return 'z'
 
     @property
-    @copy_docs_from(MCMCKernel.default_fields)
     def default_fields(self):
         return ('z', 'diverging')
 
-    @copy_docs_from(MCMCKernel.postprocess_fn)
-=======
->>>>>>> b9bd7305
     def postprocess_fn(self, args, kwargs):
         if self._postprocess_fn is None:
             return identity
