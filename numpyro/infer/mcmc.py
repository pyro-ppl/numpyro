--- conflicted
+++ resolved
@@ -683,17 +683,8 @@
                 assert self.chain_method == "vectorized"
                 states, last_state = partial_map_fn(map_args)
                 # swap num_samples x num_chains to num_chains x num_samples
-<<<<<<< HEAD
                 states = jax.tree.map(lambda x: jnp.swapaxes(x, 0, 1), states)
-            states_flat = jax.tree.map(
-                # need to calculate first dimension manually; see issue #1328
-                lambda x: jnp.reshape(x, (x.shape[0] * x.shape[1],) + x.shape[2:]),
-                states,
-            )
-=======
-                states = tree_map(lambda x: jnp.swapaxes(x, 0, 1), states)
-
->>>>>>> 616a811e
+
         self._last_state = last_state
         self._states = states
         self._states_flat = None
