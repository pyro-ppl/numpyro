from abc import ABC, abstractmethod
from collections import namedtuple
import functools
import math
from operator import attrgetter
import os
import warnings

<<<<<<< HEAD
from jax import jit, lax, partial, pmap, random, vmap, device_get
=======
from jax import jit, lax, partial, pmap, random, vmap
from jax.dtypes import canonicalize_dtype
>>>>>>> 033393af
from jax.flatten_util import ravel_pytree
from jax.lib import xla_bridge
import jax.numpy as np
from jax.random import PRNGKey
from jax.tree_util import tree_flatten, tree_map, tree_multimap

from numpyro.diagnostics import print_summary
from numpyro.infer.hmc_util import (
    IntegratorState,
    build_tree,
    euclidean_kinetic_energy,
    find_reasonable_step_size,
    velocity_verlet,
    warmup_adapter
)
from numpyro.infer.util import init_to_uniform, get_potential_fn, find_valid_initial_params
from numpyro.util import cond, copy_docs_from, fori_collect, fori_loop, identity, not_jax_tracer

HMCState = namedtuple('HMCState', ['i', 'z', 'z_grad', 'potential_energy', 'energy', 'num_steps', 'accept_prob',
                                   'mean_accept_prob', 'diverging', 'adapt_state', 'rng_key'])
"""
A :func:`~collections.namedtuple` consisting of the following fields:

 - **i** - iteration. This is reset to 0 after warmup.
 - **z** - Python collection representing values (unconstrained samples from
   the posterior) at latent sites.
 - **z_grad** - Gradient of potential energy w.r.t. latent sample sites.
 - **potential_energy** - Potential energy computed at the given value of ``z``.
 - **energy** - Sum of potential energy and kinetic energy of the current state.
 - **num_steps** - Number of steps in the Hamiltonian trajectory (for diagnostics).
 - **accept_prob** - Acceptance probability of the proposal. Note that ``z``
   does not correspond to the proposal if it is rejected.
 - **mean_accept_prob** - Mean acceptance probability until current iteration
   during warmup adaptation or sampling (for diagnostics).
 - **diverging** - A boolean value to indicate whether the current trajectory is diverging.
 - **adapt_state** - A ``AdaptState`` namedtuple which contains adaptation information
   during warmup:

   + **step_size** - Step size to be used by the integrator in the next iteration.
   + **inverse_mass_matrix** - The inverse mass matrix to be used for the next
     iteration.
   + **mass_matrix_sqrt** - The square root of mass matrix to be used for the next
     iteration. In case of dense mass, this is the Cholesky factorization of the
     mass matrix.

 - **rng_key** - random number generator seed used for the iteration.
"""


def _get_num_steps(step_size, trajectory_length):
    num_steps = np.clip(trajectory_length / step_size, a_min=1)
    # NB: casting to np.int64 does not take effect (returns np.int32 instead)
    # if jax_enable_x64 is False
    return num_steps.astype(canonicalize_dtype(np.int64))


def _sample_momentum(unpack_fn, mass_matrix_sqrt, rng_key):
    eps = random.normal(rng_key, np.shape(mass_matrix_sqrt)[:1])
    if mass_matrix_sqrt.ndim == 1:
        r = np.multiply(mass_matrix_sqrt, eps)
        return unpack_fn(r)
    elif mass_matrix_sqrt.ndim == 2:
        r = np.dot(mass_matrix_sqrt, eps)
        return unpack_fn(r)
    else:
        raise ValueError("Mass matrix has incorrect number of dims.")


def get_diagnostics_str(hmc_state):
    return '{} steps of size {:.2e}. acc. prob={:.2f}'.format(hmc_state.num_steps,
                                                              hmc_state.adapt_state.step_size,
                                                              hmc_state.mean_accept_prob)


def get_progbar_desc_str(num_warmup, i):
    if i < num_warmup:
        return 'warmup'
    return 'sample'


def hmc(potential_fn=None, potential_fn_gen=None, kinetic_fn=None, algo='NUTS'):
    r"""
    Hamiltonian Monte Carlo inference, using either fixed number of
    steps or the No U-Turn Sampler (NUTS) with adaptive path length.

    **References:**

    1. *MCMC Using Hamiltonian Dynamics*,
       Radford M. Neal
    2. *The No-U-turn sampler: adaptively setting path lengths in Hamiltonian Monte Carlo*,
       Matthew D. Hoffman, and Andrew Gelman.
    3. *A Conceptual Introduction to Hamiltonian Monte Carlo`*,
       Michael Betancourt

    :param potential_fn: Python callable that computes the potential energy
        given input parameters. The input parameters to `potential_fn` can be
        any python collection type, provided that `init_params` argument to
        `init_kernel` has the same type.
    :param potential_fn_gen: Python callable that when provided with model
        arguments / keyword arguments returns `potential_fn`. This
        may be provided to do inference on the same model with changing data.
        If the data shape remains the same, we can compile `sample_kernel`
        once, and use the same for multiple inference runs.
    :param kinetic_fn: Python callable that returns the kinetic energy given
        inverse mass matrix and momentum. If not provided, the default is
        euclidean kinetic energy.
    :param str algo: Whether to run ``HMC`` with fixed number of steps or ``NUTS``
        with adaptive path length. Default is ``NUTS``.
    :return: a tuple of callables (`init_kernel`, `sample_kernel`), the first
        one to initialize the sampler, and the second one to generate samples
        given an existing one.

    .. warning::
        Instead of using this interface directly, we would highly recommend you
        to use the higher level :class:`numpyro.infer.MCMC` API instead.

    **Example**

    .. testsetup::

        import jax
        from jax import random
        import jax.numpy as np
        import numpyro
        import numpyro.distributions as dist
        from numpyro.infer.mcmc import hmc
        from numpyro.infer.util import initialize_model
        from numpyro.util import fori_collect

    .. doctest::

        >>> true_coefs = np.array([1., 2., 3.])
        >>> data = random.normal(random.PRNGKey(2), (2000, 3))
        >>> dim = 3
        >>> labels = dist.Bernoulli(logits=(true_coefs * data).sum(-1)).sample(random.PRNGKey(3))
        >>>
        >>> def model(data, labels):
        ...     coefs_mean = np.zeros(dim)
        ...     coefs = numpyro.sample('beta', dist.Normal(coefs_mean, np.ones(3)))
        ...     intercept = numpyro.sample('intercept', dist.Normal(0., 10.))
        ...     return numpyro.sample('y', dist.Bernoulli(logits=(coefs * data + intercept).sum(-1)), obs=labels)
        >>>
        >>> init_params, potential_fn, constrain_fn = initialize_model(random.PRNGKey(0),
        ...                                                            model, data, labels)
        >>> init_kernel, sample_kernel = hmc(potential_fn, algo='NUTS')
        >>> hmc_state = init_kernel(init_params,
        ...                         trajectory_length=10,
        ...                         num_warmup=300)
        >>> samples = fori_collect(0, 500, sample_kernel, hmc_state,
        ...                        transform=lambda state: constrain_fn(state.z))
        >>> print(np.mean(samples['beta'], axis=0))  # doctest: +SKIP
        [0.9153987 2.0754058 2.9621222]
    """
    if kinetic_fn is None:
        kinetic_fn = euclidean_kinetic_energy
    vv_update = None
    trajectory_len = None
    max_treedepth = None
    momentum_generator = None
    wa_update = None
    wa_steps = None
    max_delta_energy = 1000.
    if algo not in {'HMC', 'NUTS'}:
        raise ValueError('`algo` must be one of `HMC` or `NUTS`.')

    def init_kernel(init_params,
                    num_warmup,
                    step_size=1.0,
                    inverse_mass_matrix=None,
                    adapt_step_size=True,
                    adapt_mass_matrix=True,
                    dense_mass=False,
                    target_accept_prob=0.8,
                    trajectory_length=2*math.pi,
                    max_tree_depth=10,
                    model_args=(),
                    model_kwargs=None,
                    rng_key=PRNGKey(0)):
        """
        Initializes the HMC sampler.

        :param init_params: Initial parameters to begin sampling. The type must
            be consistent with the input type to `potential_fn`.
        :param int num_warmup: Number of warmup steps; samples generated
            during warmup are discarded.
        :param float step_size: Determines the size of a single step taken by the
            verlet integrator while computing the trajectory using Hamiltonian
            dynamics. If not specified, it will be set to 1.
        :param numpy.ndarray inverse_mass_matrix: Initial value for inverse mass matrix.
            This may be adapted during warmup if adapt_mass_matrix = True.
            If no value is specified, then it is initialized to the identity matrix.
        :param bool adapt_step_size: A flag to decide if we want to adapt step_size
            during warm-up phase using Dual Averaging scheme.
        :param bool adapt_mass_matrix: A flag to decide if we want to adapt mass
            matrix during warm-up phase using Welford scheme.
        :param bool dense_mass: A flag to decide if mass matrix is dense or
            diagonal (default when ``dense_mass=False``)
        :param float target_accept_prob: Target acceptance probability for step size
            adaptation using Dual Averaging. Increasing this value will lead to a smaller
            step size, hence the sampling will be slower but more robust. Default to 0.8.
        :param float trajectory_length: Length of a MCMC trajectory for HMC. Default
            value is :math:`2\\pi`.
        :param int max_tree_depth: Max depth of the binary tree created during the doubling
            scheme of NUTS sampler. Defaults to 10.
        :param tuple model_args: Model arguments if `potential_fn_gen` is specified.
        :param dict model_kwargs: Model keyword arguments if `potential_fn_gen` is specified.
        :param jax.random.PRNGKey rng_key: random key to be used as the source of
            randomness.

        """
        step_size = lax.convert_element_type(step_size, canonicalize_dtype(np.float64))
        nonlocal momentum_generator, wa_update, trajectory_len, max_treedepth, vv_update, wa_steps
        wa_steps = num_warmup
        trajectory_len = trajectory_length
        max_treedepth = max_tree_depth
        z = init_params
        z_flat, unravel_fn = ravel_pytree(z)
        momentum_generator = partial(_sample_momentum, unravel_fn)
        pe_fn = potential_fn
        if potential_fn_gen:
            if pe_fn is not None:
                raise ValueError('Only one of `potential_fn` or `potential_fn_gen` must be provided.')
            else:
                kwargs = {} if model_kwargs is None else model_kwargs
                pe_fn = potential_fn_gen(*model_args, **kwargs)

        find_reasonable_ss = partial(find_reasonable_step_size,
                                     pe_fn, kinetic_fn, momentum_generator)

        wa_init, wa_update = warmup_adapter(num_warmup,
                                            adapt_step_size=adapt_step_size,
                                            adapt_mass_matrix=adapt_mass_matrix,
                                            dense_mass=dense_mass,
                                            target_accept_prob=target_accept_prob,
                                            find_reasonable_step_size=find_reasonable_ss)

        rng_key_hmc, rng_key_wa = random.split(rng_key)
        wa_state = wa_init(z, rng_key_wa, step_size,
                           inverse_mass_matrix=inverse_mass_matrix,
                           mass_matrix_size=np.size(z_flat))
        r = momentum_generator(wa_state.mass_matrix_sqrt, rng_key)
        vv_init, vv_update = velocity_verlet(pe_fn, kinetic_fn)
        vv_state = vv_init(z, r)
        energy = kinetic_fn(wa_state.inverse_mass_matrix, vv_state.r)
        hmc_state = HMCState(0, vv_state.z, vv_state.z_grad, vv_state.potential_energy, energy,
                             0, 0., 0., False, wa_state, rng_key_hmc)
        return hmc_state

    def _hmc_next(step_size, inverse_mass_matrix, vv_state,
                  model_args, model_kwargs, rng_key):
        if potential_fn_gen:
            nonlocal vv_update
            pe_fn = potential_fn_gen(*model_args, **model_kwargs)
            _, vv_update = velocity_verlet(pe_fn, kinetic_fn)

        num_steps = _get_num_steps(step_size, trajectory_len)
        vv_state_new = fori_loop(0, num_steps,
                                 lambda i, val: vv_update(step_size, inverse_mass_matrix, val),
                                 vv_state)
        energy_old = vv_state.potential_energy + kinetic_fn(inverse_mass_matrix, vv_state.r)
        energy_new = vv_state_new.potential_energy + kinetic_fn(inverse_mass_matrix, vv_state_new.r)
        delta_energy = energy_new - energy_old
        delta_energy = np.where(np.isnan(delta_energy), np.inf, delta_energy)
        accept_prob = np.clip(np.exp(-delta_energy), a_max=1.0)
        diverging = delta_energy > max_delta_energy
        transition = random.bernoulli(rng_key, accept_prob)
        vv_state, energy = cond(transition,
                                (vv_state_new, energy_new), lambda args: args,
                                (vv_state, energy_old), lambda args: args)
        return vv_state, energy, num_steps, accept_prob, diverging

    def _nuts_next(step_size, inverse_mass_matrix, vv_state,
                   model_args, model_kwargs, rng_key):
        if potential_fn_gen:
            nonlocal vv_update
            pe_fn = potential_fn_gen(*model_args, **model_kwargs)
            _, vv_update = velocity_verlet(pe_fn, kinetic_fn)

        binary_tree = build_tree(vv_update, kinetic_fn, vv_state,
                                 inverse_mass_matrix, step_size, rng_key,
                                 max_delta_energy=max_delta_energy,
                                 max_tree_depth=max_treedepth)
        accept_prob = binary_tree.sum_accept_probs / binary_tree.num_proposals
        num_steps = binary_tree.num_proposals
        vv_state = IntegratorState(z=binary_tree.z_proposal,
                                   r=vv_state.r,
                                   potential_energy=binary_tree.z_proposal_pe,
                                   z_grad=binary_tree.z_proposal_grad)
        return vv_state, binary_tree.z_proposal_energy, num_steps, accept_prob, binary_tree.diverging

    _next = _nuts_next if algo == 'NUTS' else _hmc_next

    def sample_kernel(hmc_state, model_args=(), model_kwargs=None):
        """
        Given an existing :data:`~numpyro.infer.mcmc.HMCState`, run HMC with fixed (possibly adapted)
        step size and return a new :data:`~numpyro.infer.mcmc.HMCState`.

        :param hmc_state: Current sample (and associated state).
        :param tuple model_args: Model arguments if `potential_fn_gen` is specified.
        :param dict model_kwargs: Model keyword arguments if `potential_fn_gen` is specified.
        :return: new proposed :data:`~numpyro.infer.mcmc.HMCState` from simulating
            Hamiltonian dynamics given existing state.

        """
        model_kwargs = {} if model_kwargs is None else model_kwargs
        rng_key, rng_key_momentum, rng_key_transition = random.split(hmc_state.rng_key, 3)
        r = momentum_generator(hmc_state.adapt_state.mass_matrix_sqrt, rng_key_momentum)
        vv_state = IntegratorState(hmc_state.z, r, hmc_state.potential_energy, hmc_state.z_grad)
        vv_state, energy, num_steps, accept_prob, diverging = _next(hmc_state.adapt_state.step_size,
                                                                    hmc_state.adapt_state.inverse_mass_matrix,
                                                                    vv_state,
                                                                    model_args,
                                                                    model_kwargs,
                                                                    rng_key_transition)
        # not update adapt_state after warmup phase
        adapt_state = cond(hmc_state.i < wa_steps,
                           (hmc_state.i, accept_prob, vv_state.z, hmc_state.adapt_state),
                           lambda args: wa_update(*args),
                           hmc_state.adapt_state,
                           lambda x: x)

        itr = hmc_state.i + 1
        n = np.where(hmc_state.i < wa_steps, itr, itr - wa_steps)
        mean_accept_prob = hmc_state.mean_accept_prob + (accept_prob - hmc_state.mean_accept_prob) / n

        return HMCState(itr, vv_state.z, vv_state.z_grad, vv_state.potential_energy, energy, num_steps,
                        accept_prob, mean_accept_prob, diverging, adapt_state, rng_key)

    # Make `init_kernel` and `sample_kernel` visible from the global scope once
    # `hmc` is called for sphinx doc generation.
    if 'SPHINX_BUILD' in os.environ:
        hmc.init_kernel = init_kernel
        hmc.sample_kernel = sample_kernel

    return init_kernel, sample_kernel


class MCMCKernel(ABC):
    """
    Defines the interface for the Markov transition kernel that is
    used for :class:`~numpyro.infer.MCMC` inference.
    """
    def constrain_fn(self, model_args, model_kwargs):
        """
        Function that transforms unconstrained values at sample sites to values
        constrained to the site's support.

        :param model_args: Arguments to the model.
        :param model_kwargs: Keyword arguments to the model.
        """
        return identity

    @abstractmethod
    def init(self, rng_key, num_warmup, init_params, model_args, model_kwargs):
        """
        Initialize the `MCMCKernel` and return an initial state to begin sampling
        from.

        :param random.PRNGKey rng_key: Random number generator key to initialize
            the kernel.
        :param int num_warmup: Number of warmup steps. This can be useful
            when doing adaptation during warmup.
        :param tuple init_params: Initial parameters to begin sampling. The type must
            be consistent with the input type to `potential_fn`.
        :param model_args: Arguments provided to the model.
        :param model_kwargs: Keyword arguments provided to the model.
        """
        raise NotImplementedError

    @abstractmethod
    def sample(self, state, model_args, model_kwargs):
        """
        Given the current `state`, return the next `state` using the given
        transition kernel.

        :param state: Arbitrary data structure representing the state for the
            kernel. For HMC, this is given by :data:`~numpyro.infer.mcmc.HMCState`.
        :param model_args: Arguments provided to the model.
        :param model_kwargs: Keyword arguments provided to the model.
        :return: Next `state`.
        """
        raise NotImplementedError


class HMC(MCMCKernel):
    """
    Hamiltonian Monte Carlo inference, using fixed trajectory length, with
    provision for step size and mass matrix adaptation.

    **References:**

    1. *MCMC Using Hamiltonian Dynamics*,
       Radford M. Neal

    :param model: Python callable containing Pyro :mod:`~numpyro.primitives`.
        If model is provided, `potential_fn` will be inferred using the model.
    :param potential_fn: Python callable that computes the potential energy
        given input parameters. The input parameters to `potential_fn` can be
        any python collection type, provided that `init_params` argument to
        `init_kernel` has the same type.
    :param kinetic_fn: Python callable that returns the kinetic energy given
        inverse mass matrix and momentum. If not provided, the default is
        euclidean kinetic energy.
    :param float step_size: Determines the size of a single step taken by the
        verlet integrator while computing the trajectory using Hamiltonian
        dynamics. If not specified, it will be set to 1.
    :param bool adapt_step_size: A flag to decide if we want to adapt step_size
        during warm-up phase using Dual Averaging scheme.
    :param bool adapt_mass_matrix: A flag to decide if we want to adapt mass
        matrix during warm-up phase using Welford scheme.
    :param bool dense_mass:  A flag to decide if mass matrix is dense or
        diagonal (default when ``dense_mass=False``)
    :param float target_accept_prob: Target acceptance probability for step size
        adaptation using Dual Averaging. Increasing this value will lead to a smaller
        step size, hence the sampling will be slower but more robust. Default to 0.8.
    :param float trajectory_length: Length of a MCMC trajectory for HMC. Default
        value is :math:`2\\pi`.
    :param callable init_strategy: a per-site initialization function.
        See :ref:`init_strategy` section for available functions.
    """
    def __init__(self,
                 model=None,
                 potential_fn=None,
                 kinetic_fn=None,
                 step_size=1.0,
                 adapt_step_size=True,
                 adapt_mass_matrix=True,
                 dense_mass=False,
                 target_accept_prob=0.8,
                 trajectory_length=2 * math.pi,
                 init_strategy=init_to_uniform()):
        if not (model is None) ^ (potential_fn is None):
            raise ValueError('Only one of `model` or `potential_fn` must be specified.')
        self._model = model
        self._potential_fn = potential_fn
        self._kinetic_fn = kinetic_fn if kinetic_fn is not None else euclidean_kinetic_energy
        self._step_size = step_size
        self._adapt_step_size = adapt_step_size
        self._adapt_mass_matrix = adapt_mass_matrix
        self._dense_mass = dense_mass
        self._target_accept_prob = target_accept_prob
        self._trajectory_length = trajectory_length
        self._algo = 'HMC'
        self._max_tree_depth = 10
        self._init_strategy = init_strategy
        # Set on first call to init
        self._init_fn = None
        self._constrain_fn = None
        self._sample_fn = None

    def _init_state(self, rng_key, model_args, model_kwargs):
        if self._model is not None:
            potential_fn_gen, self._constrain_fn = get_potential_fn(
                rng_key,
                self._model,
                dynamic_args=True,
                model_args=model_args,
                model_kwargs=model_kwargs)
            self._init_fn, self._sample_fn = hmc(potential_fn_gen=potential_fn_gen,
                                                 kinetic_fn=self._kinetic_fn,
                                                 algo=self._algo)
        else:
            self._init_fn, self._sample_fn = hmc(potential_fn=self._potential_fn,
                                                 kinetic_fn=self._kinetic_fn,
                                                 algo=self._algo)

    @property
    def model(self):
        return self._model

    @copy_docs_from(MCMCKernel.init)
    def init(self, rng_key, num_warmup, init_params=None, model_args=(), model_kwargs={}):
        # non-vectorized
        if rng_key.ndim == 1:
            rng_key, rng_key_init_model = random.split(rng_key)
        # vectorized
        else:
            rng_key, rng_key_init_model = np.swapaxes(vmap(random.split)(rng_key), 0, 1)
            # we need only a single key for initializing PE / constraints fn
            rng_key_init_model = rng_key_init_model[0]
        if not self._init_fn:
            self._init_state(rng_key_init_model, model_args, model_kwargs)
        if self._potential_fn and init_params is None:
            raise ValueError('Valid value of `init_params` must be provided with'
                             ' `potential_fn`.')
        # Find valid initial params
        if self._model and not init_params:
            init_params, is_valid = find_valid_initial_params(rng_key, self._model, *model_args,
                                                              init_strategy=self._init_strategy,
                                                              param_as_improper=True,
                                                              **model_kwargs)
            if not_jax_tracer(is_valid):
                if device_get(~np.all(is_valid)):
                    raise RuntimeError("Cannot find valid initial parameters. "
                                       "Please check your model again.")

        hmc_init_fn = lambda init_params, rng_key: self._init_fn(  # noqa: E731
            init_params,
            num_warmup=num_warmup,
            step_size=self._step_size,
            adapt_step_size=self._adapt_step_size,
            adapt_mass_matrix=self._adapt_mass_matrix,
            dense_mass=self._dense_mass,
            target_accept_prob=self._target_accept_prob,
            trajectory_length=self._trajectory_length,
            max_tree_depth=self._max_tree_depth,
            rng_key=rng_key,
            model_args=model_args,
            model_kwargs=model_kwargs,
        )
        if rng_key.ndim == 1:
            init_state = hmc_init_fn(init_params, rng_key)
        else:
            # XXX it is safe to run hmc_init_fn under vmap despite that hmc_init_fn changes some
            # nonlocal variables: momentum_generator, wa_update, trajectory_len, max_treedepth,
            # wa_steps because those variables do not depend on traced args: init_params, rng_key.
            init_state = vmap(hmc_init_fn)(init_params, rng_key)
            sample_fn = vmap(self._sample_fn, in_axes=(0, None, None))
            self._sample_fn = sample_fn
        return init_state

    @copy_docs_from(MCMCKernel.constrain_fn)
    def constrain_fn(self, args, kwargs):
        if self._constrain_fn is None:
            return identity
        return self._constrain_fn(*args, **kwargs)

    def sample(self, state, model_args, model_kwargs):
        """
        Run HMC from the given :data:`~numpyro.infer.mcmc.HMCState` and return the resulting
        :data:`~numpyro.infer.mcmc.HMCState`.

        :param HMCState state: Represents the current state.
        :param model_args: Arguments provided to the model.
        :param model_kwargs: Keyword arguments provided to the model.
        :return: Next `state` after running HMC.
        """
        return self._sample_fn(state, model_args, model_kwargs)


class NUTS(HMC):
    """
     Hamiltonian Monte Carlo inference, using the No U-Turn Sampler (NUTS)
     with adaptive path length and mass matrix adaptation.

    **References:**

    1. *MCMC Using Hamiltonian Dynamics*,
       Radford M. Neal
    2. *The No-U-turn sampler: adaptively setting path lengths in Hamiltonian Monte Carlo*,
       Matthew D. Hoffman, and Andrew Gelman.
    3. *A Conceptual Introduction to Hamiltonian Monte Carlo`*,
       Michael Betancourt

    :param model: Python callable containing Pyro :mod:`~numpyro.primitives`.
        If model is provided, `potential_fn` will be inferred using the model.
    :param potential_fn: Python callable that computes the potential energy
        given input parameters. The input parameters to `potential_fn` can be
        any python collection type, provided that `init_params` argument to
        `init_kernel` has the same type.
    :param kinetic_fn: Python callable that returns the kinetic energy given
        inverse mass matrix and momentum. If not provided, the default is
        euclidean kinetic energy.
    :param float step_size: Determines the size of a single step taken by the
        verlet integrator while computing the trajectory using Hamiltonian
        dynamics. If not specified, it will be set to 1.
    :param bool adapt_step_size: A flag to decide if we want to adapt step_size
        during warm-up phase using Dual Averaging scheme.
    :param bool adapt_mass_matrix: A flag to decide if we want to adapt mass
        matrix during warm-up phase using Welford scheme.
    :param bool dense_mass:  A flag to decide if mass matrix is dense or
        diagonal (default when ``dense_mass=False``)
    :param float target_accept_prob: Target acceptance probability for step size
        adaptation using Dual Averaging. Increasing this value will lead to a smaller
        step size, hence the sampling will be slower but more robust. Default to 0.8.
    :param float trajectory_length: Length of a MCMC trajectory for HMC. This arg has
        no effect in NUTS sampler.
    :param int max_tree_depth: Max depth of the binary tree created during the doubling
        scheme of NUTS sampler. Defaults to 10.
    :param callable init_strategy: a per-site initialization function.
        See :ref:`init_strategy` section for available functions.
    """
    def __init__(self,
                 model=None,
                 potential_fn=None,
                 kinetic_fn=None,
                 step_size=1.0,
                 adapt_step_size=True,
                 adapt_mass_matrix=True,
                 dense_mass=False,
                 target_accept_prob=0.8,
                 trajectory_length=None,
                 max_tree_depth=10,
                 init_strategy=init_to_uniform()):
        super(NUTS, self).__init__(potential_fn=potential_fn, model=model, kinetic_fn=kinetic_fn,
                                   step_size=step_size, adapt_step_size=adapt_step_size,
                                   adapt_mass_matrix=adapt_mass_matrix, dense_mass=dense_mass,
                                   target_accept_prob=target_accept_prob,
                                   trajectory_length=trajectory_length, init_strategy=init_strategy)
        self._max_tree_depth = max_tree_depth
        self._algo = 'NUTS'


def _laxmap(f, xs):
    n = tree_flatten(xs)[0][0].shape[0]

    def get_value_from_index(i):
        return tree_map(lambda x: x[i], xs)

    ys = []
    for i in range(n):
        x = jit(get_value_from_index)(i)
        ys.append(f(x))

    return tree_multimap(lambda *args: np.stack(args), *ys)


def _sample_fn_jit_args(state, sampler):
    hmc_state, args, kwargs = state
    return sampler.sample(hmc_state, args, kwargs), args, kwargs


def _sample_fn_nojit_args(state, sampler, args, kwargs):
    # state is a tuple of size 1 - containing HMCState
    return sampler.sample(state[0], args, kwargs),


class MCMC(object):
    """
    Provides access to Markov Chain Monte Carlo inference algorithms in NumPyro.

    .. note:: `chain_method` is an experimental arg, which might be removed in a future version.

    .. note:: Setting `progress_bar=False` will improve the speed for many cases.

    :param MCMCKernel sampler: an instance of :class:`~numpyro.infer.mcmc.MCMCKernel` that
        determines the sampler for running MCMC. Currently, only :class:`~numpyro.infer.mcmc.HMC`
        and :class:`~numpyro.infer.mcmc.NUTS` are available.
    :param int num_warmup: Number of warmup steps.
    :param int num_samples: Number of samples to generate from the Markov chain.
    :param int num_chains: Number of Number of MCMC chains to run. By default,
        chains will be run in parallel using :func:`jax.pmap`, failing which,
        chains will be run in sequence.
    :param constrain_fn: Callable that converts a collection of unconstrained
        sample values returned from the sampler to constrained values that
        lie within the support of the sample sites.
    :param str chain_method: One of 'parallel' (default), 'sequential', 'vectorized'. The method
        'parallel' is used to execute the drawing process in parallel on XLA devices (CPUs/GPUs/TPUs),
        If there are not enough devices for 'parallel', we fall back to 'sequential' method to draw
        chains sequentially. 'vectorized' method is an experimental feature which vectorizes the
        drawing method, hence allowing us to collect samples in parallel on a single device.
    :param bool progress_bar: Whether to enable progress bar updates. Defaults to
        ``True``.
    :param bool jit_model_args: If set to `True`, this will compile the potential energy
        computation as a function of model arguments. As such, calling `MCMC.run` again
        on a same sized but different dataset will not result in additional compilation cost.
    """
    def __init__(self,
                 sampler,
                 num_warmup,
                 num_samples,
                 num_chains=1,
                 constrain_fn=None,
                 chain_method='parallel',
                 progress_bar=True,
                 jit_model_args=False):
        self.sampler = sampler
        self.num_warmup = num_warmup
        self.num_samples = num_samples
        self.num_chains = num_chains
        self.constrain_fn = constrain_fn
        self.chain_method = chain_method
        self.progress_bar = progress_bar
        # TODO: We should have progress bars (maybe without diagnostics) for num_chains > 1
        if (chain_method == 'parallel' and num_chains > 1) or (
                "CI" in os.environ or "PYTEST_XDIST_WORKER" in os.environ):
            self.progress_bar = False
        self._jit_model_args = jit_model_args
        self._states = None
        self._states_flat = None
        self._cache = {}

    def _get_cached_fn(self):
        if self._jit_model_args:
            args, kwargs = (None,), (None,)
        else:
            args = tree_map(lambda x: x.tobytes() if isinstance(x, np.ndarray) else x, self._args)
            kwargs = tree_map(lambda x: x.tobytes() if isinstance(x, np.ndarray) else x,
                              tuple(sorted(self._kwargs.items())))
        key = args + kwargs
        try:
            fn = self._cache.get(key, None)
        except TypeError:
            fn, key = None, None
        if fn is None:
            if self._jit_model_args:
                fn = partial(_sample_fn_jit_args, sampler=self.sampler)
            else:
                fn = partial(_sample_fn_nojit_args, sampler=self.sampler,
                             args=self._args, kwargs=self._kwargs)
            if key is not None:
                self._cache[key] = fn
        return fn

    def _single_chain_mcmc(self, rng_key, init_params, args, kwargs, collect_fields=('z',), collect_warmup=False):
        init_state = self.sampler.init(rng_key, self.num_warmup, init_params,
                                       model_args=args, model_kwargs=kwargs)
        if self.constrain_fn is None:
            self.constrain_fn = self.sampler.constrain_fn(args, kwargs)
        collect_fn = attrgetter(*collect_fields)
        lower = 0 if collect_warmup else self.num_warmup
        diagnostics = lambda x: get_diagnostics_str(x[0]) if rng_key.ndim == 1 else None   # noqa: E731
        init_val = (init_state, args, kwargs) if self._jit_model_args else (init_state,)
        states = fori_collect(lower, self.num_warmup + self.num_samples,
                              self._get_cached_fn(),
                              init_val,
                              transform=lambda x: collect_fn(x[0]),  # noqa: E731
                              progbar=self.progress_bar,
                              progbar_desc=functools.partial(get_progbar_desc_str, self.num_warmup),
                              diagnostics_fn=diagnostics)
        if len(collect_fields) == 1:
            states = (states,)
        states = dict(zip(collect_fields, states))
        # Apply constraints if number of samples is non-zero
        if len(tree_flatten(states['z'])[0]) > 0:
            states['z'] = vmap(self.constrain_fn)(states['z'])
        return states

    def _single_chain_jit_args(self, init, collect_fields=('z',), collect_warmup=False):
        return self._single_chain_mcmc(*init, collect_fields=collect_fields, collect_warmup=collect_warmup)

    def _single_chain_nojit_args(self, init, model_args, model_kwargs, collect_fields=('z',), collect_warmup=False):
        return self._single_chain_mcmc(*init, model_args, model_kwargs,
                                       collect_fields=collect_fields,
                                       collect_warmup=collect_warmup)

    def run(self, rng_key, *args, extra_fields=(), collect_warmup=False, init_params=None, **kwargs):
        """
        Run the MCMC samplers and collect samples.

        :param random.PRNGKey rng_key: Random number generator key to be used for the sampling.
        :param args: Arguments to be provided to the :meth:`numpyro.infer.mcmc.MCMCKernel.init` method.
            These are typically the arguments needed by the `model`.
        :param extra_fields: Extra fields (aside from `z`, `diverging`) from :data:`numpyro.infer.mcmc.HMCState`
            to collect during the MCMC run.
        :type extra_fields: tuple or list
        :param bool collect_warmup: Whether to collect samples from the warmup phase. Defaults
            to `False`.
        :param init_params: Initial parameters to begin sampling. The type must be consistent
            with the input type to `potential_fn`.
        :param kwargs: Keyword arguments to be provided to the :meth:`numpyro.infer.mcmc.MCMCKernel.init`
            method. These are typically the keyword arguments needed by the `model`.
        """
        self._args = args
        self._kwargs = kwargs
        chain_method = self.chain_method
        if chain_method == 'parallel' and xla_bridge.device_count() < self.num_chains:
            chain_method = 'sequential'
            warnings.warn('There are not enough devices to run parallel chains: expected {} but got {}.'
                          ' Chains will be drawn sequentially. If you are running MCMC in CPU,'
                          ' consider to use `numpyro.set_host_device_count({})` at the beginning'
                          ' of your program.'
                          .format(self.num_chains, xla_bridge.device_count(), self.num_chains))

        if init_params is not None and self.num_chains > 1:
            prototype_init_val = tree_flatten(init_params)[0][0]
            if np.shape(prototype_init_val)[0] != self.num_chains:
                raise ValueError('`init_params` must have the same leading dimension'
                                 ' as `num_chains`.')
        assert isinstance(extra_fields, (tuple, list))
        collect_fields = tuple(set(('z', 'diverging') + tuple(extra_fields)))
        if self.num_chains == 1:
            states_flat = self._single_chain_mcmc(rng_key, init_params, args, kwargs, collect_fields, collect_warmup)
            states = tree_map(lambda x: x[np.newaxis, ...], states_flat)
        else:
            rng_keys = random.split(rng_key, self.num_chains)
            if self._jit_model_args:
                args = tree_map(lambda x: np.broadcast_to(x, (self.num_chains, 1)), args)
                kwargs = tree_map(lambda x: np.broadcast_to(x, (self.num_chains, 1)), kwargs)
                partial_map_fn = partial(self._single_chain_jit_args,
                                         collect_fields=collect_fields,
                                         collect_warmup=collect_warmup)
            else:
                # XXX: This is unfortunately still needed. Is there a better pattern?
                # if chain_method == 'vectorized':
                #     args = tree_map(lambda x: np.tile(x, (self.num_chains, 1)), args)
                #     kwargs = tree_map(lambda x: np.tile(x, (self.num_chains, 1)), kwargs)
                partial_map_fn = partial(self._single_chain_nojit_args,
                                         model_args=args,
                                         model_kwargs=kwargs,
                                         collect_fields=collect_fields,
                                         collect_warmup=collect_warmup)
            if chain_method == 'sequential':
                if self.progress_bar:
                    map_fn = partial(_laxmap, partial_map_fn)
                else:
                    map_fn = partial(lax.map, partial_map_fn)
            elif chain_method == 'parallel':
                map_fn = pmap(partial_map_fn)
            elif chain_method == 'vectorized':
                map_fn = partial_map_fn
            else:
                raise ValueError('Only supporting the following methods to draw chains:'
                                 ' "sequential", "parallel", or "vectorized"')
            if self._jit_model_args:
                states = map_fn((rng_keys, init_params, args, kwargs))
            else:
                states = map_fn((rng_keys, init_params))
            if chain_method == 'vectorized':
                # swap num_samples x num_chains to num_chains x num_samples
                states = tree_map(lambda x: np.swapaxes(x, 0, 1), states)
            states_flat = tree_map(lambda x: np.reshape(x, (-1,) + x.shape[2:]), states)
        self._states = states
        self._states_flat = states_flat

    def get_samples(self, group_by_chain=False):
        """
        Get samples from the MCMC run.

        :param bool group_by_chain: Whether to preserve the chain dimension. If True,
            all samples will have num_chains as the size of their leading dimension.
        :return: Samples having the same data type as `init_params`. The data type is a
            `dict` keyed on site names if a model containing Pyro primitives is used,
            but can be any :func:`jaxlib.pytree`, more generally (e.g. when defining a
            `potential_fn` for HMC that takes `list` args).
        """
        return self._states['z'] if group_by_chain else self._states_flat['z']

    def get_extra_fields(self, group_by_chain=False):
        """
        Get extra fields from the MCMC run.

        :param bool group_by_chain: Whether to preserve the chain dimension. If True,
            all samples will have num_chains as the size of their leading dimension.
        :return: Extra fields keyed by field names which are specified in the
            `extra_fields` keyword of :meth:`run`.
        """
        states = self._states if group_by_chain else self._states_flat
        return {k: v for k, v in states.items() if k != 'z'}

    def print_summary(self, prob=0.9):
        print_summary(self._states['z'], prob=prob)
        extra_fields = self.get_extra_fields()
        if 'diverging' in extra_fields:
            print("Number of divergences: {}".format(np.sum(extra_fields['diverging'])))<|MERGE_RESOLUTION|>--- conflicted
+++ resolved
@@ -6,12 +6,8 @@
 import os
 import warnings
 
-<<<<<<< HEAD
 from jax import jit, lax, partial, pmap, random, vmap, device_get
-=======
-from jax import jit, lax, partial, pmap, random, vmap
 from jax.dtypes import canonicalize_dtype
->>>>>>> 033393af
 from jax.flatten_util import ravel_pytree
 from jax.lib import xla_bridge
 import jax.numpy as np
