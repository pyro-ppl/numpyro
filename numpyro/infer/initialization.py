# Copyright Contributors to the Pyro project.
# SPDX-License-Identifier: Apache-2.0

from functools import partial
import warnings

import jax.numpy as jnp

import numpyro.distributions as dist
<<<<<<< HEAD
from numpyro.distributions.constraints import real
from numpyro.distributions.transforms import (
    ComposeTransform,
    IdentityTransform,
    biject_to,
)
=======
from numpyro.distributions import biject_to
from numpyro.util import find_stack_level
>>>>>>> 28fca488


def init_to_median(site=None, num_samples=15):
    """
    Initialize to the prior median. For priors with no `.sample` method implemented,
    we defer to the :func:`init_to_uniform` strategy.
    :param int num_samples: number of prior points to calculate median.
    """
    if site is None:
        return partial(init_to_median, num_samples=num_samples)

    if (
        site["type"] == "sample"
        and not site["is_observed"]
        and not site["fn"].support.is_discrete
    ):
        if site["value"] is not None:
            warnings.warn(
                f"init_to_median() skipping initialization of site '{site['name']}'"
                " which already stores a value.",
<<<<<<< HEAD
=======
                stacklevel=find_stack_level(),
>>>>>>> 28fca488
            )
            return site["value"]

        rng_key = site["kwargs"].get("rng_key")
        sample_shape = site["kwargs"].get("sample_shape")
        try:
            samples = site["fn"](
                sample_shape=(num_samples,) + sample_shape, rng_key=rng_key
            )
            return jnp.median(samples, axis=0)
        except NotImplementedError:
            return init_to_uniform(site)


def init_to_sample(site=None):
    """
    Initialize to a prior sample. For priors with no `.sample` method implemented,
    we defer to the :func:`init_to_uniform` strategy.
    """
    return init_to_median(site, num_samples=1)


def init_to_uniform(site=None, radius=2):
    """
    Initialize to a random point in the area `(-radius, radius)` of unconstrained domain.
    :param float radius: specifies the range to draw an initial point in the unconstrained domain.
    """
    if site is None:
        return partial(init_to_uniform, radius=radius)

    if (
        site["type"] == "sample"
        and not site["is_observed"]
        and not site["fn"].support.is_discrete
    ):
        if site["value"] is not None:
            warnings.warn(
                f"init_to_uniform() skipping initialization of site '{site['name']}'"
                " which already stores a value.",
<<<<<<< HEAD
=======
                stacklevel=find_stack_level(),
>>>>>>> 28fca488
            )
            return site["value"]

        # XXX: we import here to avoid circular import
        from numpyro.infer.util import helpful_support_errors

        rng_key = site["kwargs"].get("rng_key")
        sample_shape = site["kwargs"].get("sample_shape")

        with helpful_support_errors(site):
            transform = biject_to(site["fn"].support)
        unconstrained_shape = transform.inverse_shape(site["fn"].shape())
        unconstrained_samples = dist.Uniform(-radius, radius)(
            rng_key=rng_key, sample_shape=sample_shape + unconstrained_shape
        )
        return transform(unconstrained_samples)


def init_to_feasible(site=None):
    """
    Initialize to an arbitrary feasible point, ignoring distribution
    parameters.
    """
    return init_to_uniform(site, radius=0)

def init_to_value(site=None, values={}):
    """
    Initialize to the value specified in `values`. We defer to
    :func:`init_to_uniform` strategy for sites which do not appear in `values`.
    :param dict values: dictionary of initial values keyed by site name.
    """
    if site is None:
        return partial(init_to_value, values=values)

    if site["type"] == "sample" and not site["is_observed"]:
        if site["name"] in values:
            return values[site["name"]]
        else:  # defer to default strategy
            return init_to_uniform(site)

def get_parameter_transform(site):
    constraint = site["kwargs"].get("constraint", real)
    transform = site["kwargs"].get("particle_transform", IdentityTransform())
    return ComposeTransform([transform, biject_to(constraint)])<|MERGE_RESOLUTION|>--- conflicted
+++ resolved
@@ -7,17 +7,13 @@
 import jax.numpy as jnp
 
 import numpyro.distributions as dist
-<<<<<<< HEAD
 from numpyro.distributions.constraints import real
 from numpyro.distributions.transforms import (
     ComposeTransform,
     IdentityTransform,
-    biject_to,
 )
-=======
 from numpyro.distributions import biject_to
 from numpyro.util import find_stack_level
->>>>>>> 28fca488
 
 
 def init_to_median(site=None, num_samples=15):
@@ -38,10 +34,7 @@
             warnings.warn(
                 f"init_to_median() skipping initialization of site '{site['name']}'"
                 " which already stores a value.",
-<<<<<<< HEAD
-=======
                 stacklevel=find_stack_level(),
->>>>>>> 28fca488
             )
             return site["value"]
 
@@ -81,10 +74,7 @@
             warnings.warn(
                 f"init_to_uniform() skipping initialization of site '{site['name']}'"
                 " which already stores a value.",
-<<<<<<< HEAD
-=======
                 stacklevel=find_stack_level(),
->>>>>>> 28fca488
             )
             return site["value"]
 
