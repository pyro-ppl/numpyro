--- conflicted
+++ resolved
@@ -7,20 +7,11 @@
 import jax.numpy as jnp
 
 import numpyro.distributions as dist
-<<<<<<< HEAD
-from numpyro.distributions.constraints import real
-from numpyro.distributions.transforms import (
-    ComposeTransform,
-    IdentityTransform,
-    biject_to,
-)
-=======
 from numpyro.distributions import biject_to
 from numpyro.util import find_stack_level
->>>>>>> cbc371ef
 
 
-def init_to_median(site=None, reinit_param=lambda site: False, num_samples=15):
+def init_to_median(site=None, num_samples=15):
     """
     Initialize to the prior median. For priors with no `.sample` method implemented,
     we defer to the :func:`init_to_uniform` strategy.
@@ -28,9 +19,7 @@
     :param int num_samples: number of prior points to calculate median.
     """
     if site is None:
-        return partial(
-            init_to_median, num_samples=num_samples, reinit_param=reinit_param
-        )
+        return partial(init_to_median, num_samples=num_samples)
 
     if (
         site["type"] == "sample"
@@ -55,32 +44,30 @@
         except NotImplementedError:
             return init_to_uniform(site)
 
-    if site["type"] == "param" and reinit_param(site):
-        return site["args"][0]
 
-
-def init_to_sample(site=None, reinit_param=lambda site: False):
+def init_to_sample(site=None):
     """
     Initialize to a prior sample. For priors with no `.sample` method implemented,
     we defer to the :func:`init_to_uniform` strategy.
     """
-    return init_to_median(site, num_samples=1, reinit_param=reinit_param)
+    return init_to_median(site, num_samples=1)
 
 
-def init_to_uniform(site=None, radius=2, reinit_param=lambda site: False):
+def init_to_uniform(site=None, radius=2):
     """
     Initialize to a random point in the area `(-radius, radius)` of unconstrained domain.
+
     :param float radius: specifies the range to draw an initial point in the unconstrained domain.
     """
     if site is None:
-        return partial(init_to_uniform, radius=radius, reinit_param=reinit_param)
+        return partial(init_to_uniform, radius=radius)
 
     if (
         site["type"] == "sample"
         and not site["is_observed"]
         and not site["fn"].support.is_discrete
-    ) or (site["type"] == "param" and reinit_param(site)):
-        if site["value"] is not None and site["type"] == "sample":
+    ):
+        if site["value"] is not None:
             warnings.warn(
                 f"init_to_uniform() skipping initialization of site '{site['name']}'"
                 " which already stores a value.",
@@ -91,83 +78,38 @@
         # XXX: we import here to avoid circular import
         from numpyro.infer.util import helpful_support_errors
 
-        if site["type"] == "sample":
-            with helpful_support_errors(site):
-                prototype_shape = site["fn"].shape()
-                transform = biject_to(site["fn"].support)
-        elif site["type"] == "param":
-            prototype_shape = jnp.shape(site["args"][0])
-            transform = get_parameter_transform(site)
+        rng_key = site["kwargs"].get("rng_key")
+        sample_shape = site["kwargs"].get("sample_shape")
 
-        rng_key = site["kwargs"].get("rng_key")
-        sample_shape = site["kwargs"].get("sample_shape", ())
-        unconstrained_shape = transform.inverse_shape(prototype_shape)
+        with helpful_support_errors(site):
+            transform = biject_to(site["fn"].support)
+        unconstrained_shape = transform.inverse_shape(site["fn"].shape())
         unconstrained_samples = dist.Uniform(-radius, radius)(
             rng_key=rng_key, sample_shape=sample_shape + unconstrained_shape
         )
         return transform(unconstrained_samples)
 
 
-def init_to_feasible(site=None, reinit_param=lambda site: False):
+def init_to_feasible(site=None):
     """
     Initialize to an arbitrary feasible point, ignoring distribution
     parameters.
     """
-    return init_to_uniform(site, radius=0, reinit_param=reinit_param)
+    return init_to_uniform(site, radius=0)
 
 
-def init_to_value(site=None, values=None, reinit_param=lambda site: False):
+def init_to_value(site=None, values={}):
     """
     Initialize to the value specified in `values`. We defer to
     :func:`init_to_uniform` strategy for sites which do not appear in `values`.
 
     :param dict values: dictionary of initial values keyed by site name.
     """
-    if values is None:
-        values = {}
     if site is None:
-        return partial(init_to_value, values=values, reinit_param=reinit_param)
+        return partial(init_to_value, values=values)
 
-    if (site["type"] == "sample" and not site["is_observed"]) or (
-        site["type"] == "param" and reinit_param(site)
-    ):
+    if site["type"] == "sample" and not site["is_observed"]:
         if site["name"] in values:
             return values[site["name"]]
         else:  # defer to default strategy
-            return init_to_uniform(site, reinit_param=reinit_param)
-
-
-def init_with_noise(
-    init_strategy, site=None, noise_scale=1.0, reinit_param=lambda site: False
-):
-    if site is None:
-        return partial(
-            init_with_noise,
-            init_strategy,
-            noise_scale=noise_scale,
-            reinit_param=reinit_param,
-        )
-    vals = init_strategy(site, reinit_param=reinit_param)
-    if isinstance(site["fn"], dist.TransformedDistribution):
-        fn = site["fn"].base_dist
-    else:
-        fn = site["fn"]
-    if vals is not None:
-        if site["type"] == "param":
-            base_transform = get_parameter_transform(site)
-        elif site["type"] == "sample":
-            base_transform = biject_to(fn.support)
-        rng_key = site["kwargs"].get("rng_key")
-        sample_shape = site["kwargs"].get("sample_shape", ())
-        unconstrained_init = dist.Normal(
-            loc=base_transform.inv(vals), scale=noise_scale
-        ).sample(rng_key, sample_shape)
-        return base_transform(unconstrained_init)
-    else:
-        return None
-
-
-def get_parameter_transform(site):
-    constraint = site["kwargs"].get("constraint", real)
-    transform = site["kwargs"].get("particle_transform", IdentityTransform())
-    return ComposeTransform([transform, biject_to(constraint)])+            return init_to_uniform(site)