--- conflicted
+++ resolved
@@ -910,11 +910,7 @@
     def loss(self, rng_key, param_map, model, guide, *args, **kwargs):
         def single_particle_elbo(rng_key):
             import funsor
-<<<<<<< HEAD
-            from numpyro.contrib.funsor import to_data, to_funsor
-=======
             from numpyro.contrib.funsor import to_data
->>>>>>> 562e1be1
 
             model_seed, guide_seed = random.split(rng_key)
 
@@ -969,8 +965,7 @@
                     # uncontracted logp cost term
                     assert len(group_names) == 1
                     name = next(iter(group_names))
-<<<<<<< HEAD
-                    if model_trace[name].get("kl", None) is not None:
+                    if model_trace[name].get("kl") is not None:
                         cost = -model_trace[name]["kl"]
                         scale = model_trace[name]["scale"]
                         assert scale == guide_trace[name]["scale"]
@@ -980,11 +975,6 @@
                         cost = model_trace[name]["log_prob"]
                         scale = model_trace[name]["scale"]
                         deps = model_deps[name]
-=======
-                    cost = model_trace[name]["log_prob"]
-                    scale = model_trace[name]["scale"]
-                    deps = model_deps[name]
->>>>>>> 562e1be1
                 else:
                     # compute contracted cost term
                     group_factors = tuple(
@@ -1058,20 +1048,6 @@
                 if deps:
                     dice_factors = tuple(
                         guide_trace[key]["log_measure"] for key in deps
-<<<<<<< HEAD
-                    )
-                    dice_factor_vars = frozenset().union(
-                        *[f.inputs for f in dice_factors]
-                    )
-                    cost_vars = frozenset(cost.inputs)
-                    dice_factor = funsor.sum_product.sum_product(
-                        funsor.ops.logaddexp,
-                        funsor.ops.add,
-                        dice_factors,
-                        plates=(dice_factor_vars | cost_vars) - model_vars,
-                        eliminate=dice_factor_vars - cost_vars,
-                    )
-=======
                     )
                     dice_factor_vars = frozenset().union(
                         *[f.inputs for f in dice_factors]
@@ -1087,7 +1063,6 @@
                         )
                     # TODO: add memoization
                     dice_factor = funsor.optimizer.apply_optimizer(dice_factor)
->>>>>>> 562e1be1
                     cost = cost * funsor.ops.exp(dice_factor)
                 if (scale is not None) and (not is_identically_one(scale)):
                     cost = cost * scale
