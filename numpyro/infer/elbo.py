--- conflicted
+++ resolved
@@ -730,20 +730,6 @@
             guide_trace = _trace(guide).get_trace(*args, **kwargs)
         model = substitute(replay(model, guide_trace), data=params)
         model_trace = _trace(model).get_trace(*args, **kwargs)
-<<<<<<< HEAD
-    guide_trace = {name: site for name, site in guide_trace.items()}
-    model_trace = {name: site for name, site in model_trace.items()}
-    for is_model, tr in zip((False, True), (guide_trace, model_trace)):
-        for name, site in tr.items():
-            if site["type"] == "sample":
-                if is_model and (site["is_observed"] or (site["name"] in guide_trace)):
-                    site["is_measure"] = False
-                if "log_prob" not in site and not site["infer"].get(
-                    "_do_not_score", False
-                ):
-                    value = site["value"]
-                    intermediates = site["intermediates"]
-=======
 
     sum_vars = frozenset()
     for is_model, tr in zip((True, False), (model_trace, guide_trace)):
@@ -784,7 +770,7 @@
                 elif not is_model and (model_trace[name].get("kl") is not None):
                     # skip logq computation if analytic kl was computed
                     pass
-                else:
+                elif not site["infer"].get("_do_not_score", False):
                     if intermediates:
                         log_prob = site["fn"].log_prob(value, intermediates)
                     else:
@@ -805,41 +791,18 @@
                     ):
                         base_fn = base_fn.base_dist
                     base_fn = base_fn.expand(batch_shape)
->>>>>>> 7789f39b
                     if intermediates:
-                        log_prob = site["fn"].log_prob(value, intermediates)
+                        log_measure = base_fn.log_prob(value, intermediates)
                     else:
-                        log_prob = site["fn"].log_prob(value)
-
-                    dim_to_name = site["infer"]["dim_to_name"]
-                    site["log_prob"] = to_funsor(
-                        log_prob, output=funsor.Real, dim_to_name=dim_to_name
-                    )
-<<<<<<< HEAD
-                    if site.get("is_measure", True):
-                        # get rid off masking
-                        base_fn = site["fn"]
-                        batch_shape = base_fn.batch_shape
-                        while isinstance(
-                            base_fn, (MaskedDistribution, ExpandedDistribution)
-                        ):
-                            base_fn = base_fn.base_dist
-                        base_fn = base_fn.expand(batch_shape)
-                        if intermediates:
-                            log_measure = base_fn.log_prob(value, intermediates)
-                        else:
-                            log_measure = base_fn.log_prob(value)
-                        # dice factor
-                        if not site["infer"].get("enumerate") == "parallel":
-                            log_measure = log_measure - funsor.ops.detach(log_measure)
-                        site["log_measure"] = to_funsor(
-                            log_measure, output=funsor.Real, dim_to_name=dim_to_name
-                        )
-    return model_trace, guide_trace
-=======
+                        log_measure = base_fn.log_prob(value)
+                    # dice factor
+                    if not site["infer"].get("enumerate") == "parallel":
+                        log_measure = log_measure - funsor.ops.detach(log_measure)
+                    site["log_measure"] = to_funsor(
+                        log_measure, output=funsor.Real, dim_to_name=dim_to_name
+                    )
 
     return model_trace, guide_trace, sum_vars
->>>>>>> 7789f39b
 
 
 def _partition(model_sum_deps, sum_vars):
@@ -983,27 +946,11 @@
                 model_deps,
                 guide_desc,
             )
-<<<<<<< HEAD
-            #  check_model_guide_match(model_trace, guide_trace)
-            #  _validate_model(model_trace, plate_warning="strict")
-=======
->>>>>>> 7789f39b
 
             # TODO: fix the check of model/guide distribution shapes
             # check_model_guide_match(model_trace, guide_trace)
-            _validate_model(model_trace, plate_warning="strict")
-
-<<<<<<< HEAD
-            model_vars = frozenset(
-                [name for name, site in model_trace.items() if site["type"] == "sample"]
-            )
-            sum_vars = frozenset(
-                [
-                    name
-                    for name, site in model_trace.items()
-                    if site["type"] == "sample" and site.get("is_measure", True)
-                ]
-            )
+            # _validate_model(model_trace, plate_warning="strict")
+
             aux_vars = frozenset(
                 [
                     name
@@ -1011,9 +958,7 @@
                     if site.get("infer", {}).get("_do_not_score", False)
                 ]
             )
-=======
             model_vars = frozenset(model_deps)
->>>>>>> 7789f39b
             model_sum_deps = {
                 k: v & sum_vars for k, v in model_deps.items() if k not in sum_vars
             }
@@ -1036,13 +981,6 @@
                     # uncontracted logp cost term
                     assert len(group_names) == 1
                     name = next(iter(group_names))
-<<<<<<< HEAD
-                    cost = model_trace[name]["log_prob"]
-                    scale = model_trace[name]["scale"]
-                    deps = model_deps[name]
-                    import pdb;pdb.set_trace()
-                    dice_factors = [guide_trace[key]["log_measure"] for key in deps]
-=======
                     if model_trace[name].get("kl") is not None:
                         cost = -model_trace[name]["kl"]
                         scale = model_trace[name]["scale"]
@@ -1053,7 +991,6 @@
                         cost = model_trace[name]["log_prob"]
                         scale = model_trace[name]["scale"]
                         deps = model_deps[name]
->>>>>>> 7789f39b
                 else:
                     # compute contracted cost term
                     group_factors = tuple(
@@ -1076,28 +1013,18 @@
                         for plate in group_plates
                     }
                     elim_plates = group_plates - outermost_plates
-<<<<<<< HEAD
-                    cost = funsor.sum_product.dynamic_partial_sum_product(
-                        funsor.ops.logaddexp,
-                        funsor.ops.add,
-                        group_factors,
-                        plate_to_step=group_plate_to_step,
-                        eliminate=group_sum_vars | elim_plates,
-                    )
-                    assert len(cost) == 1
-                    cost = cost[0]
-=======
                     with funsor.interpretations.normalize:
-                        cost = funsor.sum_product.sum_product(
+                        cost = funsor.sum_product.dynamic_partial_sum_product(
                             funsor.ops.logaddexp,
                             funsor.ops.add,
                             group_factors,
-                            plates=group_plates,
+                            plate_to_step=group_plate_to_step,
                             eliminate=group_sum_vars | elim_plates,
                         )
+                        assert len(cost) == 1
+                        cost = cost[0]
                     # TODO: add memoization
                     cost = funsor.optimizer.apply_optimizer(cost)
->>>>>>> 7789f39b
                     # incorporate the effects of subsampling and handlers.scale through a common scale factor
                     scales_set = set()
                     for name in group_names | group_sum_vars:
