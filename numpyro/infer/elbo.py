<<<<<<< HEAD
from abc import ABCMeta, abstractmethod

=======
>>>>>>> 11e75daf
from jax import random, vmap
import jax.numpy as np

from numpyro.handlers import replay, seed
from numpyro.infer.util import log_density


class ELBO(object):
    """
    A trace implementation of ELBO-based SVI. The estimator is constructed
    along the lines of references [1] and [2]. There are no restrictions on the
    dependency structure of the model or the guide.

    This is the most basic implementation of the Evidence Lower Bound, which is the
    fundamental objective in Variational Inference. This implementation has various
    limitations (for example it only supports random variables with reparameterized
    samplers) but can be used as a template to build more sophisticated loss
    objectives.

    For more details, refer to http://pyro.ai/examples/svi_part_i.html.

    **References:**

    1. *Automated Variational Inference in Probabilistic Programming*,
       David Wingate, Theo Weber
    2. *Black Box Variational Inference*,
       Rajesh Ranganath, Sean Gerrish, David M. Blei

    :param num_particles: The number of particles/samples used to form the ELBO
        (gradient) estimators.
    """
    def __init__(self, num_particles=1):
        self.num_particles = num_particles

    def loss(self, rng, param_map, model, guide, *args, **kwargs):
        """
        Evaluates the ELBO with an estimator that uses num_particles many samples/particles.

        :param jax.random.PRNGKey rng: random number generator seed.
        :param dict param_map: dictionary of current parameter values keyed by site
            name.
        :param model: Python callable with NumPyro primitives for the model.
        :param guide: Python callable with NumPyro primitives for the guide.
        :param args: arguments to the model / guide (these can possibly vary during
            the course of fitting).
        :param kwargs: keyword arguments to the model / guide (these can possibly vary
            during the course of fitting).
        :return: negative of the Evidence Lower Bound (ELBO) to be minimized.
        """
        def single_particle_elbo(rng):
            model_seed, guide_seed = random.split(rng)
            seeded_model = seed(model, model_seed)
            seeded_guide = seed(guide, guide_seed)
            guide_log_density, guide_trace = log_density(seeded_guide, args, kwargs, param_map)
            # NB: we only want to substitute params not available in guide_trace
            model_param_map = {k: v for k, v in param_map.items() if k not in guide_trace}
            seeded_model = replay(seeded_model, guide_trace)
            model_log_density, _ = log_density(seeded_model, args, kwargs, model_param_map)

            # log p(z) - log q(z)
            elbo = model_log_density - guide_log_density
            # Return (-elbo) since by convention we do gradient descent on a loss and
            # the ELBO is a lower bound that needs to be maximized.
            return -elbo

        if self.num_particles == 1:
            return single_particle_elbo(rng)
        else:
            rngs = random.split(rng, self.num_particles)
            return np.mean(vmap(single_particle_elbo)(rngs))<|MERGE_RESOLUTION|>--- conflicted
+++ resolved
@@ -1,8 +1,3 @@
-<<<<<<< HEAD
-from abc import ABCMeta, abstractmethod
-
-=======
->>>>>>> 11e75daf
 from jax import random, vmap
 import jax.numpy as np
 
