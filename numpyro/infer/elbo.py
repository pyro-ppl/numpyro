# Copyright Contributors to the Pyro project.
# SPDX-License-Identifier: Apache-2.0

<<<<<<< HEAD
from collections import OrderedDict, defaultdict
from functools import partial, reduce
=======
from collections import defaultdict
from functools import partial
>>>>>>> c58fc9a2
from operator import itemgetter
import warnings

from jax import random, vmap
from jax.lax import stop_gradient
import jax.numpy as jnp
from jax.scipy.special import logsumexp

from numpyro.distributions import ExpandedDistribution, MaskedDistribution
from numpyro.distributions.kl import kl_divergence
from numpyro.distributions.util import scale_and_mask
from numpyro.handlers import Messenger, replay, seed, substitute, trace
from numpyro.infer.util import (
    _without_rsample_stop_gradient,
    get_importance_trace,
    is_identically_one,
    log_density,
)
from numpyro.ops.provenance import eval_provenance, get_provenance
from numpyro.util import _validate_model, check_model_guide_match, find_stack_level


class ELBO:
    """
    Base class for all ELBO objectives.

    Subclasses should implement either :meth:`loss` or :meth:`loss_with_mutable_state`.

    :param num_particles: The number of particles/samples used to form the ELBO
        (gradient) estimators.
    """

    """
    Determines whether the ELBO objective can support inference of discrete latent variables.

    Subclasses that are capable of inferring  discrete latent variables should override to `True`
    """
    can_infer_discrete = False

    def __init__(self, num_particles=1):
        self.num_particles = num_particles

    def loss(self, rng_key, param_map, model, guide, *args, **kwargs):
        """
        Evaluates the ELBO with an estimator that uses num_particles many samples/particles.

        :param jax.random.PRNGKey rng_key: random number generator seed.
        :param dict param_map: dictionary of current parameter values keyed by site
            name.
        :param model: Python callable with NumPyro primitives for the model.
        :param guide: Python callable with NumPyro primitives for the guide.
        :param args: arguments to the model / guide (these can possibly vary during
            the course of fitting).
        :param kwargs: keyword arguments to the model / guide (these can possibly vary
            during the course of fitting).
        :return: negative of the Evidence Lower Bound (ELBO) to be minimized.
        """
        return self.loss_with_mutable_state(
            rng_key, param_map, model, guide, *args, **kwargs
        )["loss"]

    def loss_with_mutable_state(
        self, rng_key, param_map, model, guide, *args, **kwargs
    ):
        """
        Like :meth:`loss` but also update and return the mutable state, which stores the
        values at :func:`~numpyro.mutable` sites.

        :param jax.random.PRNGKey rng_key: random number generator seed.
        :param dict param_map: dictionary of current parameter values keyed by site
            name.
        :param model: Python callable with NumPyro primitives for the model.
        :param guide: Python callable with NumPyro primitives for the guide.
        :param args: arguments to the model / guide (these can possibly vary during
            the course of fitting).
        :param kwargs: keyword arguments to the model / guide (these can possibly vary
            during the course of fitting).
        :return: dictionay containing ELBO loss and the mutable state
        """
        raise NotImplementedError("This ELBO objective does not support mutable state.")


class Trace_ELBO(ELBO):
    """
    A trace implementation of ELBO-based SVI. The estimator is constructed
    along the lines of references [1] and [2]. There are no restrictions on the
    dependency structure of the model or the guide.

    This is the most basic implementation of the Evidence Lower Bound, which is the
    fundamental objective in Variational Inference. This implementation has various
    limitations (for example it only supports random variables with reparameterized
    samplers) but can be used as a template to build more sophisticated loss
    objectives.

    For more details, refer to http://pyro.ai/examples/svi_part_i.html.

    **References:**

    1. *Automated Variational Inference in Probabilistic Programming*,
       David Wingate, Theo Weber
    2. *Black Box Variational Inference*,
       Rajesh Ranganath, Sean Gerrish, David M. Blei

    :param num_particles: The number of particles/samples used to form the ELBO
        (gradient) estimators.
    """

    def __init__(self, num_particles=1):
        self.num_particles = num_particles

    def loss_with_mutable_state(
        self, rng_key, param_map, model, guide, *args, **kwargs
    ):
        def single_particle_elbo(rng_key):
            params = param_map.copy()
            model_seed, guide_seed = random.split(rng_key)
            seeded_model = seed(model, model_seed)
            seeded_guide = seed(guide, guide_seed)
            guide_log_density, guide_trace = log_density(
                seeded_guide, args, kwargs, param_map
            )
            mutable_params = {
                name: site["value"]
                for name, site in guide_trace.items()
                if site["type"] == "mutable"
            }
            params.update(mutable_params)
            seeded_model = replay(seeded_model, guide_trace)
            model_log_density, model_trace = log_density(
                seeded_model, args, kwargs, params
            )
            check_model_guide_match(model_trace, guide_trace)
            _validate_model(model_trace, plate_warning="loose")
            mutable_params.update(
                {
                    name: site["value"]
                    for name, site in model_trace.items()
                    if site["type"] == "mutable"
                }
            )

            # log p(z) - log q(z)
            elbo_particle = model_log_density - guide_log_density
            if mutable_params:
                if self.num_particles == 1:
                    return elbo_particle, mutable_params
                else:
                    raise ValueError(
                        "Currently, we only support mutable states with num_particles=1."
                    )
            else:
                return elbo_particle, None

        # Return (-elbo) since by convention we do gradient descent on a loss and
        # the ELBO is a lower bound that needs to be maximized.
        if self.num_particles == 1:
            elbo, mutable_state = single_particle_elbo(rng_key)
            return {"loss": -elbo, "mutable_state": mutable_state}
        else:
            rng_keys = random.split(rng_key, self.num_particles)
            elbos, mutable_state = vmap(single_particle_elbo)(rng_keys)
            return {"loss": -jnp.mean(elbos), "mutable_state": mutable_state}


def _get_log_prob_sum(site):
    if site["intermediates"]:
        log_prob = site["fn"].log_prob(site["value"], site["intermediates"])
    else:
        log_prob = site["fn"].log_prob(site["value"])
    log_prob = scale_and_mask(log_prob, site["scale"])
    return jnp.sum(log_prob)


def _check_mean_field_requirement(model_trace, guide_trace):
    """
    Checks that the guide and model sample sites are ordered identically.
    This is sufficient but not necessary for correctness.
    """
    model_sites = [
        name
        for name, site in model_trace.items()
        if site["type"] == "sample" and name in guide_trace
    ]
    guide_sites = [
        name
        for name, site in guide_trace.items()
        if site["type"] == "sample" and name in model_trace
    ]
    assert set(model_sites) == set(guide_sites)
    if model_sites != guide_sites:
        warnings.warn(
            "Failed to verify mean field restriction on the guide. "
            "To eliminate this warning, ensure model and guide sites "
            "occur in the same order.\n"
            + "Model sites:\n  "
            + "\n  ".join(model_sites)
            + "Guide sites:\n  "
            + "\n  ".join(guide_sites),
            stacklevel=find_stack_level(),
        ),


class TraceMeanField_ELBO(ELBO):
    """
    A trace implementation of ELBO-based SVI. This is currently the only
    ELBO estimator in NumPyro that uses analytic KL divergences when those
    are available.

    .. warning:: This estimator may give incorrect results if the mean-field
        condition is not satisfied.
        The mean field condition is a sufficient but not necessary condition for
        this estimator to be correct. The precise condition is that for every
        latent variable `z` in the guide, its parents in the model must not include
        any latent variables that are descendants of `z` in the guide. Here
        'parents in the model' and 'descendants in the guide' is with respect
        to the corresponding (statistical) dependency structure. For example, this
        condition is always satisfied if the model and guide have identical
        dependency structures.
    """

    def loss_with_mutable_state(
        self, rng_key, param_map, model, guide, *args, **kwargs
    ):
        def single_particle_elbo(rng_key):
            params = param_map.copy()
            model_seed, guide_seed = random.split(rng_key)
            seeded_model = seed(model, model_seed)
            seeded_guide = seed(guide, guide_seed)
            subs_guide = substitute(seeded_guide, data=param_map)
            guide_trace = trace(subs_guide).get_trace(*args, **kwargs)
            mutable_params = {
                name: site["value"]
                for name, site in guide_trace.items()
                if site["type"] == "mutable"
            }
            params.update(mutable_params)
            subs_model = substitute(replay(seeded_model, guide_trace), data=params)
            model_trace = trace(subs_model).get_trace(*args, **kwargs)
            mutable_params.update(
                {
                    name: site["value"]
                    for name, site in model_trace.items()
                    if site["type"] == "mutable"
                }
            )
            check_model_guide_match(model_trace, guide_trace)
            _validate_model(model_trace, plate_warning="loose")
            _check_mean_field_requirement(model_trace, guide_trace)

            elbo_particle = 0
            for name, model_site in model_trace.items():
                if model_site["type"] == "sample":
                    if model_site["is_observed"]:
                        elbo_particle = elbo_particle + _get_log_prob_sum(model_site)
                    else:
                        guide_site = guide_trace[name]
                        try:
                            kl_qp = kl_divergence(guide_site["fn"], model_site["fn"])
                            kl_qp = scale_and_mask(kl_qp, scale=guide_site["scale"])
                            elbo_particle = elbo_particle - jnp.sum(kl_qp)
                        except NotImplementedError:
                            elbo_particle = (
                                elbo_particle
                                + _get_log_prob_sum(model_site)
                                - _get_log_prob_sum(guide_site)
                            )

            # handle auxiliary sites in the guide
            for name, site in guide_trace.items():
                if site["type"] == "sample" and name not in model_trace:
                    assert site["infer"].get("is_auxiliary") or site["is_observed"]
                    elbo_particle = elbo_particle - _get_log_prob_sum(site)

            if mutable_params:
                if self.num_particles == 1:
                    return elbo_particle, mutable_params
                else:
                    raise ValueError(
                        "Currently, we only support mutable states with num_particles=1."
                    )
            else:
                return elbo_particle, None

        if self.num_particles == 1:
            elbo, mutable_state = single_particle_elbo(rng_key)
            return {"loss": -elbo, "mutable_state": mutable_state}
        else:
            rng_keys = random.split(rng_key, self.num_particles)
            elbos, mutable_state = vmap(single_particle_elbo)(rng_keys)
            return {"loss": -jnp.mean(elbos), "mutable_state": mutable_state}


class RenyiELBO(ELBO):
    r"""
    An implementation of Renyi's :math:`\alpha`-divergence
    variational inference following reference [1].
    In order for the objective to be a strict lower bound, we require
    :math:`\alpha \ge 0`. Note, however, that according to reference [1], depending
    on the dataset :math:`\alpha < 0` might give better results. In the special case
    :math:`\alpha = 0`, the objective function is that of the important weighted
    autoencoder derived in reference [2].

    .. note:: Setting :math:`\alpha < 1` gives a better bound than the usual ELBO.

    :param float alpha: The order of :math:`\alpha`-divergence.
        Here :math:`\alpha \neq 1`. Default is 0.
    :param num_particles: The number of particles/samples
        used to form the objective (gradient) estimator. Default is 2.

    **References:**

    1. *Renyi Divergence Variational Inference*, Yingzhen Li, Richard E. Turner
    2. *Importance Weighted Autoencoders*, Yuri Burda, Roger Grosse, Ruslan Salakhutdinov
    """

    def __init__(self, alpha=0, num_particles=2):
        if alpha == 1:
            raise ValueError(
                "The order alpha should not be equal to 1. Please use ELBO class"
                "for the case alpha = 1."
            )
        self.alpha = alpha
        super().__init__(num_particles=num_particles)

    def loss(self, rng_key, param_map, model, guide, *args, **kwargs):
        def single_particle_elbo(rng_key):
            model_seed, guide_seed = random.split(rng_key)
            seeded_model = seed(model, model_seed)
            seeded_guide = seed(guide, guide_seed)
            guide_log_density, guide_trace = log_density(
                seeded_guide, args, kwargs, param_map
            )
            # NB: we only want to substitute params not available in guide_trace
            model_param_map = {
                k: v for k, v in param_map.items() if k not in guide_trace
            }
            seeded_model = replay(seeded_model, guide_trace)
            model_log_density, model_trace = log_density(
                seeded_model, args, kwargs, model_param_map
            )
            check_model_guide_match(model_trace, guide_trace)
            _validate_model(model_trace, plate_warning="loose")

            # log p(z) - log q(z)
            elbo = model_log_density - guide_log_density
            return elbo

        rng_keys = random.split(rng_key, self.num_particles)
        elbos = vmap(single_particle_elbo)(rng_keys)
        scaled_elbos = (1.0 - self.alpha) * elbos
        avg_log_exp = logsumexp(scaled_elbos) - jnp.log(self.num_particles)
        weights = jnp.exp(scaled_elbos - avg_log_exp)
        renyi_elbo = avg_log_exp / (1.0 - self.alpha)
        weighted_elbo = jnp.dot(stop_gradient(weights), elbos) / self.num_particles
        return -(stop_gradient(renyi_elbo - weighted_elbo) + weighted_elbo)


def _get_plate_stacks(trace):
    """
    This builds a dict mapping site name to a set of plate stacks. Each
    plate stack is a list of :class:`CondIndepStackFrame`s corresponding to
    a :class:`plate`. This information is used by :class:`Trace_ELBO` and
    :class:`TraceGraph_ELBO`.
    """
    return {
        name: [f for f in node["cond_indep_stack"]]
        for name, node in trace.items()
        if node["type"] == "sample"
    }


class MultiFrameTensor(dict):
    """
    A container for sums of Tensors among different :class:`plate` contexts.
    Used in :class:`~numpyro.infer.elbo.TraceGraph_ELBO` to simplify
    downstream cost computation logic.

    Example::

        downstream_cost = MultiFrameTensor()
        for site in downstream_nodes:
            downstream_cost.add((site["cond_indep_stack"], site["log_prob"]))
        downstream_cost.add(*other_costs.items())  # add in bulk
        summed = downstream_cost.sum_to(target_site["cond_indep_stack"])
    """

    def __init__(self, *items):
        super().__init__()
        self.add(*items)

    def add(self, *items):
        """
        Add a collection of (cond_indep_stack, tensor) pairs. Keys are
        ``cond_indep_stack``s, i.e. tuples of :class:`CondIndepStackFrame`s.
        Values are :class:`numpy.ndarray`s.
        """
        for cond_indep_stack, value in items:
            frames = frozenset(f for f in cond_indep_stack)
            assert all(f.dim < 0 and -jnp.ndim(value) <= f.dim for f in frames)
            if frames in self:
                self[frames] = self[frames] + value
            else:
                self[frames] = value

    def sum_to(self, target_frames):
        total = None
        for frames, value in self.items():
            for f in frames:
                if f not in target_frames and jnp.shape(value)[f.dim] != 1:
                    value = value.sum(f.dim, keepdims=True)
            while jnp.shape(value) and jnp.shape(value)[0] == 1:
                value = value.squeeze(0)
            total = value if total is None else total + value
        return 0.0 if total is None else total

    def __repr__(self):
        return "%s(%s)" % (
            type(self).__name__,
            ",\n\t".join(["({}, ...)".format(frames) for frames in self]),
        )


def _identify_dense_edges(trace):
    succ = {}
    for name, node in trace.items():
        if node["type"] == "sample":
            succ[name] = set()
    for name, node in trace.items():
        if node["type"] == "sample":
            for past_name, past_node in trace.items():
                if past_node["type"] == "sample":
                    if past_name == name:
                        break
                    # XXX: different from Pyro, we always add edge past_name -> name
                    succ[past_name].add(name)
    return succ


def _topological_sort(succ, reverse=False):
    """
    Return a list of nodes (site names) in topologically sorted order.
    """

    def dfs(site, visited):
        if site in visited:
            return
        for s in succ[site]:
            for node in dfs(s, visited):
                yield node
        visited.add(site)
        yield site

    visited = set()
    top_sorted = []
    for s in succ:
        for node in dfs(s, visited):
            top_sorted.append(node)
    return top_sorted if reverse else list(reversed(top_sorted))


def _compute_downstream_costs(model_trace, guide_trace, non_reparam_nodes):
    model_successors = _identify_dense_edges(model_trace)
    guide_successors = _identify_dense_edges(guide_trace)
    # recursively compute downstream cost nodes for all sample sites in model and guide
    # (even though ultimately just need for non-reparameterizable sample sites)
    # 1. downstream costs used for rao-blackwellization
    # 2. model observe sites (as well as terms that arise from the model and guide having different
    # dependency structures) are taken care of via 'children_in_model' below
    topo_sort_guide_nodes = _topological_sort(guide_successors, reverse=True)
    topo_sort_guide_nodes = [
        x for x in topo_sort_guide_nodes if guide_trace[x]["type"] == "sample"
    ]
    ordered_guide_nodes_dict = {n: i for i, n in enumerate(topo_sort_guide_nodes)}

    downstream_guide_cost_nodes = {}
    downstream_costs = {}
    stacks = _get_plate_stacks(model_trace)

    for node in topo_sort_guide_nodes:
        downstream_costs[node] = MultiFrameTensor(
            (
                stacks[node],
                model_trace[node]["log_prob"] - guide_trace[node]["log_prob"],
            )
        )
        nodes_included_in_sum = set([node])
        downstream_guide_cost_nodes[node] = set([node])
        # make more efficient by ordering children appropriately (higher children first)
        children = [(k, -ordered_guide_nodes_dict[k]) for k in guide_successors[node]]
        sorted_children = sorted(children, key=itemgetter(1))
        for child, _ in sorted_children:
            child_cost_nodes = downstream_guide_cost_nodes[child]
            downstream_guide_cost_nodes[node].update(child_cost_nodes)
            if nodes_included_in_sum.isdisjoint(child_cost_nodes):  # avoid duplicates
                downstream_costs[node].add(*downstream_costs[child].items())
                # XXX nodes_included_in_sum logic could be more fine-grained, possibly leading
                # to speed-ups in case there are many duplicates
                nodes_included_in_sum.update(child_cost_nodes)
        missing_downstream_costs = (
            downstream_guide_cost_nodes[node] - nodes_included_in_sum
        )
        # include terms we missed because we had to avoid duplicates
        for missing_node in missing_downstream_costs:
            downstream_costs[node].add(
                (
                    stacks[missing_node],
                    model_trace[missing_node]["log_prob"]
                    - guide_trace[missing_node]["log_prob"],
                )
            )

    # finish assembling complete downstream costs
    # (the above computation may be missing terms from model)
    for site in non_reparam_nodes:
        children_in_model = set()
        for node in downstream_guide_cost_nodes[site]:
            children_in_model.update(model_successors[node])
        # remove terms accounted for above
        children_in_model.difference_update(downstream_guide_cost_nodes[site])
        for child in children_in_model:
            assert model_trace[child]["type"] == "sample"
            downstream_costs[site].add((stacks[child], model_trace[child]["log_prob"]))
            downstream_guide_cost_nodes[site].update([child])

    for k in non_reparam_nodes:
        downstream_costs[k] = downstream_costs[k].sum_to(
            guide_trace[k]["cond_indep_stack"]
        )

    return downstream_costs, downstream_guide_cost_nodes


class track_nonreparam(Messenger):
    """
    Track non-reparameterizable sample sites. Intended to be used with ``eval_provenance``.

    **References:**

    1. *Nonstandard Interpretations of Probabilistic Programs for Efficient Inference*,
        David Wingate, Noah Goodman, Andreas Stuhlmüller, Jeffrey Siskind

    **Example:**

    .. doctest::

       >>> import jax.numpy as jnp
       >>> import numpyro
       >>> import numpyro.distributions as dist
       >>> from numpyro.infer.elbo import track_nonreparam
       >>> from numpyro.ops.provenance import eval_provenance, get_provenance
       >>> from numpyro.handlers import seed, trace

       >>> def model():
       ...     probs_a = jnp.array([0.3, 0.7])
       ...     probs_b = jnp.array([[0.1, 0.9], [0.8, 0.2]])
       ...     probs_c = jnp.array([[0.5, 0.5], [0.6, 0.4]])
       ...     a = numpyro.sample("a", dist.Categorical(probs_a))
       ...     b = numpyro.sample("b", dist.Categorical(probs_b[a]))
       ...     numpyro.sample("c", dist.Categorical(probs_c[b]), obs=jnp.array(0))

       >>> def get_log_probs():
       ...     seeded_model = seed(model, rng_seed=0)
       ...     model_tr = trace(seeded_model).get_trace()
       ...     return {
       ...         name: site["fn"].log_prob(site["value"])
       ...         for name, site in model_tr.items()
       ...         if site["type"] == "sample"
       ...     }

       >>> model_deps = get_provenance(eval_provenance(track_nonreparam(get_log_probs)))
       >>> print(model_deps)  # doctest: +SKIP
       {'a': frozenset({'a'}), 'b': frozenset({'a', 'b'}), 'c': frozenset({'a', 'b'})}
    """

    def postprocess_message(self, msg):
        if (
            msg["type"] == "sample"
            and (not msg["is_observed"])
            and (not msg["fn"].has_rsample)
        ):
            new_provenance = frozenset({msg["name"]})
            old_provenance = msg["value"].aval.named_shape.get(
                "_provenance", frozenset()
            )
            msg["value"].aval.named_shape["_provenance"] = (
                old_provenance | new_provenance
            )


class track_sumvars(Messenger):
    def postprocess_message(self, msg):
        if msg["type"] == "sample" and msg.get("is_measure", True):
            new_provenance = frozenset({msg["name"]})
            old_provenance = msg["value"].aval.named_shape.get(
                "_provenance", frozenset()
            )
            msg["value"].aval.named_shape["_provenance"] = (
                old_provenance | new_provenance
            )


def get_importance_log_probs(model, guide, args, kwargs, params):
    """
    Returns log probabilities at each site for the guide and the model that is run against it.
    """
    model_tr, guide_tr = get_importance_trace(model, guide, args, kwargs, params)
    model_log_probs = {
        name: site["log_prob"]
        for name, site in model_tr.items()
        if site["type"] == "sample"
    }
    guide_log_probs = {
        name: site["log_prob"]
        for name, site in guide_tr.items()
        if site["type"] == "sample"
    }
    return model_log_probs, guide_log_probs


class TraceGraph_ELBO(ELBO):
    """
    A TraceGraph implementation of ELBO-based SVI. The gradient estimator
    is constructed along the lines of reference [1] specialized to the case
    of the ELBO. It supports arbitrary dependency structure for the model
    and guide.
    Fine-grained conditional dependency information as recorded in the
    trace is used to reduce the variance of the gradient estimator.
    In particular provenance tracking [2] is used to find the ``cost`` terms
    that depend on each non-reparameterizable sample site.

    References

    [1] `Gradient Estimation Using Stochastic Computation Graphs`,
        John Schulman, Nicolas Heess, Theophane Weber, Pieter Abbeel

    [2] `Nonstandard Interpretations of Probabilistic Programs for Efficient Inference`,
        David Wingate, Noah Goodman, Andreas Stuhlmüller, Jeffrey Siskind
    """

    can_infer_discrete = True

    def __init__(self, num_particles=1):
        super().__init__(num_particles=num_particles)

    def loss(self, rng_key, param_map, model, guide, *args, **kwargs):
        """
        Evaluates the ELBO with an estimator that uses num_particles many samples/particles.

        :param jax.random.PRNGKey rng_key: random number generator seed.
        :param dict param_map: dictionary of current parameter values keyed by site
            name.
        :param model: Python callable with NumPyro primitives for the model.
        :param guide: Python callable with NumPyro primitives for the guide.
        :param args: arguments to the model / guide (these can possibly vary during
            the course of fitting).
        :param kwargs: keyword arguments to the model / guide (these can possibly vary
            during the course of fitting).
        :return: negative of the Evidence Lower Bound (ELBO) to be minimized.
        """

        def single_particle_elbo(rng_key):
            model_seed, guide_seed = random.split(rng_key)
            seeded_model = seed(model, model_seed)
            seeded_guide = seed(guide, guide_seed)
            model_trace, guide_trace = get_importance_trace(
                seeded_model, seeded_guide, args, kwargs, param_map
            )
            check_model_guide_match(model_trace, guide_trace)
            _validate_model(model_trace, plate_warning="strict")

            # Find dependencies on non-reparameterizable sample sites for
            # each cost term in the model and the guide.
            model_deps, guide_deps = get_provenance(
                eval_provenance(
                    partial(
                        track_nonreparam(get_importance_log_probs),
                        seeded_model,
                        seeded_guide,
                        args,
                        kwargs,
                        param_map,
                    )
                )
            )

            elbo = 0.0
            # mapping from non-reparameterizable sample sites to cost terms influenced by each of them
            downstream_costs = defaultdict(lambda: MultiFrameTensor())
            for name, site in model_trace.items():
                if site["type"] == "sample":
                    elbo = elbo + jnp.sum(site["log_prob"])
                    # add the log_prob to each non-reparam sample site upstream
                    for key in model_deps[name]:
                        downstream_costs[key].add(
                            (site["cond_indep_stack"], site["log_prob"])
                        )

            for name, site in guide_trace.items():
                if site["type"] == "sample":
                    log_prob_sum = jnp.sum(site["log_prob"])
                    if not site["fn"].has_rsample:
                        log_prob_sum = stop_gradient(log_prob_sum)
                    elbo = elbo - log_prob_sum
                    # add the -log_prob to each non-reparam sample site upstream
                    for key in guide_deps[name]:
                        downstream_costs[key].add(
                            (site["cond_indep_stack"], -site["log_prob"])
                        )

            for node, downstream_cost in downstream_costs.items():
                guide_site = guide_trace[node]
                downstream_cost = downstream_cost.sum_to(guide_site["cond_indep_stack"])
                surrogate = jnp.sum(
                    guide_site["log_prob"] * stop_gradient(downstream_cost)
                )
                elbo = elbo + surrogate - stop_gradient(surrogate)

            return elbo

        # Return (-elbo) since by convention we do gradient descent on a loss and
        # the ELBO is a lower bound that needs to be maximized.
        if self.num_particles == 1:
            return -single_particle_elbo(rng_key)
        else:
            rng_keys = random.split(rng_key, self.num_particles)
            return -jnp.mean(vmap(single_particle_elbo)(rng_keys))


def get_importance_trace_enum(model, guide, args, kwargs, params, max_plate_nesting):
    """
    (EXPERIMENTAL) Returns traces from the enumerated guide and the enumerated model that is run against it.
    The returned traces also store the log probability at each site and the log measure for measure vars.
    """
    import funsor
    from numpyro.contrib.funsor import (
        enum,
        plate_to_enum_plate,
        to_funsor,
        trace as _trace,
    )

    with plate_to_enum_plate(), enum(
        first_available_dim=(-max_plate_nesting - 1) if max_plate_nesting else None
    ):
        guide = substitute(guide, data=params)
        with _without_rsample_stop_gradient():
            guide_trace = _trace(guide).get_trace(*args, **kwargs)
        model = substitute(replay(model, guide_trace), data=params)
        model_trace = _trace(model).get_trace(*args, **kwargs)
    guide_trace = {
        name: site for name, site in guide_trace.items() if site["type"] == "sample"
    }
    model_trace = {
        name: site for name, site in model_trace.items() if site["type"] == "sample"
    }
    for is_model, tr in zip((False, True), (guide_trace, model_trace)):
        for name, site in tr.items():
            if is_model and (site["is_observed"] or (site["name"] in guide_trace)):
                site["is_measure"] = False
            if "log_prob" not in site:
                value = site["value"]
                intermediates = site["intermediates"]
                if intermediates:
                    log_prob = site["fn"].log_prob(value, intermediates)
                else:
                    log_prob = site["fn"].log_prob(value)

                dim_to_name = site["infer"]["dim_to_name"]
                site["log_prob"] = to_funsor(
                    log_prob, output=funsor.Real, dim_to_name=dim_to_name
                )
                if site.get("is_measure", True):
                    # get rid off masking
                    base_fn = site["fn"]
                    batch_shape = base_fn.batch_shape
                    while isinstance(
                        base_fn, (MaskedDistribution, ExpandedDistribution)
                    ):
                        base_fn = base_fn.base_dist
                    base_fn = base_fn.expand(batch_shape)
                    if intermediates:
                        log_measure = base_fn.log_prob(value, intermediates)
                    else:
                        log_measure = base_fn.log_prob(value)
                    # dice factor
                    if not site["infer"].get("enumerate", None) == "parallel":
                        log_measure = log_measure - funsor.ops.detach(log_measure)
                    site["log_measure"] = to_funsor(
                        log_measure, output=funsor.Real, dim_to_name=dim_to_name
                    )
    return model_trace, guide_trace


class TraceEnum_ELBO(ELBO):
    """
    A TraceEnum implementation of ELBO-based SVI. The gradient estimator
    is constructed along the lines of reference [1] specialized to the case
    of the ELBO. It supports arbitrary dependency structure for the model
    and guide.
    Fine-grained conditional dependency information as recorded in the
    trace is used to reduce the variance of the gradient estimator.
    In particular provenance tracking [2] is used to find the ``cost`` terms
    that depend on each non-reparameterizable sample site.
    Enumerated variables are eliminated using the TVE algorithm for plated
    factor graphs [3].

    References

    [1] `Storchastic: A Framework for General Stochastic Automatic Differentiation`,
        Emile van Kriekenc, Jakub M. Tomczak, Annette ten Teije

    [2] `Nonstandard Interpretations of Probabilistic Programs for Efficient Inference`,
        David Wingate, Noah Goodman, Andreas Stuhlmüller, Jeffrey Siskind

    [3] `Tensor Variable Elimination for Plated Factor Graphs`,
        Fritz Obermeyer, Eli Bingham, Martin Jankowiak, Justin Chiu,
        Neeraj Pradhan, Alexander M. Rush, Noah Goodman
    """

    can_infer_discrete = True

    def __init__(self, num_particles=1, max_plate_nesting=float("inf")):
        if max_plate_nesting == float("inf"):
            raise ValueError(
<<<<<<< HEAD
                "Currently, we require `max_plate_nesting` to be a finite value."
=======
                "Currently, we require `max_plate_nesting` to be a non-positive integer."
>>>>>>> c58fc9a2
            )
        self.max_plate_nesting = max_plate_nesting
        super().__init__(num_particles=num_particles)

    def loss(self, rng_key, param_map, model, guide, *args, **kwargs):
        def single_particle_elbo(rng_key):
            import funsor
            from numpyro.contrib.funsor import to_data, to_funsor

            model_seed, guide_seed = random.split(rng_key)
            seeded_model = seed(model, model_seed)
            seeded_guide = seed(guide, guide_seed)

            model_deps, guide_deps = get_provenance(
                eval_provenance(
                    partial(
                        track_nonreparam(get_importance_log_probs),
                        seeded_model,
                        seeded_guide,
                        args,
                        kwargs,
                        param_map,
                    )
                )
            )

            model_seed, guide_seed = random.split(rng_key)
            seeded_model = seed(model, model_seed)
            seeded_guide = seed(guide, guide_seed)

            model_trace, guide_trace = get_importance_trace_enum(
                seeded_model,
                seeded_guide,
                args,
                kwargs,
                param_map,
                self.max_plate_nesting,
            )

            sum_vars = frozenset(
                [
                    name
                    for name, site in model_trace.items()
                    if site.get("is_measure", True)
                ]
            )
            model_sum_deps = {
                k: v & sum_vars for k, v in model_deps.items() if k not in sum_vars
            }
            model_deps = {
                k: v - sum_vars for k, v in model_deps.items() if k not in sum_vars
            }

            # Find dependencies on non-reparameterizable sample sites for
            # each cost term in the model and the guide.

            elbo = 0.0
            for group_names, group_vars in _partition(model_sum_deps, sum_vars):
                if group_vars:
                    group_factors = tuple(
                        model_trace[k]["log_prob"] for k in group_names
                    ) + tuple(model_trace[k]["log_measure"] for k in group_vars)
                    group_factor_vars = frozenset().union(
                        *[f.inputs for f in group_factors]
                    )
                    group_plates = group_factor_vars - frozenset(model_trace.keys())
                    outermost_plates = frozenset.intersection(
                        *(frozenset(f.inputs) & group_plates for f in group_factors)
                    )
                    elim_plates = group_plates - outermost_plates
                    cost = funsor.sum_product.sum_product(
                        funsor.ops.logaddexp,
                        funsor.ops.add,
                        group_factors,
                        plates=group_plates,
                        eliminate=group_vars | elim_plates,
                    )
                    deps = frozenset().union(*[model_deps[k] for k in group_names])

                    dice_factors = [
                        guide_trace[key]["log_measure"].reduce(
                            funsor.ops.add,
                            frozenset(guide_trace[key]["log_measure"].inputs)
                            & elim_plates,
                        )
                        for key in deps
                    ]
                    scale = 1
                    group_scales = {}
                    for name in group_names:
                        for plate, value in (
                            model_trace[name].get("plate_to_scale", {}).items()
                        ):
                            if plate in group_scales:
                                assert value == group_scales[plate]
                            else:
                                group_scales[plate] = value
                    if group_scales:
                        scale = reduce(lambda a, b: a * b, group_scales.values(), scale)
                    for key in deps:
                        log_measure = guide_trace[key]["log_measure"]
                        if frozenset(log_measure.inputs) & elim_plates:
                            assert (
                                not guide_trace[key]["infer"].get("enumerate", None)
                                == "parallel"
                            )
                else:
                    assert len(group_names) == 1
                    name = next(iter(group_names))
                    deps = model_deps[name]
                    cost = model_trace[name]["log_prob"]
                    scale = model_trace[name]["scale"]
                    dice_factors = [guide_trace[key]["log_measure"] for key in deps]

                if dice_factors:
                    dice_factor = reduce(lambda a, b: a + b, dice_factors)
                    cost = cost * funsor.ops.exp(dice_factor)
                if (scale is not None) and (not is_identically_one(scale)):
                    cost = cost * to_funsor(scale)

                elbo = elbo + cost.reduce(funsor.ops.add)

            for name, deps in guide_deps.items():
                cost = -guide_trace[name]["log_prob"]
                scale = guide_trace[name]["scale"]
                dice_factors = [guide_trace[key]["log_measure"] for key in deps]
                if dice_factors:
                    dice_factor = reduce(lambda a, b: a + b, dice_factors)
                    cost = cost * funsor.ops.exp(dice_factor)
                if (scale is not None) and (not is_identically_one(scale)):
                    cost = cost * to_funsor(scale)
                elbo = elbo + cost.reduce(funsor.ops.add)

            return to_data(elbo)

        # Return (-elbo) since by convention we do gradient descent on a loss and
        # the ELBO is a lower bound that needs to be maximized.
        if self.num_particles == 1:
            return -single_particle_elbo(rng_key)
        else:
            rng_keys = random.split(rng_key, self.num_particles)
            return -jnp.mean(vmap(single_particle_elbo)(rng_keys))


def _partition(terms, sum_vars):
    # Construct a bipartite graph between terms and the vars
    neighbors = OrderedDict([(t, []) for t in terms.keys()])
    for key, deps in terms.items():
        for dim in deps:
            if dim in sum_vars:
                neighbors[key].append(dim)
                neighbors.setdefault(dim, []).append(key)

    # Partition the bipartite graph into connected components for contraction.
    components = []
    while neighbors:
        v, pending = neighbors.popitem()
        component = OrderedDict([(v, None)])  # used as an OrderedSet
        for v in pending:
            component[v] = None
        while pending:
            v = pending.pop()
            for v in neighbors.pop(v):
                if v not in component:
                    component[v] = None
                    pending.append(v)

        # Split this connected component into tensors and dims.
        component_factors = frozenset(v for v in component if v not in sum_vars)
        if component_factors:
            component_measures = frozenset(v for v in component if v in sum_vars)
            components.append((component_factors, component_measures))
    return components<|MERGE_RESOLUTION|>--- conflicted
+++ resolved
@@ -1,13 +1,8 @@
 # Copyright Contributors to the Pyro project.
 # SPDX-License-Identifier: Apache-2.0
 
-<<<<<<< HEAD
 from collections import OrderedDict, defaultdict
 from functools import partial, reduce
-=======
-from collections import defaultdict
-from functools import partial
->>>>>>> c58fc9a2
 from operator import itemgetter
 import warnings
 
@@ -832,11 +827,7 @@
     def __init__(self, num_particles=1, max_plate_nesting=float("inf")):
         if max_plate_nesting == float("inf"):
             raise ValueError(
-<<<<<<< HEAD
-                "Currently, we require `max_plate_nesting` to be a finite value."
-=======
                 "Currently, we require `max_plate_nesting` to be a non-positive integer."
->>>>>>> c58fc9a2
             )
         self.max_plate_nesting = max_plate_nesting
         super().__init__(num_particles=num_particles)
