--- conflicted
+++ resolved
@@ -336,9 +336,6 @@
         super().__init__(inner_kernel, lambda *args: None, None)
         self._random_walk = random_walk
         self._modified = modified
-<<<<<<< HEAD
-        self._use_constrained_gibbs_fn = False
-=======
         if random_walk:
             if modified:
                 self._discrete_proposal_fn = partial(_discrete_modified_rw_proposal, stay_prob=0.)
@@ -349,7 +346,6 @@
                 self._discrete_proposal_fn = partial(_discrete_modified_gibbs_proposal, stay_prob=0.)
             else:
                 self._discrete_proposal_fn = _discrete_gibbs_proposal
->>>>>>> f052ea67
 
     def init(self, rng_key, num_warmup, init_params, model_args, model_kwargs):
         model_kwargs = {} if model_kwargs is None else model_kwargs.copy()
