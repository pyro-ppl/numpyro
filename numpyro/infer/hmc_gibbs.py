--- conflicted
+++ resolved
@@ -6,13 +6,9 @@
 from functools import partial
 import warnings
 
-<<<<<<< HEAD
 import numpy as np
 
-from jax import device_put, grad, jacfwd, ops, random, value_and_grad
-=======
 from jax import device_put, grad, hessian, jacfwd, jacobian, lax, ops, random, value_and_grad
->>>>>>> 989f3176
 import jax.numpy as jnp
 from jax.scipy.special import expit
 
@@ -537,12 +533,8 @@
             for name, site in self._prototype_trace.items()
             if site["type"] == "plate" and site["args"][0] > site["args"][1]  # i.e. size > subsample_size
         }
-<<<<<<< HEAD
-        self._gibbs_sites = list(self._plate_sizes.keys())
+        self._gibbs_sites = list(self._subsample_plate_sizes.keys())
         assert self._gibbs_sites, "Cannot detect any subsample statements in the model."
-        return super().init(rng_key, num_warmup, init_params, model_args, model_kwargs)
-=======
-        self._gibbs_sites = list(self._subsample_plate_sizes.keys())
         if self._proxy is not None:
             proxy_fn, gibbs_init, self._gibbs_update = self._proxy(self._prototype_trace,
                                                                    self._subsample_plate_sizes,
@@ -563,7 +555,6 @@
         model_kwargs["_gibbs_state"] = gibbs_state
         state = super().init(rng_key, num_warmup, init_params, model_args, model_kwargs)
         return HMCECSState(state.z, state.hmc_state, state.rng_key, gibbs_state, jnp.array(0.))
->>>>>>> 989f3176
 
     def sample(self, state, model_args, model_kwargs):
         model_kwargs = {} if model_kwargs is None else model_kwargs.copy()
