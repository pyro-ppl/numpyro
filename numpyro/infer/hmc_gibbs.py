--- conflicted
+++ resolved
@@ -156,9 +156,6 @@
         return HMCGibbsState(z, hmc_state, rng_key)
 
 
-<<<<<<< HEAD
-def _discrete_gibbs_propose(rng_key, z_discrete, pe, potential_fn, idx, support_size):
-=======
 def _discrete_gibbs_proposal_body_fn(z_init_flat, unravel_fn, pe_init, potential_fn, idx, i, val):
     rng_key, z, pe, log_weight_sum = val
     rng_key, rng_transition = random.split(rng_key)
@@ -179,52 +176,23 @@
 
 
 def _discrete_gibbs_proposal(rng_key, z_discrete, pe, potential_fn, idx, support_size):
->>>>>>> e93ecd91
     # idx: current index of `z_discrete_flat` to update
     # support_size: support size of z_discrete at the index idx
 
     z_discrete_flat, unravel_fn = ravel_pytree(z_discrete)
-<<<<<<< HEAD
-    pe_0 = pe
-
-=======
     # Here we loop over the support of z_flat[idx] to get z_new
->>>>>>> e93ecd91
     # XXX: we can't vmap potential_fn over all proposals and sample from the conditional
     # categorical distribution because support_size is a traced value, i.e. its value
     # might change across different discrete variables;
     # so here we will loop over all proposals and use an online scheme to sample from
     # the conditional categorical distribution
-<<<<<<< HEAD
-    def body_fn(i, val):
-        rng_key, z, pe, log_weight_sum = val
-        rng_key, rng_transition = random.split(rng_key)
-        proposal = jnp.where(i >= z_discrete_flat[idx], i + 1, i)
-        z_new_flat = ops.index_update(z_discrete_flat, idx, proposal)
-        z_new = unravel_fn(z_new_flat)
-        pe_new = potential_fn(z_new)
-        log_weight_new = pe_0 - pe_new
-        # Handles the NaN case...
-        log_weight_new = jnp.where(jnp.isfinite(log_weight_new), log_weight_new, -jnp.inf)
-        # transition_prob = e^weight_new / (e^weight_logsumexp + e^weight_new)
-        transition_prob = expit(log_weight_new - log_weight_sum)
-        z, pe = cond(random.bernoulli(rng_transition, transition_prob),
-                     (z_new, pe_new), identity,
-                     (z, pe), identity)
-        log_weight_sum = jnp.logaddexp(log_weight_new, log_weight_sum)
-        return rng_key, z, pe, log_weight_sum
-
-=======
     body_fn = partial(_discrete_gibbs_proposal_body_fn,
                       z_discrete_flat, unravel_fn, pe, potential_fn, idx)
->>>>>>> e93ecd91
     init_val = (rng_key, z_discrete, pe, jnp.array(0.))
     rng_key, z_new, pe_new, _ = fori_loop(0, support_size - 1, body_fn, init_val)
     log_accept_ratio = jnp.array(0.)
     return rng_key, z_new, pe_new, log_accept_ratio
 
-<<<<<<< HEAD
-=======
 
 def _discrete_modified_gibbs_proposal(rng_key, z_discrete, pe, potential_fn, idx, support_size,
                                       stay_prob=0.):
@@ -272,73 +240,8 @@
     pe_new = potential_fn(z_new)
     log_accept_ratio = pe - pe_new
     return rng_key, z_new, pe_new, log_accept_ratio
->>>>>>> e93ecd91
-
-def _discrete_modified_gibbs_propose(rng_key, z_discrete, pe, potential_fn, idx, support_size, stay_prob=0.):
-    z_discrete_flat, unravel_fn = ravel_pytree(z_discrete)
-    pe_0 = pe
-
-<<<<<<< HEAD
-    def body_fn(i, val):
-        rng_key, z, pe, log_weight_sum = val
-        rng_key, rng_transition = random.split(rng_key)
-        proposal = jnp.where(i >= z_discrete_flat[idx], i + 1, i)
-        z_new_flat = ops.index_update(z_discrete_flat, idx, proposal)
-        z_new = unravel_fn(z_new_flat)
-        pe_new = potential_fn(z_new)
-        log_weight_new = pe_0 - pe_new
-        # Handles the NaN case...
-        log_weight_new = jnp.where(jnp.isfinite(log_weight_new), log_weight_new, -jnp.inf)
-        # transition_prob = e^weight_new / (e^weight_logsumexp + e^weight_new)
-        transition_prob = expit(log_weight_new - log_weight_sum)
-        z, pe = cond(random.bernoulli(rng_transition, transition_prob),
-                     (z_new, pe_new), identity,
-                     (z, pe), identity)
-        weight_logsumexp = jnp.logaddexp(log_weight_new, log_weight_sum)
-        return rng_key, z, pe, weight_logsumexp
-
-    # like gibbs_step but here, weight of the current value is 0
-    init_val = (rng_key, z_discrete, pe, jnp.array(-jnp.inf))
-    rng_key, z_new, pe_new, log_weight_sum = fori_loop(0, support_size - 1, body_fn, init_val)
-    rng_key, rng_stay = random.split(rng_key)
-    z_new, pe_new = cond(random.bernoulli(rng_stay, stay_prob),
-                         (z_discrete, pe), identity,
-                         (z_new, pe_new), identity)
-    # here we calculate the MH correction: (1 - P(z)) / (1 - P(z_new))
-    # where 1 - P(z) ~ weight_sum
-    # and 1 - P(z_new) ~ 1 + weight_sum - z_new_weight
-    log_accept_ratio = log_weight_sum - jnp.log(jnp.exp(log_weight_sum) - jnp.expm1(pe - pe_new))
-    return rng_key, z_new, pe_new, log_accept_ratio
-
-
-def _discrete_rw_propose(rng_key, z_discrete, pe, potential_fn, idx, support_size):
-    rng_key, rng_proposal = random.split(rng_key, 2)
-    z_discrete_flat, unravel_fn = ravel_pytree(z_discrete)
-
-    proposal = random.randint(rng_proposal, (), minval=0, maxval=support_size)
-    z_new_flat = ops.index_update(z_discrete_flat, idx, proposal)
-    z_new = unravel_fn(z_new_flat)
-    pe_new = potential_fn(z_new)
-    log_accept_ratio = pe - pe_new
-    return rng_key, z_new, pe_new, log_accept_ratio
-
-
-def _discrete_modified_rw_propose(rng_key, z_discrete, pe, potential_fn, idx, support_size, stay_prob=0.):
-    rng_key, rng_proposal, rng_stay = random.split(rng_key, 3)
-    z_discrete_flat, unravel_fn = ravel_pytree(z_discrete)
-
-    i = random.randint(rng_proposal, (), minval=0, maxval=support_size - 1)
-    proposal = jnp.where(i >= z_discrete_flat[idx], i + 1, i)
-    proposal = jnp.where(random.bernoulli(rng_stay, stay_prob), idx, proposal)
-    z_new_flat = ops.index_update(z_discrete_flat, idx, proposal)
-    z_new = unravel_fn(z_new_flat)
-    pe_new = potential_fn(z_new)
-    log_accept_ratio = pe - pe_new
-    return rng_key, z_new, pe_new, log_accept_ratio
-
-
-=======
->>>>>>> e93ecd91
+
+
 def discrete_gibbs_fn(model, model_args=(), model_kwargs={}, *, random_walk=False, modified=False):
     """
     [EXPERIMENTAL INTERFACE]
@@ -358,11 +261,7 @@
         from the domain of `gibbs_site`.
     :param bool modified: whether to use a modified proposal, as suggested in reference [1], which
         always proposes a new state for the current Gibbs site.
-<<<<<<< HEAD
-        The modified scheme appears in literature under the name "modified Gibbs sampler" or
-=======
         The modified scheme appears in the literature under the name "modified Gibbs sampler" or
->>>>>>> e93ecd91
         "Metropolised Gibbs sampler".
     :return: a callable `gibbs_fn` to be used in :class:`HMCGibbs
 
@@ -406,16 +305,6 @@
     max_plate_nesting = _guess_max_plate_nesting(prototype_trace)
     if random_walk:
         if modified:
-<<<<<<< HEAD
-            proposal_fn = partial(_discrete_modified_rw_propose, stay_prob=0.)
-        else:
-            proposal_fn = _discrete_rw_propose
-    else:
-        if modified:
-            proposal_fn = partial(_discrete_modified_gibbs_propose, stay_prob=0.)
-        else:
-            proposal_fn = _discrete_gibbs_propose
-=======
             proposal_fn = partial(_discrete_modified_rw_proposal, stay_prob=0.)
         else:
             proposal_fn = _discrete_rw_proposal
@@ -424,7 +313,6 @@
             proposal_fn = partial(_discrete_modified_gibbs_proposal, stay_prob=0.)
         else:
             proposal_fn = _discrete_gibbs_proposal
->>>>>>> e93ecd91
 
     def gibbs_fn(rng_key, gibbs_sites, hmc_sites):
         # convert to unconstrained values
