# Copyright Contributors to the Pyro project.
# SPDX-License-Identifier: Apache-2.0

import copy
import warnings
from collections import defaultdict, namedtuple
from functools import partial

import jax.numpy as jnp
from jax import device_put, jacfwd, jacobian, grad, hessian, lax, ops, random, value_and_grad
from jax.scipy.special import expit

import numpyro
from numpyro.handlers import block, condition, seed, substitute, trace, Messenger
from numpyro.infer.hmc import HMC
from numpyro.infer.mcmc import MCMCKernel
from numpyro.infer.util import _unconstrain_reparam, _predictive, log_density
from numpyro.util import cond, fori_loop, identity, ravel_pytree

HMCGibbsState = namedtuple("HMCGibbsState", "z, hmc_state, rng_key")
"""
 - **z** - a dict of the current latent values (both HMC and Gibbs sites)
 - **hmc_state** - current hmc_state
 - **rng_key** - random key for the current step
"""


def _wrap_model(model):
    def fn(*args, **kwargs):
        gibbs_values = kwargs.pop("_gibbs_sites", {})
        with condition(data=gibbs_values), substitute(data=gibbs_values):
            model(*args, **kwargs)

    return fn


class HMCGibbs(MCMCKernel):
    """
    [EXPERIMENTAL INTERFACE]

    HMC-within-Gibbs. This inference algorithm allows the user to combine
    general purpose gradient-based inference (HMC or NUTS) with custom
    Gibbs samplers.

    Note that it is the user's responsibility to provide a correct implementation
    of `gibbs_fn` that samples from the corresponding posterior conditional.

    :param inner_kernel: One of :class:`~numpyro.infer.hmc.HMC` or :class:`~numpyro.infer.hmc.NUTS`.
    :param gibbs_fn: A Python callable that returns a dictionary of Gibbs samples conditioned
        on the HMC sites. Must include an argument `rng_key` that should be used for all sampling.
        Must also include arguments `hmc_sites` and `gibbs_sites`, each of which is a dictionary
        with keys that are site names and values that are sample values. Note that a given `gibbs_fn`
        may not need make use of all these sample values.
    :param list gibbs_sites: a list of site names for the latent variables that are covered by the Gibbs sampler.

    **Example**

    .. doctest::

        >>> from jax import random
        >>> import jax.numpy as jnp
        >>> import numpyro
        >>> import numpyro.distributions as dist
        >>> from numpyro.infer import MCMC, NUTS, HMCGibbs
        ...
        >>> def model():
        ...     x = numpyro.sample("x", dist.Normal(0.0, 2.0))
        ...     y = numpyro.sample("y", dist.Normal(0.0, 2.0))
        ...     numpyro.sample("obs", dist.Normal(x + y, 1.0), obs=jnp.array([1.0]))
        ...
        >>> def gibbs_fn(rng_key, gibbs_sites, hmc_sites):
        ...    y = hmc_sites['y']
        ...    new_x = dist.Normal(0.8 * (1-y), jnp.sqrt(0.8)).sample(rng_key)
        ...    return {'x': new_x}
        ...
        >>> hmc_kernel = NUTS(model)
        >>> kernel = HMCGibbs(hmc_kernel, gibbs_fn=gibbs_fn, gibbs_sites=['x'])
        >>> mcmc = MCMC(kernel, 100, 100, progress_bar=False)
        >>> mcmc.run(random.PRNGKey(0))
        >>> mcmc.print_summary()  # doctest: +SKIP

    """

    sample_field = "z"

    def __init__(self, inner_kernel, gibbs_fn, gibbs_sites):
        if not isinstance(inner_kernel, HMC):
            raise ValueError("inner_kernel must be a HMC or NUTS sampler.")
        if not callable(gibbs_fn):
            raise ValueError("gibbs_fn must be a callable")
        assert inner_kernel.model is not None, "HMCGibbs does not support models specified via a potential function."

        self.inner_kernel = copy.copy(inner_kernel)
        self.inner_kernel._model = _wrap_model(inner_kernel.model)
        self._gibbs_sites = gibbs_sites
        self._gibbs_fn = gibbs_fn
        self._prototype_trace = None

    @property
    def model(self):
        return self.inner_kernel._model

    def get_diagnostics_str(self, state):
        state = state.hmc_state
        return '{} steps of size {:.2e}. acc. prob={:.2f}'.format(state.num_steps,
                                                                  state.adapt_state.step_size,
                                                                  state.mean_accept_prob)

    def postprocess_fn(self, args, kwargs):
        def fn(z):
            model_kwargs = {} if kwargs is None else kwargs.copy()
            hmc_sites = {k: v for k, v in z.items() if k not in self._gibbs_sites}
            gibbs_sites = {k: v for k, v in z.items() if k in self._gibbs_sites}
            model_kwargs["_gibbs_sites"] = gibbs_sites
            hmc_sites = self.inner_kernel.postprocess_fn(args, model_kwargs)(hmc_sites)
            return {**gibbs_sites, **hmc_sites}

        return fn

    def init(self, rng_key, num_warmup, init_params, model_args, model_kwargs):
        model_kwargs = {} if model_kwargs is None else model_kwargs.copy()
        if self._prototype_trace is None:
            rng_key, key_u = random.split(rng_key)
            self._prototype_trace = trace(seed(self.model, key_u)).get_trace(*model_args, **model_kwargs)

        rng_key, key_z = random.split(rng_key)
        gibbs_sites = {name: site["value"] for name, site in self._prototype_trace.items() if name in self._gibbs_sites}
        model_kwargs["_gibbs_sites"] = gibbs_sites
        hmc_state = self.inner_kernel.init(key_z, num_warmup, init_params, model_args, model_kwargs)

        z = {**gibbs_sites, **hmc_state.z}

        return device_put(HMCGibbsState(z, hmc_state, rng_key))

    def sample(self, state, model_args, model_kwargs):
        model_kwargs = {} if model_kwargs is None else model_kwargs
        rng_key, rng_gibbs = random.split(state.rng_key)

        def potential_fn(z_gibbs, z_hmc):
            return self.inner_kernel._potential_fn_gen(
                *model_args, _gibbs_sites=z_gibbs, **model_kwargs)(z_hmc)

        z_gibbs = {k: v for k, v in state.z.items() if k not in state.hmc_state.z}
        z_hmc = {k: v for k, v in state.z.items() if k in state.hmc_state.z}
        model_kwargs_ = model_kwargs.copy()
        model_kwargs_["_gibbs_sites"] = z_gibbs
        z_hmc = self.inner_kernel.postprocess_fn(model_args, model_kwargs_)(z_hmc)

        z_gibbs = self._gibbs_fn(rng_key=rng_gibbs, gibbs_sites=z_gibbs, hmc_sites=z_hmc)

        if self.inner_kernel._forward_mode_differentiation:
            pe = potential_fn(z_gibbs, state.hmc_state.z)
            z_grad = jacfwd(partial(potential_fn, z_gibbs))(state.hmc_state.z)
        else:
            pe, z_grad = value_and_grad(partial(potential_fn, z_gibbs))(state.hmc_state.z)
        hmc_state = state.hmc_state._replace(z_grad=z_grad, potential_energy=pe)

        model_kwargs_["_gibbs_sites"] = z_gibbs
        hmc_state = self.inner_kernel.sample(hmc_state, model_args, model_kwargs_)

        z = {**z_gibbs, **hmc_state.z}

        return HMCGibbsState(z, hmc_state, rng_key)


def _discrete_gibbs_proposal_body_fn(z_init_flat, unravel_fn, pe_init, potential_fn, idx, i, val):
    rng_key, z, pe, log_weight_sum = val
    rng_key, rng_transition = random.split(rng_key)
    proposal = jnp.where(i >= z_init_flat[idx], i + 1, i)
    z_new_flat = ops.index_update(z_init_flat, idx, proposal)
    z_new = unravel_fn(z_new_flat)
    pe_new = potential_fn(z_new)
    log_weight_new = pe_init - pe_new
    # Handles the NaN case...
    log_weight_new = jnp.where(jnp.isfinite(log_weight_new), log_weight_new, -jnp.inf)
    # transition_prob = e^weight_new / (e^weight_logsumexp + e^weight_new)
    transition_prob = expit(log_weight_new - log_weight_sum)
    z, pe = cond(random.bernoulli(rng_transition, transition_prob),
                 (z_new, pe_new), identity,
                 (z, pe), identity)
    log_weight_sum = jnp.logaddexp(log_weight_new, log_weight_sum)
    return rng_key, z, pe, log_weight_sum


def _discrete_gibbs_proposal(rng_key, z_discrete, pe, potential_fn, idx, support_size):
    # idx: current index of `z_discrete_flat` to update
    # support_size: support size of z_discrete at the index idx

    z_discrete_flat, unravel_fn = ravel_pytree(z_discrete)
    # Here we loop over the support of z_flat[idx] to get z_new
    # XXX: we can't vmap potential_fn over all proposals and sample from the conditional
    # categorical distribution because support_size is a traced value, i.e. its value
    # might change across different discrete variables;
    # so here we will loop over all proposals and use an online scheme to sample from
    # the conditional categorical distribution
    body_fn = partial(_discrete_gibbs_proposal_body_fn,
                      z_discrete_flat, unravel_fn, pe, potential_fn, idx)
    init_val = (rng_key, z_discrete, pe, jnp.array(0.))
    rng_key, z_new, pe_new, _ = fori_loop(0, support_size - 1, body_fn, init_val)
    log_accept_ratio = jnp.array(0.)
    return rng_key, z_new, pe_new, log_accept_ratio


def _discrete_modified_gibbs_proposal(rng_key, z_discrete, pe, potential_fn, idx, support_size,
                                      stay_prob=0.):
    assert isinstance(stay_prob, float) and stay_prob >= 0. and stay_prob < 1
    z_discrete_flat, unravel_fn = ravel_pytree(z_discrete)
    body_fn = partial(_discrete_gibbs_proposal_body_fn,
                      z_discrete_flat, unravel_fn, pe, potential_fn, idx)
    # like gibbs_step but here, weight of the current value is 0
    init_val = (rng_key, z_discrete, pe, jnp.array(-jnp.inf))
    rng_key, z_new, pe_new, log_weight_sum = fori_loop(0, support_size - 1, body_fn, init_val)
    rng_key, rng_stay = random.split(rng_key)
    z_new, pe_new = cond(random.bernoulli(rng_stay, stay_prob),
                         (z_discrete, pe), identity,
                         (z_new, pe_new), identity)
    # here we calculate the MH correction: (1 - P(z)) / (1 - P(z_new))
    # where 1 - P(z) ~ weight_sum
    # and 1 - P(z_new) ~ 1 + weight_sum - z_new_weight
    log_accept_ratio = log_weight_sum - jnp.log(jnp.exp(log_weight_sum) - jnp.expm1(pe - pe_new))
    return rng_key, z_new, pe_new, log_accept_ratio


def _discrete_rw_proposal(rng_key, z_discrete, pe, potential_fn, idx, support_size):
    rng_key, rng_proposal = random.split(rng_key, 2)
    z_discrete_flat, unravel_fn = ravel_pytree(z_discrete)

    proposal = random.randint(rng_proposal, (), minval=0, maxval=support_size)
    z_new_flat = ops.index_update(z_discrete_flat, idx, proposal)
    z_new = unravel_fn(z_new_flat)
    pe_new = potential_fn(z_new)
    log_accept_ratio = pe - pe_new
    return rng_key, z_new, pe_new, log_accept_ratio


def _discrete_modified_rw_proposal(rng_key, z_discrete, pe, potential_fn, idx, support_size,
                                   stay_prob=0.):
    assert isinstance(stay_prob, float) and stay_prob >= 0. and stay_prob < 1
    rng_key, rng_proposal, rng_stay = random.split(rng_key, 3)
    z_discrete_flat, unravel_fn = ravel_pytree(z_discrete)

    i = random.randint(rng_proposal, (), minval=0, maxval=support_size - 1)
    proposal = jnp.where(i >= z_discrete_flat[idx], i + 1, i)
    proposal = jnp.where(random.bernoulli(rng_stay, stay_prob), idx, proposal)
    z_new_flat = ops.index_update(z_discrete_flat, idx, proposal)
    z_new = unravel_fn(z_new_flat)
    pe_new = potential_fn(z_new)
    log_accept_ratio = pe - pe_new
    return rng_key, z_new, pe_new, log_accept_ratio


def _discrete_gibbs_fn(potential_fn, support_sizes, proposal_fn):
    def gibbs_fn(rng_key, gibbs_sites, hmc_sites, pe):
        # get support_sizes of gibbs_sites
        support_sizes_flat, _ = ravel_pytree({k: support_sizes[k] for k in gibbs_sites})
        num_discretes = support_sizes_flat.shape[0]

        rng_key, rng_permute = random.split(rng_key)
        idxs = random.permutation(rng_key, jnp.arange(num_discretes))

        def body_fn(i, val):
            idx = idxs[i]
            support_size = support_sizes_flat[idx]
            rng_key, z, pe = val
            rng_key, z_new, pe_new, log_accept_ratio = proposal_fn(
                rng_key, z, pe, potential_fn=partial(potential_fn, z_hmc=hmc_sites),
                idx=idx, support_size=support_size)
            rng_key, rng_accept = random.split(rng_key)
            # u ~ Uniform(0, 1), u < accept_ratio => -log(u) > -log_accept_ratio
            # and -log(u) ~ exponential(1)
            z, pe = cond(random.exponential(rng_accept) > -log_accept_ratio,
                         (z_new, pe_new), identity,
                         (z, pe), identity)
            return rng_key, z, pe

        init_val = (rng_key, gibbs_sites, pe)
        _, gibbs_sites, pe = fori_loop(0, num_discretes, body_fn, init_val)
        return gibbs_sites, pe

    return gibbs_fn


class DiscreteHMCGibbs(HMCGibbs):
    """
    [EXPERIMENTAL INTERFACE]

    A subclass of :class:`HMCGibbs` which performs Metropolis updates for discrete latent sites.

    .. note:: The site update order is randomly permuted at each step.

    .. note:: This class supports enumeration of discrete latent variables. To marginalize out a
        discrete latent site, we can specify `infer={'enumerate': 'parallel'}` keyword in its
        corresponding :func:`~numpyro.primitives.sample` statement.

    :param inner_kernel: One of :class:`~numpyro.infer.hmc.HMC` or :class:`~numpyro.infer.hmc.NUTS`.
    :param list discrete_sites: a list of site names for the discrete latent variables
        that are covered by the Gibbs sampler.
    :param bool random_walk: If False, Gibbs sampling will be used to draw a sample from the
        conditional `p(gibbs_site | remaining sites)`. Otherwise, a sample will be drawn uniformly
        from the domain of `gibbs_site`.
    :param bool modified: whether to use a modified proposal, as suggested in reference [1], which
        always proposes a new state for the current Gibbs site.
        The modified scheme appears in the literature under the name "modified Gibbs sampler" or
        "Metropolised Gibbs sampler".

    **References:**

    1. *Peskun's theorem and a modified discrete-state Gibbs sampler*,
       Liu, J. S. (1996)

    **Example**

    .. doctest::

        >>> from jax import random
        >>> import jax.numpy as jnp
        >>> import numpyro
        >>> import numpyro.distributions as dist
        >>> from numpyro.infer import DiscreteHMCGibbs, MCMC, NUTS
        ...
        >>> def model(probs, locs):
        ...     c = numpyro.sample("c", dist.Categorical(probs))
        ...     numpyro.sample("x", dist.Normal(locs[c], 0.5))
        ...
        >>> probs = jnp.array([0.15, 0.3, 0.3, 0.25])
        >>> locs = jnp.array([-2, 0, 2, 4])
        >>> kernel = DiscreteHMCGibbs(NUTS(model), modified=True)
        >>> mcmc = MCMC(kernel, 1000, 100000, progress_bar=False)
        >>> mcmc.run(random.PRNGKey(0), probs, locs)
        >>> mcmc.print_summary()
        >>> samples = mcmc.get_samples()["x"]
        >>> assert abs(jnp.mean(samples) - 1.3) < 0.1
        >>> assert abs(jnp.var(samples) - 4.36) < 0.5

    """

    def __init__(self, inner_kernel, *, random_walk=False, modified=False):
        super().__init__(inner_kernel, lambda *args: None, None)
        self._random_walk = random_walk
        self._modified = modified
        if random_walk:
            if modified:
                self._discrete_proposal_fn = partial(_discrete_modified_rw_proposal, stay_prob=0.)
            else:
                self._discrete_proposal_fn = _discrete_rw_proposal
        else:
            if modified:
                self._discrete_proposal_fn = partial(_discrete_modified_gibbs_proposal, stay_prob=0.)
            else:
                self._discrete_proposal_fn = _discrete_gibbs_proposal

    def init(self, rng_key, num_warmup, init_params, model_args, model_kwargs):
        model_kwargs = {} if model_kwargs is None else model_kwargs.copy()
        rng_key, key_u = random.split(rng_key)
        self._prototype_trace = trace(seed(self.model, key_u)).get_trace(*model_args, **model_kwargs)

        self._support_sizes = {
            name: jnp.broadcast_to(site["fn"].enumerate_support(False).shape[0], jnp.shape(site["value"]))
            for name, site in self._prototype_trace.items()
            if site["type"] == "sample" and site["fn"].has_enumerate_support and not site["is_observed"]
        }
        self._gibbs_sites = [name for name, site in self._prototype_trace.items()
                             if site["type"] == "sample"
                             and site["fn"].has_enumerate_support
                             and not site["is_observed"]
                             and site["infer"].get("enumerate", "") != "parallel"]
        return super().init(rng_key, num_warmup, init_params, model_args, model_kwargs)

    def sample(self, state, model_args, model_kwargs):
        model_kwargs = {} if model_kwargs is None else model_kwargs
        rng_key, rng_gibbs = random.split(state.rng_key)

        def potential_fn(z_gibbs, z_hmc):
            return self.inner_kernel._potential_fn_gen(
                *model_args, _gibbs_sites=z_gibbs, **model_kwargs)(z_hmc)

        z_gibbs = {k: v for k, v in state.z.items() if k not in state.hmc_state.z}
        z_hmc = {k: v for k, v in state.z.items() if k in state.hmc_state.z}
        model_kwargs_ = model_kwargs.copy()
        model_kwargs_["_gibbs_sites"] = z_gibbs

        # different from the implementation in HMCGibbs.sample, we feed the current potential energy
        # and get new potential energy from gibbs_fn
        gibbs_fn = _discrete_gibbs_fn(potential_fn, self._support_sizes, self._discrete_proposal_fn)
        z_gibbs, pe = gibbs_fn(rng_key=rng_gibbs, gibbs_sites=z_gibbs, hmc_sites=z_hmc,
                               pe=state.hmc_state.potential_energy)

        if self.inner_kernel._forward_mode_differentiation:
            z_grad = jacfwd(partial(potential_fn, z_gibbs))(state.hmc_state.z)
        else:
            z_grad = grad(partial(potential_fn, z_gibbs))(state.hmc_state.z)
        hmc_state = state.hmc_state._replace(z_grad=z_grad, potential_energy=pe)

        model_kwargs_["_gibbs_sites"] = z_gibbs
        hmc_state = self.inner_kernel.sample(hmc_state, model_args, model_kwargs_)

        z = {**z_gibbs, **hmc_state.z}

        return HMCGibbsState(z, hmc_state, rng_key)


def _block_update(plate_sizes, num_blocks, rng_key, gibbs_sites, gibbs_state):
    u_new = {}
    for name, subsample_idx in gibbs_sites.items():
        size, subsample_size = plate_sizes[name]
        rng_key, subkey, block_key = random.split(rng_key, 3)
        block_size = (subsample_size - 1) // num_blocks + 1
        pad = block_size - (subsample_size - 1) % block_size - 1

        chosen_block = random.randint(block_key, shape=(), minval=0, maxval=num_blocks)
        new_idx = random.randint(subkey, minval=0, maxval=size, shape=(block_size,))
        subsample_idx_padded = jnp.pad(subsample_idx, (0, pad))
        start = chosen_block * block_size
        subsample_idx_padded = lax.dynamic_update_slice_in_dim(
            subsample_idx_padded, new_idx, start, 0)

        u_new[name] = subsample_idx_padded[:subsample_size]
    return u_new, gibbs_state


def _block_update_proxy(num_blocks, rng_key, gibbs_sites, subsample_plate_sizes):
    u_new = {}
    pads = {}
    new_idxs = {}
    starts = {}
    for name, subsample_idx in gibbs_sites.items():
        # TODO: merge with _block_update
        size, subsample_size = subsample_plate_sizes[name]
        rng_key, subkey, block_key = random.split(rng_key, 3)
        block_size = (subsample_size - 1) // num_blocks + 1
        pad = block_size - (subsample_size - 1) % block_size - 1

        chosen_block = random.randint(block_key, shape=(), minval=0, maxval=num_blocks)
        new_idx = random.randint(subkey, minval=0, maxval=size, shape=(block_size,))
        subsample_idx_padded = jnp.pad(subsample_idx, (0, pad))
        start = chosen_block * block_size
        subsample_idx_padded = lax.dynamic_update_slice_in_dim(
            subsample_idx_padded, new_idx, start, 0)

        u_new[name] = subsample_idx_padded[:subsample_size]
        pads[name] = pad
        new_idxs[name] = new_idx
        starts[name] = start
    return u_new, pads, new_idxs, starts


HMCECSState = namedtuple("HMCECSState", "z, hmc_state, rng_key, gibbs_state, accept_prob")
# TODO: rename to shorter names?
TaylorProxyState = namedtuple("TaylorProxyState", "ref_subsample_log_liks, "
                                                  "ref_subsample_log_lik_grads, ref_subsample_log_lik_hessians")
VariationalProxyState = namedtuple('VariationalProxyState', 'subsample_weights')
BlockPoissonEstState = namedtuple("BlockPoissonEstState", "block_rng_keys, sign")


def _wrap_gibbs_state(model):
    def wrapped_fn(*args, **kwargs):
        # this is to let estimate_likelihood handler knows what is the current gibbs_state
        msg = {"type": "_gibbs_state", "value": kwargs.pop("_gibbs_state", ())}
        numpyro.primitives.apply_stack(msg)
        return model(*args, **kwargs)

    return wrapped_fn


class HMCECS(HMCGibbs):
    """
    [EXPERIMENTAL INTERFACE]

    HMC with Energy Conserving Subsampling.

    A subclass of :class:`HMCGibbs` for performing HMC-within-Gibbs for models with subsample
    statements using the :class:`~numpyro.plate` primitive. This implements Algorithm 1
    of reference [1] but uses a naive estimation (without control variates) of log likelihood,
    hence might incur a high variance.

    The function can divide subsample indices into blocks and update only one block at each
    MCMC step to improve the acceptance rate of proposed subsamples as detailed in [3].

    .. note:: New subsample indices are proposed randomly with replacement at each MCMC step.

    **References:**

    1. *Hamiltonian Monte Carlo with energy conserving subsampling*,
       Dang, K. D., Quiroz, M., Kohn, R., Minh-Ngoc, T., & Villani, M. (2019)
    2. *Speeding Up MCMC by Efficient Data Subsampling*,
       Quiroz, M., Kohn, R., Villani, M., & Tran, M. N. (2018)
    3. *The Block Pseudo-Margional Sampler*,
       Tran, M.-N., Kohn, R., Quiroz, M. Villani, M. (2017)

    :param inner_kernel: One of :class:`~numpyro.infer.hmc.HMC` or :class:`~numpyro.infer.hmc.NUTS`.
    :param int num_blocks: Number of blocks to partition subsample into.

    **Example**

    .. doctest::

        >>> from jax import random
        >>> import jax.numpy as jnp
        >>> import numpyro
        >>> import numpyro.distributions as dist
        >>> from numpyro.infer import HMCECS, MCMC, NUTS
        ...
        >>> def model(data):
        ...     x = numpyro.sample("x", dist.Normal(0, 1))
        ...     with numpyro.plate("N", data.shape[0], subsample_size=100):
        ...         batch = numpyro.subsample(data, event_dim=0)
        ...         numpyro.sample("obs", dist.Normal(x, 1), obs=batch)
        ...
        >>> data = random.normal(random.PRNGKey(0), (10000,)) + 1
        >>> kernel = HMCECS(NUTS(model), num_blocks=10)
        >>> mcmc = MCMC(kernel, 1000, 1000)
        >>> mcmc.run(random.PRNGKey(0), data)
        >>> samples = mcmc.get_samples()["x"]
        >>> assert abs(jnp.mean(samples) - 1.) < 0.1

    """

    def __init__(self, inner_kernel, *, num_blocks=1, proxy=None, method='perturbed'):
        super().__init__(inner_kernel, lambda *args: None, None)

        assert method in {'perturbed'}
        self.inner_kernel._model = _wrap_gibbs_state(self.inner_kernel._model)
        self._num_blocks = num_blocks
        self._proxy = proxy
        self._method = method

    def postprocess_fn(self, args, kwargs):
        def fn(z):
            model_kwargs = {} if kwargs is None else kwargs.copy()
            hmc_sites = {k: v for k, v in z.items() if k not in self._gibbs_sites}
            gibbs_sites = {k: v for k, v in z.items() if k in self._gibbs_sites}
            model_kwargs["_gibbs_sites"] = gibbs_sites
            hmc_sites = self.inner_kernel.postprocess_fn(args, model_kwargs)(hmc_sites)
            return hmc_sites

        return fn

    def init(self, rng_key, num_warmup, init_params, model_args, model_kwargs):
        model_kwargs = {} if model_kwargs is None else model_kwargs.copy()
        rng_key, key_u = random.split(rng_key)
        self._prototype_trace = trace(seed(self.model, key_u)).get_trace(*model_args, **model_kwargs)
        self._subsample_plate_sizes = {
            name: site["args"]
            for name, site in self._prototype_trace.items()
            if site["type"] == "plate" and site["args"][0] > site["args"][1]  # i.e. size > subsample_size
        }
        self._gibbs_sites = list(self._subsample_plate_sizes.keys())
        if self._proxy is not None:
            rng_key, proxy_key, method_key = random.split(rng_key, 3)
            proxy_fn, gibbs_init, self._gibbs_update = self._proxy(rng_key,
                                                                   self.model,
                                                                   model_args,
                                                                   model_kwargs,
                                                                   num_blocks=self._num_blocks)
            method = perturbed_method(method_key, self.model, model_args, model_kwargs, proxy_fn)
            self.inner_kernel._model = estimate_likelihood(self.inner_kernel._model, method)

            z_gibbs = {name: site["value"] for name, site in self._prototype_trace.items() if name in self._gibbs_sites}
            rng_key, rng_state = random.split(rng_key)
            gibbs_state = gibbs_init(rng_state, z_gibbs)
        else:
            self._gibbs_update = partial(_block_update, self._subsample_plate_sizes, self._num_blocks)
            gibbs_state = ()

        model_kwargs["_gibbs_state"] = gibbs_state
        state = super().init(rng_key, num_warmup, init_params, model_args, model_kwargs)
        return HMCECSState(state.z, state.hmc_state, state.rng_key, gibbs_state, jnp.array(0.))

    def sample(self, state, model_args, model_kwargs):
        model_kwargs = {} if model_kwargs is None else model_kwargs.copy()
        rng_key, rng_gibbs = random.split(state.rng_key)

        def potential_fn(z_gibbs, gibbs_state, z_hmc):
            return self.inner_kernel._potential_fn_gen(
                *model_args, _gibbs_sites=z_gibbs, _gibbs_state=gibbs_state, **model_kwargs)(z_hmc)

        z_gibbs = {k: v for k, v in state.z.items() if k not in state.hmc_state.z}
        z_gibbs_new, gibbs_state_new = self._gibbs_update(rng_key, z_gibbs, state.gibbs_state)

        # given a fixed hmc_sites, pe_new - pe_curr = loglik_new - loglik_curr
        pe = state.hmc_state.potential_energy
        pe_new = potential_fn(z_gibbs_new, gibbs_state_new, state.hmc_state.z)
        accept_prob = jnp.clip(jnp.exp(pe - pe_new), a_max=1.0)
        z_gibbs, gibbs_state, pe = cond(random.bernoulli(rng_key, accept_prob),
                                        (z_gibbs_new, gibbs_state_new, pe_new), identity,
                                        (z_gibbs, state.gibbs_state, pe), identity)

        # TODO (very low priority): move this to the above cond, only compute grad when accepting
        if self.inner_kernel._forward_mode_differentiation:
            z_grad = jacfwd(partial(potential_fn, z_gibbs, gibbs_state))(state.hmc_state.z)
        else:
            z_grad = grad(partial(potential_fn, z_gibbs, gibbs_state))(state.hmc_state.z)
        hmc_state = state.hmc_state._replace(z_grad=z_grad, potential_energy=pe)

        model_kwargs["_gibbs_sites"] = z_gibbs
        model_kwargs["_gibbs_state"] = gibbs_state
        hmc_state = self.inner_kernel.sample(hmc_state, model_args, model_kwargs)

        z = {**z_gibbs, **hmc_state.z}
        # TODO: post update gibbs_state to update sign in Block Poisson estimator
        # extra_fields=('gibbs_state.sign',)
        return HMCECSState(z, hmc_state, rng_key, gibbs_state, accept_prob)


def perturbed_method(rng_key, model, model_args, model_kwargs, proxy_fn):
    # subsample_plate_sizes: name -> (size, subsample_size)
    prototype_trace = trace(seed(model, rng_key)).get_trace(*model_args, **model_kwargs)
    subsample_plate_sizes = {
        name: site["args"]
        for name, site in prototype_trace.items()
        if site["type"] == "plate" and site["args"][0] > site["args"][1]
    }

    def estimator(likelihoods, params, gibbs_state):
        subsample_log_liks = defaultdict(float)
        for (fn, value, name, subsample_dim) in likelihoods.values():
            subsample_log_liks[name] += _sum_all_except_at_dim(fn.log_prob(value), subsample_dim)

        log_lik_sum = 0.

        proxy_value_all, proxy_value_subsample = proxy_fn(params, subsample_log_liks.keys(), gibbs_state)

        for name, subsample_log_lik in subsample_log_liks.items():  # loop over all subsample sites
            n, m = subsample_plate_sizes[name]

            diff = subsample_log_lik - proxy_value_subsample[name]

            unbiased_log_lik = proxy_value_all[name] + n * jnp.mean(diff)
            variance = n ** 2 / m * jnp.var(diff)
            log_lik_sum += unbiased_log_lik - 0.5 * variance
        return log_lik_sum

    return estimator


<<<<<<< HEAD
def taylor_proxy(rng_key, model, model_args, model_kwargs, reference_params, using_lookup=False):
    prototype_trace = trace(seed(model, rng_key)).get_trace(*model_args, **model_kwargs)
    reference_params = {k: v for k, v in reference_params.items() if k in prototype_trace}
    subsample_plate_sizes = {
        name: site["args"]
        for name, site in prototype_trace.items()
        if site["type"] == "plate" and site["args"][0] > site["args"][1]  # i.e. size > subsample_size
    }
    # subsample_plate_sizes: name -> (size, subsample_size)
    ref_params_flat, unravel_fn = ravel_pytree(reference_params)
=======
def taylor_proxy(reference_params):
    def construct_proxy_fn(rng_key, model, model_args, model_kwargs, num_blocks=1):
        prototype_trace = trace(seed(model, rng_key)).get_trace(*model_args, **model_kwargs)
        subsample_plate_sizes = {
            name: site["args"]
            for name, site in prototype_trace.items()
            if site["type"] == "plate" and site["args"][0] > site["args"][1]  # i.e. size > subsample_size
        }
>>>>>>> 896cd197

        # TODO: map reference params to unconstraint_params

        # subsample_plate_sizes: name -> (size, subsample_size)
        ref_params_flat, unravel_fn = ravel_pytree(reference_params)

        def log_likelihood(params_flat, subsample_indices=None):
            if subsample_indices is None:
                subsample_indices = {k: jnp.arange(v[0]) for k, v in subsample_plate_sizes.items()}
            params = unravel_fn(params_flat)
            with warnings.catch_warnings():
                warnings.simplefilter("ignore")
                with block(), trace() as tr, substitute(data=subsample_indices), \
                        substitute(substitute_fn=partial(_unconstrain_reparam, params)):
                    model(*model_args, **model_kwargs)

            log_lik = {}
            for site in tr.values():
                if site["type"] == "sample" and site["is_observed"]:
                    for frame in site["cond_indep_stack"]:
                        if frame.name in log_lik:
                            log_lik[frame.name] += _sum_all_except_at_dim(
                                site["fn"].log_prob(site["value"]), frame.dim)
                        else:
                            log_lik[frame.name] = _sum_all_except_at_dim(
                                site["fn"].log_prob(site["value"]), frame.dim)
            return log_lik

        def log_likelihood_sum(params_flat, subsample_indices=None):
            return {k: v.sum() for k, v in log_likelihood(params_flat, subsample_indices).items()}

        # those stats are dict keyed by subsample names
        ref_log_likelihoods_sum = log_likelihood_sum(ref_params_flat)
        ref_log_likelihood_grads_sum = jacobian(log_likelihood_sum)(ref_params_flat)
        ref_log_likelihood_hessians_sum = hessian(log_likelihood_sum)(ref_params_flat)

        def gibbs_init(rng_key, gibbs_sites):
            ref_subsample_log_liks = log_likelihood(ref_params_flat, gibbs_sites)
            ref_subsample_log_lik_grads = jacfwd(log_likelihood)(ref_params_flat, gibbs_sites)
            ref_subsample_log_lik_hessians = jacfwd(jacfwd(log_likelihood))(ref_params_flat, gibbs_sites)
            return TaylorProxyState(ref_subsample_log_liks, ref_subsample_log_lik_grads, ref_subsample_log_lik_hessians)

        def gibbs_update(rng_key, gibbs_sites, gibbs_state):
            u_new, pads, new_idxs, starts = _block_update_proxy(num_blocks, rng_key, gibbs_sites, subsample_plate_sizes)

            new_states = defaultdict(dict)
            ref_subsample_log_liks = log_likelihood(ref_params_flat, new_idxs)
            ref_subsample_log_lik_grads = jacfwd(log_likelihood)(ref_params_flat, new_idxs)
            ref_subsample_log_lik_hessians = jacfwd(jacfwd(log_likelihood))(ref_params_flat, new_idxs)
            for stat, new_block_values, last_values in zip(
                    ["log_liks", "grads", "hessians"],
                    [ref_subsample_log_liks,
                     ref_subsample_log_lik_grads,
                     ref_subsample_log_lik_hessians],
                    [gibbs_state.ref_subsample_log_liks,
                     gibbs_state.ref_subsample_log_lik_grads,
                     gibbs_state.ref_subsample_log_lik_hessians]):
                for name, subsample_idx in gibbs_sites.items():
                    size, subsample_size = subsample_plate_sizes[name]
                    pad, start = pads[name], starts[name]
                    new_value = jnp.pad(last_values[name], [(0, pad)] + [(0, 0)] * (jnp.ndim(last_values[name]) - 1))
                    new_value = lax.dynamic_update_slice_in_dim(
                        new_value, new_block_values[name], start, 0)
                    new_states[stat][name] = new_value[:subsample_size]
            gibbs_state = TaylorProxyState(new_states["log_liks"], new_states["grads"], new_states["hessians"])
            return u_new, gibbs_state

        def proxy_fn(params, subsample_lik_sites, gibbs_state):
            params_flat, _ = ravel_pytree(params)
            params_diff = params_flat - ref_params_flat

            ref_subsample_log_liks = gibbs_state.ref_subsample_log_liks
            ref_subsample_log_lik_grads = gibbs_state.ref_subsample_log_lik_grads
            ref_subsample_log_lik_hessians = gibbs_state.ref_subsample_log_lik_hessians

            proxy_sum = defaultdict(float)
            proxy_subsample = defaultdict(float)
            for name in subsample_lik_sites:
                proxy_subsample[name] = (ref_subsample_log_liks[name] +
                                         jnp.dot(ref_subsample_log_lik_grads[name], params_diff) +
                                         0.5 * jnp.dot(jnp.dot(ref_subsample_log_lik_hessians[name], params_diff),
                                                       params_diff))

                proxy_sum[name] = (ref_log_likelihoods_sum[name] +
                                   jnp.dot(ref_log_likelihood_grads_sum[name], params_diff) +
                                   0.5 * jnp.dot(jnp.dot(ref_log_likelihood_hessians_sum[name], params_diff),
                                                 params_diff))
            return proxy_sum, proxy_subsample

        return proxy_fn, gibbs_init, gibbs_update

    return construct_proxy_fn


def _sum_all_except_at_dim(x, dim):
    x = x.reshape((-1,) + x.shape[dim:]).sum(0)
    return x.reshape(x.shape[:1] + (-1,)).sum(-1)


<<<<<<< HEAD
def variational_proxy(rng_key, model, model_args, model_kwargs, guide, reference_params):
    pos_key, guide_key, rng_key = random.split(rng_key, 3)
    num_samples = 10  # TODO: heuristic for this
    guide = substitute(guide, reference_params)
    posterior_samples = _predictive(pos_key, guide, {},
                                    (num_samples,), return_sites='', parallel=True,
                                    model_args=model_args, model_kwargs=model_kwargs)

    model = subsample_size(self.model, plate_sizes_all)
    ll = log_likelihood(model, posterior_samples, *model_args, **model_kwargs)

    # TODO: fix multiple likehoods
    weights = {name: jnp.mean((value.T / value.sum(1).T).T, 0) for name, value in
               ll.items()}  # TODO: fix broadcast
    prior, _ = log_density(block(model, hide_fn=lambda site: site['type'] == 'sample' and site['is_observed']),
                           model_args, model_kwargs, posterior_samples)
    variational, _ = log_density(guide, model_args, model_kwargs, posterior_samples)
    evidence = {name: variational / num_samples - prior / num_samples - ll.mean(1).sum() for name, ll in
                ll.items()}  # TODO: must depend on structure!

    guide_trace = trace(seed(self._guide, guide_key)).get_trace(*model_args, **model_kwargs)
    proxy_fn, uproxy_fn = variational_proxy(guide_trace, evidence, weights)


class estimate_likelihood(Messenger):
    def __init__(self, fn=None, estimator=None):
        # estimate_likelihood: accept likelihood tuple (fn, value, subsample_name, subsample_dim, subsample_idx)
=======
def variational_proxy(guide, guide_params, num_samples=10):
    def construct_proxy_fn(rng_key, model, model_args, model_kwargs, num_blocks=1):
        prototype_trace = trace(seed(model, rng_key)).get_trace(*model_args, **model_kwargs)
        subsample_plate_sizes = {
            name: site["args"]
            for name, site in prototype_trace.items()
            if site["type"] == "plate" and site["args"][0] > site["args"][1]  # i.e. size > subsample_size
        }

        pos_key, guide_key, rng_key = random.split(rng_key, 3)
        guide_with_params = substitute(guide, guide_params)

        # factor out?
        def log_likelihood(params, subsample_indices=None):
            params_flat, unravel_fn = ravel_pytree(params)
            if subsample_indices is None:
                subsample_indices = {k: jnp.arange(v[0]) for k, v in subsample_plate_sizes.items()}
            params = unravel_fn(params_flat)
            with warnings.catch_warnings():
                warnings.simplefilter("ignore")
                with block(), trace() as tr, substitute(data=subsample_indices), \
                        substitute(substitute_fn=partial(_unconstrain_reparam, params)):
                    model(*model_args, **model_kwargs)

            log_lik = defaultdict(float)
            for site in tr.values():
                if site["type"] == "sample" and site["is_observed"]:
                    for frame in site["cond_indep_stack"]:
                        if frame.name in subsample_plate_sizes:
                            log_lik[frame.name] += _sum_all_except_at_dim(
                                site["fn"].log_prob(site["value"]), frame.dim)
            return log_lik

        def log_posterior(params):
            with block():
                guide_kwargs = {k: v for k, v in model_kwargs.items() if k != '_gibbs_state'}
                posterior_prob, _ = log_density(guide_with_params, model_args, guide_kwargs, params)
            return posterior_prob

        def log_prior(params):
            with block():
                prior_prob, _ = log_density(
                    block(model, hide_fn=lambda site: site['type'] == 'sample' and site['is_observed']), model_args,
                    model_kwargs, params)
            return prior_prob

        posterior_samples = _predictive(pos_key, guide_with_params, {}, (num_samples,), return_sites='', parallel=True,
                                        model_args=model_args, model_kwargs=model_kwargs)
        log_likelihood_ref = log_likelihood(posterior_samples)

        posterior_samples = {**posterior_samples, **{k: jnp.arange(v[0]) for k, v in subsample_plate_sizes.items()}}

        weights = {name: log_like / log_like.sum() for name, log_like in log_likelihood_ref.items()}

        with warnings.catch_warnings():
            warnings.filterwarnings('ignore', category=UserWarning)
            log_prior_prob = log_prior(posterior_samples)
            log_posterior_prob = log_posterior(posterior_samples)

        evidence = {name: (log_posterior_prob - log_prior_prob - log_like.sum()) / num_samples
                    for name, log_like in log_likelihood_ref.items()}

        def gibbs_init(rng_key, gibbs_sites):
            return VariationalProxyState(
                {name: weights[name][subsample_idx] for name, subsample_idx in gibbs_sites.items()})

        def gibbs_update(rng_key, gibbs_sites, gibbs_state):
            u_new, pads, new_idxs, starts = _block_update_proxy(num_blocks, rng_key, gibbs_sites, subsample_plate_sizes)

            new_subsample_weights = {}
            for name, subsample_weights in gibbs_state.subsample_weights.items():
                size, subsample_size = subsample_plate_sizes[name]  # TODO: fix duplication!
                pad, new_idx, start = pads[name], new_idxs[name], starts[name]
                new_value = jnp.pad(subsample_weights,
                                    [(0, pad)] + [(0, 0)] * (jnp.ndim(subsample_weights) - 1))
                new_value = lax.dynamic_update_slice_in_dim(new_value, weights[name][new_idx], start, 0)
                new_subsample_weights[name] = new_value[:subsample_size]
            gibbs_state = VariationalProxyState(new_subsample_weights)
            return u_new, gibbs_state

        dummy_subsample = {k: jnp.arange(v[1]) for k, v in subsample_plate_sizes.items()}

        def proxy_fn(params, subsample_lik_sites, gibbs_state):

            params = {**params, **dummy_subsample}
            proxy_sum = defaultdict(float)
            proxy_subsample = defaultdict(float)
            log_prior_prob = log_prior(params)
            log_posterior_prob = log_posterior(params)

            for name in subsample_lik_sites:
                proxy_sum[name] = log_posterior_prob - log_prior_prob - evidence[name]
                proxy_subsample[name] = gibbs_state.subsample_weights[name].sum() * (
                        log_posterior_prob - log_prior_prob) - evidence[name]
            return proxy_sum, proxy_subsample

        return proxy_fn, gibbs_init, gibbs_update

    return construct_proxy_fn


class estimate_likelihood(numpyro.primitives.Messenger):
    def __init__(self, fn=None, method=None):
        # estimate_likelihood: accept likelihood tuple (fn, value, subsample_name, subsample_dim)
>>>>>>> 896cd197
        # and current unconstrained params
        # and returns log of the bias-corrected likelihood
        assert method is not None
        super().__init__(fn)
        self.method = method
        self.params = None
        self.likelihoods = {}
        self.subsample_plates = {}
        self.gibbs_state = None

    def __enter__(self):
        # trace(substitute(substitute(control_variate(model), unconstrained_reparam)))
        for handler in numpyro.primitives._PYRO_STACK[::-1]:
            if isinstance(handler, substitute) and isinstance(handler.substitute_fn, partial) \
                    and handler.substitute_fn.func is _unconstrain_reparam:
                self.params = handler.substitute_fn.args[0]
                break
        return super().__enter__()

    def __exit__(self, exc_type, exc_value, traceback):
        # make sure exit trackback is nice if an error happens
        super().__exit__(exc_type, exc_value, traceback)
        if exc_type is not None:
            return

        if self.params is None:
            return

        # add numpyro.factor; ideally, we will want to skip this computation when making prediction
        # see: https://github.com/pyro-ppl/pyro/issues/2744
        numpyro.factor("_biased_corrected_log_likelihood",
                       self.method(self.likelihoods, self.params, self.gibbs_state))

        # clean up
        self.params = None
        self.likelihoods = {}
        self.subsample_plates = {}
        self.gibbs_state = None

    def process_message(self, msg):
        if self.params is None:
            return

        if msg["type"] == "_gibbs_state":
            self.gibbs_state = msg["value"]
            return

        if msg["type"] == "sample" and msg["is_observed"]:
            assert msg["name"] not in self.params
            # store the likelihood for the estimator
            for frame in msg["cond_indep_stack"]:
                if frame.name in self.subsample_plates:
                    if msg["name"] in self.likelihoods:
                        raise RuntimeError(f"Multiple subsample plates at site {msg['name']} "
                                           "are not allowed. Please reshape your data.")
                    self.likelihoods[msg["name"]] = (msg["fn"], msg["value"], frame.name, frame.dim)
                    # mask the current likelihood
                    msg["fn"] = msg["fn"].mask(False)
        elif msg["type"] == "plate" and msg["args"][0] > msg["args"][1]:
            self.subsample_plates[msg["name"]] = msg["value"]<|MERGE_RESOLUTION|>--- conflicted
+++ resolved
@@ -11,7 +11,7 @@
 from jax.scipy.special import expit
 
 import numpyro
-from numpyro.handlers import block, condition, seed, substitute, trace, Messenger
+from numpyro.handlers import block, condition, seed, substitute, trace
 from numpyro.infer.hmc import HMC
 from numpyro.infer.mcmc import MCMCKernel
 from numpyro.infer.util import _unconstrain_reparam, _predictive, log_density
@@ -633,18 +633,6 @@
     return estimator
 
 
-<<<<<<< HEAD
-def taylor_proxy(rng_key, model, model_args, model_kwargs, reference_params, using_lookup=False):
-    prototype_trace = trace(seed(model, rng_key)).get_trace(*model_args, **model_kwargs)
-    reference_params = {k: v for k, v in reference_params.items() if k in prototype_trace}
-    subsample_plate_sizes = {
-        name: site["args"]
-        for name, site in prototype_trace.items()
-        if site["type"] == "plate" and site["args"][0] > site["args"][1]  # i.e. size > subsample_size
-    }
-    # subsample_plate_sizes: name -> (size, subsample_size)
-    ref_params_flat, unravel_fn = ravel_pytree(reference_params)
-=======
 def taylor_proxy(reference_params):
     def construct_proxy_fn(rng_key, model, model_args, model_kwargs, num_blocks=1):
         prototype_trace = trace(seed(model, rng_key)).get_trace(*model_args, **model_kwargs)
@@ -653,7 +641,6 @@
             for name, site in prototype_trace.items()
             if site["type"] == "plate" and site["args"][0] > site["args"][1]  # i.e. size > subsample_size
         }
->>>>>>> 896cd197
 
         # TODO: map reference params to unconstraint_params
 
@@ -753,35 +740,6 @@
     return x.reshape(x.shape[:1] + (-1,)).sum(-1)
 
 
-<<<<<<< HEAD
-def variational_proxy(rng_key, model, model_args, model_kwargs, guide, reference_params):
-    pos_key, guide_key, rng_key = random.split(rng_key, 3)
-    num_samples = 10  # TODO: heuristic for this
-    guide = substitute(guide, reference_params)
-    posterior_samples = _predictive(pos_key, guide, {},
-                                    (num_samples,), return_sites='', parallel=True,
-                                    model_args=model_args, model_kwargs=model_kwargs)
-
-    model = subsample_size(self.model, plate_sizes_all)
-    ll = log_likelihood(model, posterior_samples, *model_args, **model_kwargs)
-
-    # TODO: fix multiple likehoods
-    weights = {name: jnp.mean((value.T / value.sum(1).T).T, 0) for name, value in
-               ll.items()}  # TODO: fix broadcast
-    prior, _ = log_density(block(model, hide_fn=lambda site: site['type'] == 'sample' and site['is_observed']),
-                           model_args, model_kwargs, posterior_samples)
-    variational, _ = log_density(guide, model_args, model_kwargs, posterior_samples)
-    evidence = {name: variational / num_samples - prior / num_samples - ll.mean(1).sum() for name, ll in
-                ll.items()}  # TODO: must depend on structure!
-
-    guide_trace = trace(seed(self._guide, guide_key)).get_trace(*model_args, **model_kwargs)
-    proxy_fn, uproxy_fn = variational_proxy(guide_trace, evidence, weights)
-
-
-class estimate_likelihood(Messenger):
-    def __init__(self, fn=None, estimator=None):
-        # estimate_likelihood: accept likelihood tuple (fn, value, subsample_name, subsample_dim, subsample_idx)
-=======
 def variational_proxy(guide, guide_params, num_samples=10):
     def construct_proxy_fn(rng_key, model, model_args, model_kwargs, num_blocks=1):
         prototype_trace = trace(seed(model, rng_key)).get_trace(*model_args, **model_kwargs)
@@ -886,7 +844,6 @@
 class estimate_likelihood(numpyro.primitives.Messenger):
     def __init__(self, fn=None, method=None):
         # estimate_likelihood: accept likelihood tuple (fn, value, subsample_name, subsample_dim)
->>>>>>> 896cd197
         # and current unconstrained params
         # and returns log of the bias-corrected likelihood
         assert method is not None
