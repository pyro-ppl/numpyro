# Copyright Contributors to the Pyro project.
# SPDX-License-Identifier: Apache-2.0

"""
This provides a small set of effect handlers in NumPyro that are modeled
after Pyro's `poutine <http://docs.pyro.ai/en/stable/poutine.html>`_ module.
For a tutorial on effect handlers more generally, readers are encouraged to
read `Poutine: A Guide to Programming with Effect Handlers in Pyro
<http://pyro.ai/examples/effect_handlers.html>`_. These simple effect handlers
can be composed together or new ones added to enable implementation of custom
inference utilities and algorithms.

**Example**

As an example, we are using :class:`~numpyro.handlers.seed`, :class:`~numpyro.handlers.trace`
and :class:`~numpyro.handlers.substitute` handlers to define the `log_likelihood` function below.
We first create a logistic regression model and sample from the posterior distribution over
the regression parameters using :func:`~numpyro.infer.MCMC`. The `log_likelihood` function
uses effect handlers to run the model by substituting sample sites with values from the posterior
distribution and computes the log density for a single data point. The `log_predictive_density`
function computes the log likelihood for each draw from the joint posterior and aggregates the
results for all the data points, but does so by using JAX's auto-vectorize transform called
`vmap` so that we do not need to loop over all the data points.



.. doctest::

   >>> import jax.numpy as jnp
   >>> from jax import random, vmap
   >>> from jax.scipy.special import logsumexp
   >>> import numpyro
   >>> import numpyro.distributions as dist
   >>> from numpyro import handlers
   >>> from numpyro.infer import MCMC, NUTS

   >>> N, D = 3000, 3
   >>> def logistic_regression(data, labels):
   ...     coefs = numpyro.sample('coefs', dist.Normal(jnp.zeros(D), jnp.ones(D)))
   ...     intercept = numpyro.sample('intercept', dist.Normal(0., 10.))
   ...     logits = jnp.sum(coefs * data + intercept, axis=-1)
   ...     return numpyro.sample('obs', dist.Bernoulli(logits=logits), obs=labels)

   >>> data = random.normal(random.PRNGKey(0), (N, D))
   >>> true_coefs = jnp.arange(1., D + 1.)
   >>> logits = jnp.sum(true_coefs * data, axis=-1)
   >>> labels = dist.Bernoulli(logits=logits).sample(random.PRNGKey(1))

   >>> num_warmup, num_samples = 1000, 1000
   >>> mcmc = MCMC(NUTS(model=logistic_regression), num_warmup, num_samples)
   >>> mcmc.run(random.PRNGKey(2), data, labels)  # doctest: +SKIP
   sample: 100%|██████████| 1000/1000 [00:00<00:00, 1252.39it/s, 1 steps of size 5.83e-01. acc. prob=0.85]
   >>> mcmc.print_summary()  # doctest: +SKIP


                      mean         sd       5.5%      94.5%      n_eff       Rhat
       coefs[0]       0.96       0.07       0.85       1.07     455.35       1.01
       coefs[1]       2.05       0.09       1.91       2.20     332.00       1.01
       coefs[2]       3.18       0.13       2.96       3.37     320.27       1.00
      intercept      -0.03       0.02      -0.06       0.00     402.53       1.00

   >>> def log_likelihood(rng_key, params, model, *args, **kwargs):
   ...     model = handlers.substitute(handlers.seed(model, rng_key), params)
   ...     model_trace = handlers.trace(model).get_trace(*args, **kwargs)
   ...     obs_node = model_trace['obs']
   ...     return obs_node['fn'].log_prob(obs_node['value'])

   >>> def log_predictive_density(rng_key, params, model, *args, **kwargs):
   ...     n = list(params.values())[0].shape[0]
   ...     log_lk_fn = vmap(lambda rng_key, params: log_likelihood(rng_key, params, model, *args, **kwargs))
   ...     log_lk_vals = log_lk_fn(random.split(rng_key, n), params)
   ...     return jnp.sum(logsumexp(log_lk_vals, 0) - jnp.log(n))

   >>> print(log_predictive_density(random.PRNGKey(2), mcmc.get_samples(),
   ...       logistic_regression, data, labels))  # doctest: +SKIP
   -874.89813
"""

from collections import OrderedDict
import warnings

import numpy as np

from jax import random
import jax.numpy as jnp

import numpyro
from numpyro.distributions.distribution import COERCIONS
from numpyro.primitives import _PYRO_STACK, Messenger, apply_stack, plate
from numpyro.util import not_jax_tracer

__all__ = [
    "block",
    "collapse",
    "condition",
    "infer_config",
    "lift",
    "mask",
    "reparam",
    "replay",
    "scale",
    "scope",
    "seed",
    "substitute",
    "trace",
    "do",
]


class trace(Messenger):
    """
    Returns a handler that records the inputs and outputs at primitive calls
    inside `fn`.

    **Example**

    .. doctest::

       >>> from jax import random
       >>> import numpyro
       >>> import numpyro.distributions as dist
       >>> from numpyro.handlers import seed, trace
       >>> import pprint as pp

       >>> def model():
       ...     numpyro.sample('a', dist.Normal(0., 1.))

       >>> exec_trace = trace(seed(model, random.PRNGKey(0))).get_trace()
       >>> pp.pprint(exec_trace)  # doctest: +SKIP
       OrderedDict([('a',
                     {'args': (),
                      'fn': <numpyro.distributions.continuous.Normal object at 0x7f9e689b1eb8>,
                      'is_observed': False,
                      'kwargs': {'rng_key': DeviceArray([0, 0], dtype=uint32)},
                      'name': 'a',
                      'type': 'sample',
                      'value': DeviceArray(-0.20584235, dtype=float32)})])
    """

    def __enter__(self):
        super(trace, self).__enter__()
        self.trace = OrderedDict()
        return self.trace

    def postprocess_message(self, msg):
        if "name" not in msg:
            # skip recording helper messages e.g. `control_flow`, `to_data`, `to_funsor`
            # which has no name
            return
        assert not (
            msg["type"] == "sample" and msg["name"] in self.trace
        ), "all sites must have unique names but got `{}` duplicated".format(
            msg["name"]
        )
        self.trace[msg["name"]] = msg.copy()

    def get_trace(self, *args, **kwargs):
        """
        Run the wrapped callable and return the recorded trace.

        :param `*args`: arguments to the callable.
        :param `**kwargs`: keyword arguments to the callable.
        :return: `OrderedDict` containing the execution trace.
        """
        self(*args, **kwargs)
        return self.trace


class replay(Messenger):
    """
    Given a callable `fn` and an execution trace `guide_trace`,
    return a callable which substitutes `sample` calls in `fn` with
    values from the corresponding site names in `guide_trace`.

    :param fn: Python callable with NumPyro primitives.
    :param guide_trace: an OrderedDict containing execution metadata.

    **Example**

    .. doctest::

       >>> from jax import random
       >>> import numpyro
       >>> import numpyro.distributions as dist
       >>> from numpyro.handlers import replay, seed, trace

       >>> def model():
       ...     numpyro.sample('a', dist.Normal(0., 1.))

       >>> exec_trace = trace(seed(model, random.PRNGKey(0))).get_trace()
       >>> print(exec_trace['a']['value'])  # doctest: +SKIP
       -0.20584235
       >>> replayed_trace = trace(replay(model, exec_trace)).get_trace()
       >>> print(exec_trace['a']['value'])  # doctest: +SKIP
       -0.20584235
       >>> assert replayed_trace['a']['value'] == exec_trace['a']['value']
    """

    def __init__(self, fn=None, guide_trace=None):
        assert guide_trace is not None
        self.guide_trace = guide_trace
        super(replay, self).__init__(fn)

    def process_message(self, msg):
        if msg["type"] in ("sample", "plate") and msg["name"] in self.guide_trace:
            msg["value"] = self.guide_trace[msg["name"]]["value"]


class block(Messenger):
    """
    Given a callable `fn`, return another callable that selectively hides
    primitive sites  where `hide_fn` returns True from other effect handlers
    on the stack.

    :param callable fn: Python callable with NumPyro primitives.
    :param callable hide_fn: function which when given a dictionary containing
        site-level metadata returns whether it should be blocked.
    :param list hide: list of site names to hide.

    **Example:**

    .. doctest::

       >>> from jax import random
       >>> import numpyro
       >>> from numpyro.handlers import block, seed, trace
       >>> import numpyro.distributions as dist

       >>> def model():
       ...     a = numpyro.sample('a', dist.Normal(0., 1.))
       ...     return numpyro.sample('b', dist.Normal(a, 1.))

       >>> model = seed(model, random.PRNGKey(0))
       >>> block_all = block(model)
       >>> block_a = block(model, lambda site: site['name'] == 'a')
       >>> trace_block_all = trace(block_all).get_trace()
       >>> assert not {'a', 'b'}.intersection(trace_block_all.keys())
       >>> trace_block_a =  trace(block_a).get_trace()
       >>> assert 'a' not in trace_block_a
       >>> assert 'b' in trace_block_a
    """

    def __init__(self, fn=None, hide_fn=None, hide=None):
        if hide_fn is not None:
            self.hide_fn = hide_fn
        elif hide is not None:
            self.hide_fn = lambda msg: msg.get("name") in hide
        else:
            self.hide_fn = lambda msg: True
        super(block, self).__init__(fn)

    def process_message(self, msg):
        if self.hide_fn(msg):
            msg["stop"] = True


class collapse(trace):
    """
    EXPERIMENTAL Collapses all sites in the context by lazily sampling and
    attempting to use conjugacy relations. If no conjugacy is known this will
    fail. Code using the results of sample sites must be written to accept
    Funsors rather than Tensors. This requires ``funsor`` to be installed.
    """

    _coerce = None

    def __init__(self, *args, **kwargs):
        if collapse._coerce is None:
            import funsor
            from funsor.distribution import CoerceDistributionToFunsor

            funsor.set_backend("jax")
            collapse._coerce = CoerceDistributionToFunsor("jax")
        super().__init__(*args, **kwargs)

    def process_message(self, msg):
        from funsor.terms import Funsor

        if msg["type"] == "sample":
            if msg["value"] is None:
                msg["value"] = msg["name"]

            if isinstance(msg["fn"], Funsor) or isinstance(msg["value"], (str, Funsor)):
                msg["stop"] = True

    def __enter__(self):
        self.preserved_plates = frozenset(
            h.name for h in _PYRO_STACK if isinstance(h, plate)
        )
        COERCIONS.append(self._coerce)
        return super().__enter__()

    def __exit__(self, exc_type, exc_value, traceback):
        import funsor

        _coerce = COERCIONS.pop()
        assert _coerce is self._coerce
        super().__exit__(exc_type, exc_value, traceback)

        if exc_type is not None:
            return

        # Convert delayed statements to pyro.factor()
        reduced_vars = []
        log_prob_terms = []
        plates = frozenset()
        for name, site in self.trace.items():
            if site["type"] != "sample":
                continue
            if not site["is_observed"]:
                reduced_vars.append(name)
            dim_to_name = {f.dim: f.name for f in site["cond_indep_stack"]}
            fn = funsor.to_funsor(site["fn"], funsor.Real, dim_to_name)
            value = site["value"]
            if not isinstance(value, str):
                value = funsor.to_funsor(site["value"], fn.inputs["value"], dim_to_name)
            log_prob_terms.append(fn(value=value))
            plates |= frozenset(f.name for f in site["cond_indep_stack"])
        assert log_prob_terms, "nothing to collapse"
        reduced_plates = plates - self.preserved_plates
        log_prob = funsor.sum_product.sum_product(
            funsor.ops.logaddexp,
            funsor.ops.add,
            log_prob_terms,
            eliminate=frozenset(reduced_vars) | reduced_plates,
            plates=plates,
        )
        name = reduced_vars[0]
        numpyro.factor(name, log_prob.data)


class condition(Messenger):
    """
    Conditions unobserved sample sites to values from `data` or `condition_fn`.
    Similar to :class:`~numpyro.handlers.substitute` except that it only affects
    `sample` sites and changes the `is_observed` property to `True`.

    :param fn: Python callable with NumPyro primitives.
    :param dict data: dictionary of `numpy.ndarray` values keyed by
       site names.
    :param condition_fn: callable that takes in a site dict and returns
       a numpy array or `None` (in which case the handler has no side
       effect).

    **Example:**

    .. doctest::

       >>> from jax import random
       >>> import numpyro
       >>> from numpyro.handlers import condition, seed, substitute, trace
       >>> import numpyro.distributions as dist

       >>> def model():
       ...     numpyro.sample('a', dist.Normal(0., 1.))

       >>> model = seed(model, random.PRNGKey(0))
       >>> exec_trace = trace(condition(model, {'a': -1})).get_trace()
       >>> assert exec_trace['a']['value'] == -1
       >>> assert exec_trace['a']['is_observed']
    """

    def __init__(self, fn=None, data=None, condition_fn=None):
        self.condition_fn = condition_fn
        self.data = data
        if sum((x is not None for x in (data, condition_fn))) != 1:
            raise ValueError(
                "Only one of `data` or `condition_fn` " "should be provided."
            )
        super(condition, self).__init__(fn)

    def process_message(self, msg):
        if (msg["type"] != "sample") or msg.get("_control_flow_done", False):
            if msg["type"] == "control_flow":
                if self.data is not None:
                    msg["kwargs"]["substitute_stack"].append(("condition", self.data))
                if self.condition_fn is not None:
                    msg["kwargs"]["substitute_stack"].append(
                        ("condition", self.condition_fn)
                    )
            return

        if self.data is not None:
            value = self.data.get(msg["name"])
        else:
            value = self.condition_fn(msg)

        if value is not None:
            msg["value"] = value
            msg["is_observed"] = True


class infer_config(Messenger):
    """
    Given a callable `fn` that contains NumPyro primitive calls
    and a callable `config_fn` taking a trace site and returning a dictionary,
    updates the value of the infer kwarg at a sample site to config_fn(site).

    :param fn: a stochastic function (callable containing NumPyro primitive calls)
    :param config_fn: a callable taking a site and returning an infer dict
    """

    def __init__(self, fn=None, config_fn=None):
        super().__init__(fn)
        self.config_fn = config_fn

    def process_message(self, msg):
        if msg["type"] in ("sample",):
            msg["infer"].update(self.config_fn(msg))


class lift(Messenger):
    """
    Given a stochastic function with ``param`` calls and a prior distribution,
    create a stochastic function where all param calls are replaced by sampling from prior.
    Prior should be a distribution or a dict of names to distributions.

    Consider the following NumPyro program:

        >>> import numpyro
        >>> import numpyro.distributions as dist
        >>> from numpyro.handlers import lift
        >>>
        >>> def model(x):
        ...     s = numpyro.param("s", 0.5)
        ...     z = numpyro.sample("z", dist.Normal(x, s))
        ...     return z ** 2
        >>> lifted_model = lift(model, prior={"s": dist.Exponential(0.3)})

    ``lift`` makes ``param`` statements behave like ``sample`` statements
    using the distributions in ``prior``.  In this example, site `s` will now behave
    as if it was replaced with ``s = numpyro.sample("s", dist.Exponential(0.3))``.

    :param fn: function whose parameters will be lifted to random values
    :param prior: prior function in the form of a Distribution or a dict of Distributions
    """

    def __init__(self, fn=None, prior=None):
        super().__init__(fn)
        self.prior = prior
        self._samples_cache = {}

    def __enter__(self):
        self._samples_cache = {}
        return super().__enter__()

    def __exit__(self, *args, **kwargs):
        self._samples_cache = {}
        return super().__exit__(*args, **kwargs)

    def process_message(self, msg):
        if msg["type"] != "param":
            return

        name = msg["name"]
        fn = self.prior.get(name) if isinstance(self.prior, dict) else self.prior
        if isinstance(fn, numpyro.distributions.Distribution):
            msg["type"] = "sample"
            msg["fn"] = fn
            msg["args"] = ()
            msg["kwargs"] = {
                "rng_key": msg["kwargs"].get("rng_key", None),
                "sample_shape": msg["kwargs"].get("sample_shape", ()),
            }
            msg["intermediates"] = []
            msg["infer"] = msg.get("infer", {})
        else:
            # otherwise leave as is
            return

        if name in self._samples_cache:
            # Multiple pyro.param statements with the same
            # name. Block the site and fix the value.
            msg["value"] = self._samples_cache[name]["value"]
            msg["is_observed"] = True
            msg["stop"] = True
        else:
            self._samples_cache[name] = msg
            msg["is_observed"] = False


class mask(Messenger):
    """
    This messenger masks out some of the sample statements elementwise.

    :param mask: a boolean or a boolean-valued array for masking elementwise log
        probability of sample sites (`True` includes a site, `False` excludes a site).
    """

    def __init__(self, fn=None, mask=True):
<<<<<<< HEAD
        if lax.dtype(mask) != "bool":
=======
        if jnp.result_type(mask) != "bool":
>>>>>>> d9782025
            raise ValueError("`mask` should be a bool array.")
        self.mask = mask
        super().__init__(fn)

    def process_message(self, msg):
        if msg["type"] != "sample":
            if msg["type"] == "inspect":
                msg["mask"] = (
                    self.mask if msg["mask"] is None else (self.mask & msg["mask"])
                )
            return

        msg["fn"] = msg["fn"].mask(self.mask)


class reparam(Messenger):
    """
    Reparametrizes each affected sample site into one or more auxiliary sample
    sites followed by a deterministic transformation [1].

    To specify reparameterizers, pass a ``config`` dict or callable to the
    constructor.  See the :mod:`numpyro.infer.reparam` module for available
    reparameterizers.

    Note some reparameterizers can examine the ``*args,**kwargs`` inputs of
    functions they affect; these reparameterizers require using
    ``handlers.reparam`` as a decorator rather than as a context manager.

    [1] Maria I. Gorinova, Dave Moore, Matthew D. Hoffman (2019)
        "Automatic Reparameterisation of Probabilistic Programs"
        https://arxiv.org/pdf/1906.03028.pdf

    :param config: Configuration, either a dict mapping site name to
        :class:`~numpyro.infer.reparam.Reparam` ,
        or a function mapping site to
        :class:`~numpyro.infer.reparam.Reparam` or None.
    :type config: dict or callable
    """

    def __init__(self, fn=None, config=None):
        assert isinstance(config, dict) or callable(config)
        self.config = config
        super().__init__(fn)

    def process_message(self, msg):
        if msg["type"] != "sample":
            return

        if isinstance(self.config, dict):
            reparam = self.config.get(msg["name"])
        else:
            reparam = self.config(msg)
        if reparam is None:
            return

        new_fn, value = reparam(msg["name"], msg["fn"], msg["value"])

        if value is not None:
            if new_fn is None:
                msg["type"] = "deterministic"
                msg["value"] = value
                for key in list(msg.keys()):
                    if key not in ("type", "name", "value"):
                        del msg[key]
                return

            if msg["value"] is None:
                msg["is_observed"] = True
            msg["value"] = value
        msg["fn"] = new_fn


class scale(Messenger):
    """
    This messenger rescales the log probability score.

    This is typically used for data subsampling or for stratified sampling of data
    (e.g. in fraud detection where negatives vastly outnumber positives).

    :param scale: a positive scaling factor that is broadcastable to the shape
        of log probability.
    :type scale: float or numpy.ndarray
    """

    def __init__(self, fn=None, scale=1.0):
        if not_jax_tracer(scale):
            if np.any(np.less_equal(scale, 0)):
                raise ValueError("'scale' argument should be positive.")
        self.scale = scale
        super().__init__(fn)

    def process_message(self, msg):
        if msg["type"] not in ("param", "sample", "plate"):
            return

        msg["scale"] = (
            self.scale if msg.get("scale") is None else self.scale * msg["scale"]
        )


class scope(Messenger):
    """
    This handler prepend a prefix followed by a divider to the name of sample sites.

    Example::

    .. doctest::

       >>> import numpyro
       >>> import numpyro.distributions as dist
       >>> from numpyro.handlers import scope, seed, trace
       >>>
       >>> def model():
       ...     with scope(prefix="a"):
       ...         with scope(prefix="b", divider="."):
       ...             return numpyro.sample("x", dist.Bernoulli(0.5))
       ...
       >>> assert "a/b.x" in trace(seed(model, 0)).get_trace()

    :param fn: Python callable with NumPyro primitives.
    :param str prefix: a string to prepend to sample names
    :param str divider: a string to join the prefix and sample name; default to `'/'`
    """

    def __init__(self, fn=None, prefix="", divider="/"):
        self.prefix = prefix
        self.divider = divider
        super().__init__(fn)

    def process_message(self, msg):
        if msg.get("name"):
            msg["name"] = f"{self.prefix}{self.divider}{msg['name']}"


class seed(Messenger):
    """
    JAX uses a functional pseudo random number generator that requires passing
    in a seed :func:`~jax.random.PRNGKey` to every stochastic function. The
    `seed` handler allows us to initially seed a stochastic function with a
    :func:`~jax.random.PRNGKey`. Every call to the :func:`~numpyro.handlers.sample`
    primitive inside the function results in a splitting of this initial seed
    so that we use a fresh seed for each subsequent call without having to
    explicitly pass in a `PRNGKey` to each `sample` call.

    :param fn: Python callable with NumPyro primitives.
    :param rng_seed: a random number generator seed.
    :type rng_seed: int, jnp.ndarray scalar, or jax.random.PRNGKey

    .. note::

        Unlike in Pyro, `numpyro.sample` primitive cannot be used without wrapping
        it in seed handler since there is no global random state. As such,
        users need to use `seed` as a contextmanager to generate samples from
        distributions or as a decorator for their model callable (See below).

    **Example:**

    .. doctest::

       >>> from jax import random
       >>> import numpyro
       >>> import numpyro.handlers
       >>> import numpyro.distributions as dist

       >>> # as context manager
       >>> with handlers.seed(rng_seed=1):
       ...     x = numpyro.sample('x', dist.Normal(0., 1.))

       >>> def model():
       ...     return numpyro.sample('y', dist.Normal(0., 1.))

       >>> # as function decorator (/modifier)
       >>> y = handlers.seed(model, rng_seed=1)()
       >>> assert x == y
    """

    def __init__(self, fn=None, rng_seed=None):
        if isinstance(rng_seed, int) or (
            isinstance(rng_seed, jnp.ndarray) and not jnp.shape(rng_seed)
        ):
            rng_seed = random.PRNGKey(rng_seed)
        if not (
            isinstance(rng_seed, jnp.ndarray)
            and rng_seed.dtype == jnp.uint32
            and rng_seed.shape == (2,)
        ):
            raise TypeError("Incorrect type for rng_seed: {}".format(type(rng_seed)))
        self.rng_key = rng_seed
        super(seed, self).__init__(fn)

    def process_message(self, msg):
        if (
            msg["type"] == "sample"
            and not msg["is_observed"]
            and msg["kwargs"]["rng_key"] is None
        ) or msg["type"] in ["prng_key", "plate", "control_flow"]:
            if msg["value"] is not None:
                # no need to create a new key when value is available
                return
            self.rng_key, rng_key_sample = random.split(self.rng_key)
            msg["kwargs"]["rng_key"] = rng_key_sample


class substitute(Messenger):
    """
    Given a callable `fn` and a dict `data` keyed by site names
    (alternatively, a callable `substitute_fn`), return a callable
    which substitutes all primitive calls in `fn` with values from
    `data` whose key matches the site name. If the site name
    is not present in `data`, there is no side effect.

    If a `substitute_fn` is provided, then the value at the site is
    replaced by the value returned from the call to `substitute_fn`
    for the given site.

    :param fn: Python callable with NumPyro primitives.
    :param dict data: dictionary of `numpy.ndarray` values keyed by
        site names.
    :param substitute_fn: callable that takes in a site dict and returns
        a numpy array or `None` (in which case the handler has no side
        effect).

    **Example:**

    .. doctest::

       >>> from jax import random
       >>> import numpyro
       >>> from numpyro.handlers import seed, substitute, trace
       >>> import numpyro.distributions as dist

       >>> def model():
       ...     numpyro.sample('a', dist.Normal(0., 1.))

       >>> model = seed(model, random.PRNGKey(0))
       >>> exec_trace = trace(substitute(model, {'a': -1})).get_trace()
       >>> assert exec_trace['a']['value'] == -1
    """

    def __init__(self, fn=None, data=None, substitute_fn=None):
        self.substitute_fn = substitute_fn
        self.data = data
        if sum((x is not None for x in (data, substitute_fn))) != 1:
            raise ValueError(
                "Only one of `data` or `substitute_fn` " "should be provided."
            )
        super(substitute, self).__init__(fn)

    def process_message(self, msg):
        if (msg["type"] not in ("sample", "param", "plate")) or msg.get(
            "_control_flow_done", False
        ):
            if msg["type"] == "control_flow":
                if self.data is not None:
                    msg["kwargs"]["substitute_stack"].append(("substitute", self.data))
                if self.substitute_fn is not None:
                    msg["kwargs"]["substitute_stack"].append(
                        ("substitute", self.substitute_fn)
                    )
            return

        if self.data is not None:
            value = self.data.get(msg["name"])
        else:
            value = self.substitute_fn(msg)

        if value is not None:
            msg["value"] = value


class do(Messenger):
    """
    Given a stochastic function with some sample statements and a dictionary
    of values at names, set the return values of those sites equal to the values
    as if they were hard-coded to those values and introduce fresh sample sites
    with the same names whose values do not propagate.

    Composes freely with :func:`~numpyro.handlers.condition` to represent
    counterfactual distributions over potential outcomes. See Single World
    Intervention Graphs [1] for additional details and theory.

    This is equivalent to replacing `z = numpyro.sample("z", ...)` with `z = 1.`
    and introducing a fresh sample site `numpyro.sample("z", ...)` whose value is
    not used elsewhere.

    **References:**

    1. *Single World Intervention Graphs: A Primer*,
       Thomas Richardson, James Robins

    :param fn: a stochastic function (callable containing Pyro primitive calls)
    :param data: a ``dict`` mapping sample site names to interventions

    **Example:**

    .. doctest::

      >>> import jax.numpy as jnp
      >>> import numpyro
      >>> from numpyro.handlers import do, trace, seed
      >>> import numpyro.distributions as dist
      >>> def model(x):
      ...     s = numpyro.sample("s", dist.LogNormal())
      ...     z = numpyro.sample("z", dist.Normal(x, s))
      ...     return z ** 2
      >>> intervened_model = handlers.do(model, data={"z": 1.})
      >>> with trace() as exec_trace:
      ...     z_square = seed(intervened_model, 0)(1)
      >>> assert exec_trace['z']['value'] != 1.
      >>> assert not exec_trace['z']['is_observed']
      >>> assert not exec_trace['z'].get('stop', None)
      >>> assert z_square == 1
    """

    def __init__(self, fn=None, data=None):
        self.data = data
        self._intervener_id = str(id(self))
        super(do, self).__init__(fn)

    def process_message(self, msg):
        if msg["type"] != "sample":
            return
        if (
            msg.get("_intervener_id", None) != self._intervener_id
            and self.data.get(msg["name"]) is not None
        ):
            if msg.get("_intervener_id", None) is not None:
                warnings.warn(
                    "Attempting to intervene on variable {} multiple times,"
                    "this is almost certainly incorrect behavior".format(msg["name"]),
                    RuntimeWarning,
                )
            msg["_intervener_id"] = self._intervener_id

            # split node, avoid reapplying self recursively to new node
            new_msg = msg.copy()
            apply_stack(new_msg)

            intervention = self.data.get(msg["name"])
            msg["name"] = msg["name"] + "__CF"  # mangle old name
            msg["value"] = intervention
            msg["is_observed"] = True
            msg["stop"] = True<|MERGE_RESOLUTION|>--- conflicted
+++ resolved
@@ -488,11 +488,7 @@
     """
 
     def __init__(self, fn=None, mask=True):
-<<<<<<< HEAD
-        if lax.dtype(mask) != "bool":
-=======
         if jnp.result_type(mask) != "bool":
->>>>>>> d9782025
             raise ValueError("`mask` should be a bool array.")
         self.mask = mask
         super().__init__(fn)
