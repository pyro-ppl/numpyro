import jax
<<<<<<< HEAD
from jax import grad, random
=======
from jax import random, value_and_grad, vmap
>>>>>>> 866ce179
from jax.flatten_util import ravel_pytree
import jax.numpy as np
from jax.tree_util import tree_flatten

<<<<<<< HEAD
import numpyro.distributions as dist
from numpyro.distributions.constraints import biject_to, real, ComposeTransform
from numpyro.handlers import block, sample, seed, substitute, trace
=======
import numpyro
import numpyro.distributions as dist
from numpyro.distributions.constraints import ComposeTransform, biject_to, real
from numpyro.handlers import block, condition, seed, substitute, trace
>>>>>>> 866ce179
from numpyro.util import while_loop


def log_density(model, model_args, model_kwargs, params, skip_dist_transforms=False):
    """
    Computes log of joint density for the model given latent values ``params``.

    :param model: Python callable containing NumPyro primitives.
    :param tuple model_args: args provided to the model.
    :param dict model_kwargs`: kwargs provided to the model.
    :param dict params: dictionary of current parameter values keyed by site
        name.
    :param bool skip_dist_transforms: whether to compute log probability of a site
        (if its prior is a transformed distribution) in its base distribution
        domain.
    :return: log of joint density and a corresponding model trace
    """
    # We skip transforms in
    #   + autoguide's model
    #   + hmc's model
    # We apply transforms in
    #   + autoguide's guide
    #   + svi's model + guide
    if skip_dist_transforms:
        model = substitute(model, base_param_map=params)
    else:
        model = substitute(model, param_map=params)
    model_trace = trace(model).get_trace(*model_args, **model_kwargs)
    log_joint = 0.
    for site in model_trace.values():
        if site['type'] == 'sample':
            value = site['value']
            intermediates = site['intermediates']
            if intermediates:
                if skip_dist_transforms:
                    log_prob = site['fn'].base_dist.log_prob(intermediates[0][0])
                else:
                    log_prob = site['fn'].log_prob(value, intermediates)
            else:
                log_prob = site['fn'].log_prob(value)
            log_prob = np.sum(log_prob)
            if 'scale' in site:
                log_prob = site['scale'] * log_prob
            log_joint = log_joint + log_prob
    return log_joint, model_trace


def transform_fn(transforms, params, invert=False):
    """
    Callable that applies a transformation from the `transforms` dict to values in the
    `params` dict and returns the transformed values keyed on the same names.

    :param transforms: Dictionary of transforms keyed by names. Names in
        `transforms` and `params` should align.
    :param params: Dictionary of arrays keyed by names.
    :param invert: Whether to apply the inverse of the transforms.
    :return: `dict` of transformed params.
    """
    if invert:
        transforms = {k: v.inv for k, v in transforms.items()}
    return {k: transforms[k](v) if k in transforms else v
            for k, v in params.items()}


def constrain_fn(model, model_args, model_kwargs, transforms, params):
    """
    Gets value at each latent site in `model` given unconstrained parameters `params`.
    The `transforms` is used to transform these unconstrained parameters to base values
    of the corresponding priors in `model`. If a prior is a transformed distribution,
    the corresponding base value lies in the support of base distribution. Otherwise,
    the base value lies in the support of the distribution.

    :param model: a callable containing NumPyro primitives.
    :param tuple model_args: args provided to the model.
    :param dict model_kwargs`: kwargs provided to the model.
    :param dict transforms: dictionary of transforms keyed by names. Names in
        `transforms` and `params` should align.
    :param dict params: dictionary of unconstrained values keyed by site
        names.
    :return: `dict` of transformed params.
    """
    params_constrained = transform_fn(transforms, params)
    substituted_model = substitute(model, base_param_map=params_constrained)
    model_trace = trace(substituted_model).get_trace(*model_args, **model_kwargs)
    return {k: model_trace[k]['value'] for k, v in params.items() if k in model_trace}


def potential_energy(model, model_args, model_kwargs, inv_transforms, params):
    """
<<<<<<< HEAD
    Makes a callable which computes potential energy of a model given unconstrained params.
=======
    Computes potential energy of a model given unconstrained params.
>>>>>>> 866ce179
    The `inv_transforms` is used to transform these unconstrained parameters to base values
    of the corresponding priors in `model`. If a prior is a transformed distribution,
    the corresponding base value lies in the support of base distribution. Otherwise,
    the base value lies in the support of the distribution.

    :param model: a callable containing NumPyro primitives.
    :param tuple model_args: args provided to the model.
    :param dict model_kwargs`: kwargs provided to the model.
    :param dict inv_transforms: dictionary of transforms keyed by names.
<<<<<<< HEAD
    :return: a callable that computes potential energy given unconstrained parameters.
=======
    :param dict params: unconstrained parameters of `model`.
    :return: potential energy given unconstrained parameters.
>>>>>>> 866ce179
    """
    params_constrained = transform_fn(inv_transforms, params)
    log_joint, model_trace = log_density(model, model_args, model_kwargs, params_constrained,
                                         skip_dist_transforms=True)
    for name, t in inv_transforms.items():
        t_log_det = np.sum(t.log_abs_det_jacobian(params[name], params_constrained[name]))
        if 'scale' in model_trace[name]:
            t_log_det = model_trace[name]['scale'] * t_log_det
        log_joint = log_joint + t_log_det
    return - log_joint


<<<<<<< HEAD
=======
def transformed_potential_energy(potential_energy, inv_transform, z):
    """
    Given a potential energy `p(x)`, compute potential energy of `p(z)`
    with `z = transform(x)` (i.e. `x = inv_transform(z)`).

    :param potential_energy: a callable to compute potential energy of original
        variable `x`.
    :param ~numpyro.distributions.constraints.Transform inv_transform: a
        transform from the new variable `z` to `x`.
    :param z: new variable to compute potential energy
    :return: potential energy of `z`.
    """
    x, intermediates = inv_transform.call_with_intermediates(z)
    logdet = inv_transform.log_abs_det_jacobian(z, x, intermediates=intermediates)
    return potential_energy(x) - logdet


>>>>>>> 866ce179
def init_to_median(site, num_samples=15, skip_param=False):
    """
    Initialize to the prior median.
    """
    if site['type'] == 'sample' and not site['is_observed']:
        if isinstance(site['fn'], dist.TransformedDistribution):
            fn = site['fn'].base_dist
        else:
            fn = site['fn']
<<<<<<< HEAD
        samples = sample('_init', fn, sample_shape=(num_samples,))
        # TODO: use np.median when it is available upstream
        return np.mean(samples, axis=0)
=======
        samples = numpyro.sample('_init', fn,
                                 sample_shape=(num_samples,) + site['kwargs']['sample_shape'])
        return np.median(samples, axis=0)
>>>>>>> 866ce179

    if site['type'] == 'param' and not skip_param:
        # return base value of param site
        constraint = site['kwargs'].pop('constraint', real)
        transform = biject_to(constraint)
        value = site['args'][0]
        if isinstance(transform, ComposeTransform):
            base_transform = transform.parts[0]
            value = base_transform(transform.inv(value))
        return value


def init_to_prior(site, skip_param=False):
    """
    Initialize to a prior sample.
    """
    return init_to_median(site, num_samples=1, skip_param=skip_param)


def init_to_uniform(site, radius=2, skip_param=False):
    """
    Initialize to an arbitrary feasible point, ignoring distribution
    parameters.
    """
    if site['type'] == 'sample' and not site['is_observed']:
        if isinstance(site['fn'], dist.TransformedDistribution):
            fn = site['fn'].base_dist
        else:
            fn = site['fn']
<<<<<<< HEAD
        value = sample('_init', fn)
        base_transform = biject_to(fn.support)
        unconstrained_value = sample('_unconstrained_init', dist.Uniform(-radius, radius),
                                     sample_shape=np.shape(base_transform.inv(value)))
=======
        value = numpyro.sample('_init', fn, sample_shape=site['kwargs']['sample_shape'])
        base_transform = biject_to(fn.support)
        unconstrained_value = numpyro.sample('_unconstrained_init', dist.Uniform(-radius, radius),
                                             sample_shape=np.shape(base_transform.inv(value)))
>>>>>>> 866ce179
        return base_transform(unconstrained_value)

    if site['type'] == 'param' and not skip_param:
        # return base value of param site
        constraint = site['kwargs'].pop('constraint', real)
        transform = biject_to(constraint)
        value = site['args'][0]
<<<<<<< HEAD
        unconstrained_value = sample('_unconstrained_init', dist.Uniform(-radius, radius),
                                     sample_shape=np.shape(transform.inv(value)))
=======
        unconstrained_value = numpyro.sample('_unconstrained_init', dist.Uniform(-radius, radius),
                                             sample_shape=np.shape(transform.inv(value)))
>>>>>>> 866ce179
        if isinstance(transform, ComposeTransform):
            base_transform = transform.parts[0]
        else:
            base_transform = transform
        return base_transform(unconstrained_value)


def init_to_feasible(site, skip_param=False):
    """
    Initialize to an arbitrary feasible point, ignoring distribution
    parameters.
    """
    return init_to_uniform(site, radius=0, skip_param=skip_param)


def find_valid_initial_params(rng, model, *model_args, init_strategy=init_to_uniform,
<<<<<<< HEAD
                              param_as_improper=False, **model_kwargs):
=======
                              param_as_improper=False, prototype_params=None, **model_kwargs):
>>>>>>> 866ce179
    """
    Given a model with Pyro primitives, returns an initial valid unconstrained
    parameters. This function also returns an `is_valid` flag to say whether the
    initial parameters are valid.

    :param jax.random.PRNGKey rng: random number generator seed to
        sample from the prior. The returned `init_params` will have the
        batch shape ``rng.shape[:-1]``.
    :param model: Python callable containing Pyro primitives.
    :param `*model_args`: args provided to the model.
    :param callable init_strategy: a per-site initialization function.
    :param bool param_as_improper: a flag to decide whether to consider sites with
        `param` statement as sites with improper priors.
    :param `**model_kwargs`: kwargs provided to the model.
    :return: tuple of (`init_params`, `is_valid`).
    """
    init_strategy = jax.partial(init_strategy, skip_param=not param_as_improper)

    def cond_fn(state):
        i, _, _, is_valid = state
        return (i < 100) & (~is_valid)

    def body_fn(state):
        i, key, _, _ = state
        key, subkey = random.split(key)

        # Wrap model in a `substitute` handler to initialize from `init_loc_fn`.
        # Use `block` to not record sample primitives in `init_loc_fn`.
        seeded_model = substitute(model, substitute_fn=block(seed(init_strategy, subkey)))
        model_trace = trace(seeded_model).get_trace(*model_args, **model_kwargs)
        constrained_values, inv_transforms = {}, {}
        for k, v in model_trace.items():
            if v['type'] == 'sample' and not v['is_observed']:
                if v['intermediates']:
                    constrained_values[k] = v['intermediates'][0][0]
                    inv_transforms[k] = biject_to(v['fn'].base_dist.support)
                else:
                    constrained_values[k] = v['value']
                    inv_transforms[k] = biject_to(v['fn'].support)
            elif v['type'] == 'param' and param_as_improper:
                constraint = v['kwargs'].pop('constraint', real)
                transform = biject_to(constraint)
                if isinstance(transform, ComposeTransform):
                    base_transform = transform.parts[0]
                    inv_transforms[k] = base_transform
                    constrained_values[k] = base_transform(transform.inv(v['value']))
                else:
                    inv_transforms[k] = transform
                    constrained_values[k] = v['value']
        params = transform_fn(inv_transforms,
                              {k: v for k, v in constrained_values.items()},
                              invert=True)
<<<<<<< HEAD

        potential_fn = jax.partial(potential_energy, model, model_args, model_kwargs, inv_transforms)
        param_grads = grad(potential_fn)(params)
        z = ravel_pytree(params)[0]
        z_grad = ravel_pytree(param_grads)[0]
        is_valid = np.all(np.isfinite(z)) & np.all(np.isfinite(z_grad))
        return i + 1, key, params, is_valid

    # NB: the logic here is kind of do-while instead of while-do
    init_state = body_fn((0, rng, None, None))
    _, _, init_params, is_valid = while_loop(cond_fn, body_fn, init_state)
    return init_params, is_valid
=======
        potential_fn = jax.partial(potential_energy, model, model_args, model_kwargs, inv_transforms)
        pe, param_grads = value_and_grad(potential_fn)(params)
        z_grad = ravel_pytree(param_grads)[0]
        is_valid = np.isfinite(pe) & np.all(np.isfinite(z_grad))
        return i + 1, key, params, is_valid

    if prototype_params is not None:
        init_state = (0, rng, prototype_params, False)
    else:
        init_state = body_fn((0, rng, None, None))
    _, _, init_params, is_valid = while_loop(cond_fn, body_fn, init_state)
    return init_params, is_valid


def predictive(rng, model, posterior_samples, return_sites=None, *args, **kwargs):
    """
    Run model by sampling latent parameters from `posterior_samples`, and return
    values at sample sites from the forward run. By default, only sites not contained in
    `posterior_samples` are returned. This can be modified by changing the `return_sites`
    keyword argument.

    .. warning::
        The interface for the `predictive` function is experimental, and
        might change in the future.

    :param jax.random.PRNGKey rng: seed to draw samples
    :param model: Python callable containing Pyro primitives.
    :param dict posterior_samples: dictionary of samples from the posterior.
    :param list return_sites: sites to return; by default only sample sites not present
        in `posterior_samples` are returned.
    :param args: model arguments.
    :param kwargs: model kwargs.
    :return: dict of samples from the predictive distribution.
    """
    # TODO: consider to support `num_samples`, `return_traces`, `parallel` kwargs
    def single_prediction(rng, samples):
        model_trace = trace(seed(condition(model, samples), rng)).get_trace(*args, **kwargs)
        sites = model_trace.keys() - samples.keys() if return_sites is None else return_sites
        return {name: site['value'] for name, site in model_trace.items() if name in sites}

    num_samples = tree_flatten(posterior_samples)[0][0].shape[0]
    rngs = random.split(rng, num_samples)
    return vmap(single_prediction)(rngs, posterior_samples)
>>>>>>> 866ce179
<|MERGE_RESOLUTION|>--- conflicted
+++ resolved
@@ -1,23 +1,13 @@
 import jax
-<<<<<<< HEAD
-from jax import grad, random
-=======
 from jax import random, value_and_grad, vmap
->>>>>>> 866ce179
 from jax.flatten_util import ravel_pytree
 import jax.numpy as np
 from jax.tree_util import tree_flatten
 
-<<<<<<< HEAD
-import numpyro.distributions as dist
-from numpyro.distributions.constraints import biject_to, real, ComposeTransform
-from numpyro.handlers import block, sample, seed, substitute, trace
-=======
 import numpyro
 import numpyro.distributions as dist
 from numpyro.distributions.constraints import ComposeTransform, biject_to, real
 from numpyro.handlers import block, condition, seed, substitute, trace
->>>>>>> 866ce179
 from numpyro.util import while_loop
 
 
@@ -107,11 +97,7 @@
 
 def potential_energy(model, model_args, model_kwargs, inv_transforms, params):
     """
-<<<<<<< HEAD
-    Makes a callable which computes potential energy of a model given unconstrained params.
-=======
     Computes potential energy of a model given unconstrained params.
->>>>>>> 866ce179
     The `inv_transforms` is used to transform these unconstrained parameters to base values
     of the corresponding priors in `model`. If a prior is a transformed distribution,
     the corresponding base value lies in the support of base distribution. Otherwise,
@@ -121,12 +107,8 @@
     :param tuple model_args: args provided to the model.
     :param dict model_kwargs`: kwargs provided to the model.
     :param dict inv_transforms: dictionary of transforms keyed by names.
-<<<<<<< HEAD
-    :return: a callable that computes potential energy given unconstrained parameters.
-=======
     :param dict params: unconstrained parameters of `model`.
     :return: potential energy given unconstrained parameters.
->>>>>>> 866ce179
     """
     params_constrained = transform_fn(inv_transforms, params)
     log_joint, model_trace = log_density(model, model_args, model_kwargs, params_constrained,
@@ -139,8 +121,6 @@
     return - log_joint
 
 
-<<<<<<< HEAD
-=======
 def transformed_potential_energy(potential_energy, inv_transform, z):
     """
     Given a potential energy `p(x)`, compute potential energy of `p(z)`
@@ -158,7 +138,6 @@
     return potential_energy(x) - logdet
 
 
->>>>>>> 866ce179
 def init_to_median(site, num_samples=15, skip_param=False):
     """
     Initialize to the prior median.
@@ -168,15 +147,9 @@
             fn = site['fn'].base_dist
         else:
             fn = site['fn']
-<<<<<<< HEAD
-        samples = sample('_init', fn, sample_shape=(num_samples,))
-        # TODO: use np.median when it is available upstream
-        return np.mean(samples, axis=0)
-=======
         samples = numpyro.sample('_init', fn,
                                  sample_shape=(num_samples,) + site['kwargs']['sample_shape'])
         return np.median(samples, axis=0)
->>>>>>> 866ce179
 
     if site['type'] == 'param' and not skip_param:
         # return base value of param site
@@ -206,17 +179,10 @@
             fn = site['fn'].base_dist
         else:
             fn = site['fn']
-<<<<<<< HEAD
-        value = sample('_init', fn)
-        base_transform = biject_to(fn.support)
-        unconstrained_value = sample('_unconstrained_init', dist.Uniform(-radius, radius),
-                                     sample_shape=np.shape(base_transform.inv(value)))
-=======
         value = numpyro.sample('_init', fn, sample_shape=site['kwargs']['sample_shape'])
         base_transform = biject_to(fn.support)
         unconstrained_value = numpyro.sample('_unconstrained_init', dist.Uniform(-radius, radius),
                                              sample_shape=np.shape(base_transform.inv(value)))
->>>>>>> 866ce179
         return base_transform(unconstrained_value)
 
     if site['type'] == 'param' and not skip_param:
@@ -224,13 +190,8 @@
         constraint = site['kwargs'].pop('constraint', real)
         transform = biject_to(constraint)
         value = site['args'][0]
-<<<<<<< HEAD
-        unconstrained_value = sample('_unconstrained_init', dist.Uniform(-radius, radius),
-                                     sample_shape=np.shape(transform.inv(value)))
-=======
         unconstrained_value = numpyro.sample('_unconstrained_init', dist.Uniform(-radius, radius),
                                              sample_shape=np.shape(transform.inv(value)))
->>>>>>> 866ce179
         if isinstance(transform, ComposeTransform):
             base_transform = transform.parts[0]
         else:
@@ -247,11 +208,7 @@
 
 
 def find_valid_initial_params(rng, model, *model_args, init_strategy=init_to_uniform,
-<<<<<<< HEAD
-                              param_as_improper=False, **model_kwargs):
-=======
                               param_as_improper=False, prototype_params=None, **model_kwargs):
->>>>>>> 866ce179
     """
     Given a model with Pyro primitives, returns an initial valid unconstrained
     parameters. This function also returns an `is_valid` flag to say whether the
@@ -304,20 +261,6 @@
         params = transform_fn(inv_transforms,
                               {k: v for k, v in constrained_values.items()},
                               invert=True)
-<<<<<<< HEAD
-
-        potential_fn = jax.partial(potential_energy, model, model_args, model_kwargs, inv_transforms)
-        param_grads = grad(potential_fn)(params)
-        z = ravel_pytree(params)[0]
-        z_grad = ravel_pytree(param_grads)[0]
-        is_valid = np.all(np.isfinite(z)) & np.all(np.isfinite(z_grad))
-        return i + 1, key, params, is_valid
-
-    # NB: the logic here is kind of do-while instead of while-do
-    init_state = body_fn((0, rng, None, None))
-    _, _, init_params, is_valid = while_loop(cond_fn, body_fn, init_state)
-    return init_params, is_valid
-=======
         potential_fn = jax.partial(potential_energy, model, model_args, model_kwargs, inv_transforms)
         pe, param_grads = value_and_grad(potential_fn)(params)
         z_grad = ravel_pytree(param_grads)[0]
@@ -360,5 +303,4 @@
 
     num_samples = tree_flatten(posterior_samples)[0][0].shape[0]
     rngs = random.split(rng, num_samples)
-    return vmap(single_prediction)(rngs, posterior_samples)
->>>>>>> 866ce179
+    return vmap(single_prediction)(rngs, posterior_samples)