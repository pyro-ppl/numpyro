from jax import grad, random
from jax.flatten_util import ravel_pytree
import jax.numpy as np

import numpyro.distributions as dist
from numpyro.distributions.constraints import biject_to, real, ComposeTransform
from numpyro.handlers import block, sample, seed, substitute, trace
from numpyro.util import while_loop


def log_density(model, model_args, model_kwargs, params, skip_dist_transforms=False):
    """
    Computes log of joint density for the model given latent values ``params``.

    :param model: Python callable containing Pyro primitives.
    :param tuple model_args: args provided to the model.
    :param dict model_kwargs`: kwargs provided to the model.
    :param dict params: dictionary of current parameter values keyed by site
        name.
    :param bool skip_dist_transforms: whether to compute log probability of a site
        (if its prior is a transformed distribution) in its base distribution
        domain.
    :return: log of joint density and a corresponding model trace
    """
    model = substitute(model, base_param_map=params)
    model_trace = trace(model).get_trace(*model_args, **model_kwargs)
    log_joint = 0.
    for site in model_trace.values():
        if site['type'] == 'sample':
            value = site['value']
            intermediates = site['intermediates']
            if intermediates:
                if skip_dist_transforms:
                    log_prob = site['fn'].base_dist.log_prob(intermediates[0][0])
                else:
                    log_prob = site['fn'].log_prob(value, intermediates)
            else:
                log_prob = site['fn'].log_prob(value)
            log_prob = np.sum(log_prob)
            if 'scale' in site:
                log_prob = site['scale'] * log_prob
            log_joint = log_joint + log_prob
    return log_joint, model_trace


def transform_fn(transforms, params, invert=False):
    """
    Callable that applies a transformation from the `transforms` dict to values in the
    `params` dict and returns the transformed values keyed on the same names.

    :param transforms: Dictionary of transforms keyed by names. Names in
        `transforms` and `params` should align.
    :param params: Dictionary of arrays keyed by names.
    :param invert: Whether to apply the inverse of the transforms.
    :return: `dict` of transformed params.
    """
    if invert:
        transforms = {k: v.inv for k, v in transforms.items()}
    return {k: transforms[k](v) if k in transforms else v
            for k, v in params.items()}


<<<<<<< HEAD
def potential_energy(model, model_args, model_kwargs, inv_transforms, skip_dist_transforms=True):
    def _potential_energy(params):
        params_constrained = transform_fn(inv_transforms, params)
        log_joint, model_trace = log_density(model, model_args, model_kwargs, params_constrained,
                                             skip_dist_transforms=skip_dist_transforms)
        for name, t in inv_transforms.items():
            t_log_det = np.sum(t.log_abs_det_jacobian(params[name], params_constrained[name]))
            if 'scale' in model_trace[name]:
                t_log_det = model_trace[name]['scale'] * t_log_det
            log_joint = log_joint + t_log_det
        return - log_joint

    return _potential_energy


def init_to_median(site, num_samples=15):
    """
    Initialize to the prior median.
    """
    if site['is_observed']:
        return None
    samples = sample('_init', site['fn'], sample_shape=(num_samples,))
    # TODO: use np.median when it is available upstream
    value = np.mean(samples, axis=0)
    return value


def init_to_prior(site):
    """
    Initialize to a prior sample.
    """
    if site['is_observed']:
        return None
    return sample('_init', site['fn'])


def init_to_uniform(site, radius=2):
    """
    Initialize to an arbitrary feasible point, ignoring distribution
    parameters.
    """
    if site['is_observed']:
        return None
    value = sample('_init', site['fn'])
    t = biject_to(site['fn'].support)
    unconstrained_value = sample('_unconstrained_init', dist.Uniform(-radius, radius),
                                 sample_shape=np.shape(t.inv(value)))
    return t(unconstrained_value)


def init_to_feasible(site):
    """
    Initialize to an arbitrary feasible point, ignoring distribution
    parameters.
    """
    if site['is_observed']:
        return None
    value = sample('_init', site['fn'])
    t = biject_to(site['fn'].support)
    return t(np.zeros(np.shape(t.inv(value))))


def find_valid_initial_params(rng, model, *model_args, init_strategy=init_to_uniform,
                              param_as_improper=False, **model_kwargs):
    """
    Given a model with Pyro primitives, returns an initial valid unconstrained
    parameters. This function also returns an `is_valid` flag to say whether the
    initial parameters are valid.

    :param jax.random.PRNGKey rng: random number generator seed to
        sample from the prior. The returned `init_params` will have the
        batch shape ``rng.shape[:-1]``.
    :param model: Python callable containing Pyro primitives.
    :param `*model_args`: args provided to the model.
    :param callable init_strategy: a per-site initialization function.
    :param bool param_as_improper: a flag to decide whether to consider sites with
        `param` statement as sites with improper priors.
    :param `**model_kwargs`: kwargs provided to the model.
    :return: tuple of (`init_params`, `is_valid`).
    """
    def cond_fn(state):
        i, _, _, is_valid = state
        return (i < 100) & (~is_valid)

    def body_fn(state):
        i, key, _, _ = state
        key, subkey = random.split(key)

        # Wrap model in a `substitute` handler to initialize from `init_loc_fn`.
        # Use `block` to not record sample primitives in `init_loc_fn`.
        seeded_model = substitute(model, substitute_fn=block(seed(init_strategy, subkey)))
        model_trace = trace(seeded_model).get_trace(*model_args, **model_kwargs)
        constrained_values, inv_transforms = {}, {}
        for k, v in model_trace.items():
            if v['type'] == 'sample' and not v['is_observed']:
                if v['intermediates']:
                    constrained_values[k] = v['intermediates'][0][0]
                    inv_transforms[k] = biject_to(v['fn'].base_dist.support)
                else:
                    constrained_values[k] = v['value']
                    inv_transforms[k] = biject_to(v['fn'].support)
            elif v['type'] == 'param':
                constraint = v['kwargs'].pop('constraint', real)
                transform = biject_to(constraint)
                if isinstance(transform, ComposeTransform):
                    base_transform = transform.parts[0]
                    inv_transforms[k] = base_transform
                    constrained_values[k] = base_transform(transform.inv(v['value']))
                else:
                    inv_transforms[k] = transform
                    constrained_values[k] = v['value']
        params = transform_fn(inv_transforms,
                              {k: v for k, v in constrained_values.items()},
                              invert=True)

        potential_fn = potential_energy(model, model_args, model_kwargs, inv_transforms)
        param_grads = grad(potential_fn)(params)
        z = ravel_pytree(params)[0]
        z_grad = ravel_pytree(param_grads)[0]
        is_valid = np.all(np.isfinite(z)) & np.all(np.isfinite(z_grad))
        return i + 1, key, params, is_valid

    # NB: the logic here is kind of do-while instead of while-do
    init_state = body_fn((0, rng, None, None))
    _, _, init_params, is_valid = while_loop(cond_fn, body_fn, init_state)
    return init_params, is_valid
=======
def constrain_fn(model, model_args, model_kwargs, transforms, params):
    params_constrained = transform_fn(transforms, params)
    substituted_model = substitute(model, base_param_map=params_constrained)
    model_trace = trace(substituted_model).get_trace(*model_args, **model_kwargs)
    return {k: model_trace[k]['value'] for k, v in params.items() if k in model_trace}
>>>>>>> 75bb0a9c
<|MERGE_RESOLUTION|>--- conflicted
+++ resolved
@@ -60,7 +60,13 @@
             for k, v in params.items()}
 
 
-<<<<<<< HEAD
+def constrain_fn(model, model_args, model_kwargs, transforms, params):
+    params_constrained = transform_fn(transforms, params)
+    substituted_model = substitute(model, base_param_map=params_constrained)
+    model_trace = trace(substituted_model).get_trace(*model_args, **model_kwargs)
+    return {k: model_trace[k]['value'] for k, v in params.items() if k in model_trace}
+
+
 def potential_energy(model, model_args, model_kwargs, inv_transforms, skip_dist_transforms=True):
     def _potential_energy(params):
         params_constrained = transform_fn(inv_transforms, params)
@@ -186,11 +192,4 @@
     # NB: the logic here is kind of do-while instead of while-do
     init_state = body_fn((0, rng, None, None))
     _, _, init_params, is_valid = while_loop(cond_fn, body_fn, init_state)
-    return init_params, is_valid
-=======
-def constrain_fn(model, model_args, model_kwargs, transforms, params):
-    params_constrained = transform_fn(transforms, params)
-    substituted_model = substitute(model, base_param_map=params_constrained)
-    model_trace = trace(substituted_model).get_trace(*model_args, **model_kwargs)
-    return {k: model_trace[k]['value'] for k, v in params.items() if k in model_trace}
->>>>>>> 75bb0a9c
+    return init_params, is_valid