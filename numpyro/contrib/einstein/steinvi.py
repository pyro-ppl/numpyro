# Copyright Contributors to the Pyro project.
# SPDX-License-Identifier: Apache-2.0

from collections import namedtuple
from copy import deepcopy
import functools
from functools import partial
from itertools import chain
import operator

from jax import grad, numpy as jnp, random, tree, vmap
from jax.flatten_util import ravel_pytree
from jax.lax import scan

from numpyro import handlers
from numpyro.contrib.einstein.stein_loss import SteinLoss
from numpyro.contrib.einstein.stein_util import (
    batch_ravel_pytree,
    get_parameter_transform,
)
from numpyro.distributions import Distribution
from numpyro.infer.autoguide import AutoDelta, AutoGuide
from numpyro.infer.util import transform_fn
from numpyro.util import fori_collect

SteinVIState = namedtuple(
    "SteinVIState",
    ["optim_state", "rng_key", "loss_temperature", "repulsion_temperature"],
)
SteinVIRunResult = namedtuple("SteinRunResult", ["params", "state", "losses"])


def _numel(shape):
    return functools.reduce(operator.mul, shape, 1)


class SteinVI:
    """Variational inference with Stein mixtures inference [1].

    **Example:**

    .. doctest::

        >>> from jax import random, numpy as jnp

        >>> from numpyro import sample, param, plate
        >>> from numpyro.distributions import Beta, Bernoulli
        >>> from numpyro.distributions.constraints import positive

        >>> from numpyro.optim import Adagrad
        >>> from numpyro.contrib.einstein import MixtureGuidePredictive, SteinVI, RBFKernel

        >>> def model(data):
        ...     f = sample("fairness", Beta(10, 10))
        ...     n = data.shape[0] if data is not None else 1
        ...     with plate("N", n):
        ...         sample("obs", Bernoulli(f), obs=data)

        >>> def guide(data):
        ...     # Initialize all particles in the same point.
        ...     alpha_q = param("alpha_q", 15., constraint=positive)
        ...     # Initialize particles by sampling an Exponential distribution.
        ...     beta_q = param("beta_q",
        ...                     lambda rng_key: random.exponential(rng_key),
        ...                     constraint=positive)
        ...     sample("fairness", Beta(alpha_q, beta_q))

        >>> data = jnp.concatenate([jnp.ones(6), jnp.zeros(4)])

        >>> opt = Adagrad(step_size=0.05)
        >>> k = RBFKernel()
        >>> stein = SteinVI(model, guide, opt, k, num_stein_particles=2)

        >>> stein_result = stein.run(random.PRNGKey(0), 200, data)
        >>> params = stein_result.params

        >>> # Use guide to make predictions.
        >>> predictive = MixtureGuidePredictive(model, guide, params, num_samples=10, guide_sites=stein.guide_sites)
        >>> samples = predictive(random.PRNGKey(1), data=None)

    :param Callable model: Python callable with NumPyro primitives for the model.
    :param Callable guide: Python callable with NumPyro primitives for the guide.
    :param _NumPyroOptim optim: An instance of :class:`~numpyro.optim._NumpyroOptim`.
        Adagrad should be preferred over Adam [1].
    :param SteinKernel kernel_fn: Function that computes the reproducing kernel to use with Stein mixture
        inference. We currently recommend :class:`~numpyro.contrib.einstein.RBFKernel`.
        This may change as criteria for kernel selection are not well understood yet.
    :param num_stein_particles: Number of particles (i.e., mixture components) in the mixture approximation.
        Default is `10`.
    :param num_elbo_particles: Number of Monte Carlo draws used to approximate the attractive force gradient.
        More particles give better gradient approximations. Default is `10`.
    :param Float loss_temperature: Scaling factor of the attractive force. Default is `1`.
    :param Float repulsion_temperature: Scaling factor of the repulsive force [2].
        We recommend not scaling the repulsion. Default is `1`.
    :param Callable non_mixture_guide_param_fn: Predicate on names of parameters in the guide which should be optimized
        using one particle. This could be parameters for large normal networks or other transformation.
        Default excludes all parameters from this option.
    :param static_kwargs: Static keyword arguments for the model and guide. These arguments cannot change
        during inference.

    **References:**

    1. Rønning, Ola, et al. "ELBOing Stein: Variational Bayes with Stein Mixture Inference."
        arXiv preprint arXiv:2410.22948 (2024).
    2. Liu, Chang, et al. "Understanding and Accelerating Particle-Based Variational Inference."
        International Conference on Machine Learning. PMLR, 2019.
    3. Wang, Dilin, and Qiang Liu. "Nonlinear Stein Variational Gradient Descent for Learning Diversified Mixture Models."
        International Conference on Machine Learning. PMLR, 2019.
    """  # noqa: E501

    def __init__(
        self,
        model,
        guide,
        optim,
        kernel_fn,
        num_stein_particles=10,
        num_elbo_particles=10,
        loss_temperature=1.0,
        repulsion_temperature=1.0,
        non_mixture_guide_params_fn=lambda name: False,
        **static_kwargs,
    ):
        if isinstance(guide, AutoGuide):
            not_comptaible_guides = [
                "AutoIAFNormal",
                "AutoBNAFNormal",
                "AutoDAIS",
                "AutoSemiDAIS",
                "AutoSurrogateLikelihoodDAIS",
            ]
            guide_name = guide.__class__.__name__
            assert guide_name not in not_comptaible_guides, (
                f"SteinVI currently not compatible with {guide_name}. "
                f"If you have a use case, feel free to open an issue."
            )

            init_loc_error_message = (
                "SteinVI is not compatible with init_to_feasible, init_to_value, "
                "and init_to_uniform with radius=0. If you have a use case, "
                "feel free to open an issue."
            )
            if isinstance(guide.init_loc_fn, partial):
                init_fn_name = guide.init_loc_fn.func.__name__
                if init_fn_name == "init_to_uniform":
                    assert guide.init_loc_fn.keywords.get("radius", None) != 0.0, (
                        init_loc_error_message
                    )
            else:
                init_fn_name = guide.init_loc_fn.__name__
            assert init_fn_name not in [
                "init_to_feasible",
                "init_to_value",
            ], init_loc_error_message

        self._inference_model = model
        self.model = model
        self.guide = guide
        self._init_guide = deepcopy(guide)
        self.optim = optim
        self.stein_loss = SteinLoss(  # TODO: @OlaRonning handle enum
            elbo_num_particles=num_elbo_particles,
            stein_num_particles=num_stein_particles,
        )
        self.kernel_fn = kernel_fn
        self.static_kwargs = static_kwargs
        self.num_stein_particles = num_stein_particles
        self.loss_temperature = loss_temperature
        self.repulsion_temperature = repulsion_temperature
        self.non_mixture_params_fn = non_mixture_guide_params_fn
        self.guide_sites = None
        self.constrain_fn = None
        self.uconstrain_fn = None
        self.particle_transform_fn = None
        self.particle_transforms = None

    def _apply_kernel(self, kernel, x, y, v):
        if self.kernel_fn.mode == "norm" or self.kernel_fn.mode == "vector":
            return kernel(x, y) * v
        else:
            return kernel(x, y) @ v

    def _kernel_grad(self, kernel, x, y):
        if self.kernel_fn.mode == "norm":
            return grad(lambda x: kernel(x, y))(x)
        elif self.kernel_fn.mode == "vector":
            return vmap(lambda i: grad(lambda x: kernel(x, y)[i])(x)[i])(
                jnp.arange(x.shape[0])
            )
        else:
            return vmap(
                lambda a: jnp.sum(
                    vmap(lambda b: grad(lambda x: kernel(x, y)[a, b])(x)[b])(
                        jnp.arange(x.shape[0])
                    )
                )
            )(jnp.arange(x.shape[0]))

    def _param_size(self, param):
        if isinstance(param, tuple) or isinstance(param, list):
            return sum(map(self._param_size, param))
        return param.size

    def _calc_particle_info(self, uparams, num_particles, start_index=0):
        uparam_keys = list(uparams.keys())
        uparam_keys.sort()
        res = {}
        end_index = start_index
        for k in uparam_keys:
            if isinstance(uparams[k], dict):
                res_sub, end_index = self._calc_particle_info(
                    uparams[k], num_particles, start_index
                )
                res[k] = res_sub
            else:
                end_index = start_index + self._param_size(uparams[k]) // num_particles
                res[k] = (start_index, end_index)
            start_index = end_index
        return res, end_index

    def _find_init_params(self, particle_seed, inner_guide, model_args, model_kwargs):
        def local_trace(key):
            guide = deepcopy(inner_guide)

            with handlers.seed(rng_seed=key), handlers.trace() as mixture_trace:
                guide(*model_args, **model_kwargs)

            init_params = {
                name: site["value"]
                for name, site in mixture_trace.items()
                if site.get("type") == "param"
            }
            return init_params

        return vmap(local_trace)(random.split(particle_seed, self.num_stein_particles))

    def _svgd_loss_and_grads(
        self,
        rng_key,
        unconstr_params,
        loss_temperature,
        repulsion_temperature,
        *args,
        **kwargs,
    ):
        # Separate model and guide parameters, since only guide parameters are updated using Stein
        # Split parameters into model and guide components - only unflagged guide parameters are
        # optimized via Stein forces.
        nonmix_uparams = {  # Includes any marked guide parameters and all model parameters
            p: v
            for p, v in unconstr_params.items()
            if p not in self.guide_sites or self.non_mixture_params_fn(p)
        }

        stein_uparams = {
            p: v for p, v in unconstr_params.items() if p not in nonmix_uparams
        }

        # Collect guide parameters into a monolithic particle.
        stein_particles, unravel_pytree, unravel_pytree_batched = batch_ravel_pytree(
            stein_uparams, nbatch_dims=1
        )

        # Kernel behavior varies based on particle site locations. The particle_info dictionary
        # maps site names to their corresponding dimensional ranges as (start, end) tuples.
        particle_info, _ = self._calc_particle_info(
            stein_uparams, stein_particles.shape[0]
        )

        def particle_transform_fn(particle):
            params = unravel_pytree(particle)
            ctparams = self.constrain_fn(self.particle_transform_fn(params))
            ctparticle, _ = ravel_pytree(ctparams)
            return ctparticle

        model = handlers.scale(self._inference_model, loss_temperature)

        def stein_loss_fn(key, particle, particle_idx):
            return self.stein_loss.particle_loss(
                rng_key=key,
                model=model,
                guide=self.guide,
                # Stein particles evolve in unconstrained space, but gradient computations must account
                # for the transformation to constrained space
                selected_particle=self.constrain_fn(unravel_pytree(particle)),
                unravel_pytree=unravel_pytree,
                flat_particles=vmap(particle_transform_fn)(stein_particles),
                select_index=particle_idx,
                model_args=args,
                model_kwargs=kwargs,
                param_map=self.constrain_fn(nonmix_uparams),
            )

        kernel = self.kernel_fn.compute(
            rng_key, stein_particles, particle_info, stein_loss_fn
        )
        attractive_key, classic_key = random.split(rng_key)

        def compute_attr_force(rng_key, particles):
            # Second term of eq. 9 from https://arxiv.org/pdf/2410.22948.
            def body(attr_force, state, y):
                key, x, i = state
                x_grad = grad(stein_loss_fn, argnums=1)(key, x, i)
                attr_force = attr_force + self._apply_kernel(kernel, x, y, x_grad)
                return attr_force, None

            particle_keys = random.split(rng_key, self.stein_loss.stein_num_particles)
            init = jnp.zeros_like(particles[0])
            idxs = jnp.arange(self.num_stein_particles)

            attr_force, _ = vmap(
                lambda y, key: scan(
                    partial(body, y=y),
                    init,
                    (random.split(key, self.num_stein_particles), particles, idxs),
                )
            )(particles, particle_keys)

            return attr_force

        attractive_force = compute_attr_force(attractive_key, stein_particles)

        # Third term of eq. 9 from https://arxiv.org/pdf/2410.22948.
        repulsive_force = vmap(
            lambda y: jnp.mean(
                vmap(lambda x: repulsion_temperature * self._kernel_grad(kernel, x, y))(
                    stein_particles
                ),
                axis=0,
            )
        )(stein_particles)

        particle_grads = attractive_force + repulsive_force

        # Compute non-mixture parameter gradients.
        nonmix_uparam_grads = grad(
            lambda cps: -self.stein_loss.loss(
                classic_key,
                self.constrain_fn(cps),
                model,
                self.guide,
                unravel_pytree_batched(vmap(particle_transform_fn)(stein_particles)),
                *args,
                **kwargs,
            )
        )(nonmix_uparams)

        # Decompose the monolithic particle forces back to concrete parameter values.
        stein_uparam_grads = unravel_pytree_batched(particle_grads)

        # Return loss and gradients (based on parameter forces).
        res_grads = tree.map(
            lambda x: -x, {**nonmix_uparam_grads, **stein_uparam_grads}
        )
        return jnp.linalg.norm(particle_grads), res_grads

    def init(self, rng_key, *args, **kwargs):
        """Register random variable transformations, constraints and determine initialize positions of the particles.

        :param jax.random.PRNGKey rng_key: Random number generator seed.
        :param args: Positional arguments to the model and guide.
        :param kwargs: Keyword arguments to the model and guide.
        :return: Initial :data:`SteinVIState`.
        """

        rng_key, kernel_seed, model_seed, guide_seed, particle_seed = random.split(
            rng_key, 5
        )

        model_init = handlers.seed(self.model, model_seed)
        model_trace = handlers.trace(model_init).get_trace(
            *args, **kwargs, **self.static_kwargs
        )

        guide_init_params = self._find_init_params(
            particle_seed, self._init_guide, args, kwargs
        )

        guide_init = handlers.seed(self.guide, guide_seed)
        guide_trace = handlers.trace(guide_init).get_trace(
            *args, **kwargs, **self.static_kwargs
        )

        params = {}
        transforms = {}
        inv_transforms = {}
        particle_transforms = {}
        guide_param_names = set()
        for site in model_trace.values():
            if (
                "fn" in site
                and site["type"] == "sample"
                and not site["is_observed"]
                and isinstance(site["fn"], Distribution)
                and site["fn"].is_discrete
            ):
                if site["fn"].has_enumerate_support:
                    raise Exception(
                        "Cannot enumerate model with discrete variables without enumerate support"
                    )
        # NB: params in model_trace will be overwritten by params in guide_trace
        for site in chain(model_trace.values(), guide_trace.values()):
            if site["type"] == "param":
                transform = get_parameter_transform(site)
                inv_transforms[site["name"]] = transform
                transforms[site["name"]] = transform.inv
                particle_transforms[site["name"]] = transform
                if site["name"] in guide_init_params:
                    pval = guide_init_params[site["name"]]
                    if self.non_mixture_params_fn(site["name"]):
                        pval = tree.map(lambda x: x[0], pval)
                else:
                    pval = site["value"]
                params[site["name"]] = transform.inv(pval)
                if site["name"] in guide_trace:
                    guide_param_names.add(site["name"])

        self.guide_sites = guide_param_names
        self.constrain_fn = partial(transform_fn, inv_transforms)
        self.uconstrain_fn = partial(transform_fn, transforms)
        self.particle_transforms = particle_transforms
        self.particle_transform_fn = partial(transform_fn, particle_transforms)
        stein_particles, _, _ = batch_ravel_pytree(
            {
                k: params[k]
                for k, site in guide_trace.items()
                if site["type"] == "param" and site["name"] in guide_init_params
            },
            nbatch_dims=1,
        )

        self.kernel_fn.init(kernel_seed, stein_particles.shape)
        return SteinVIState(
            self.optim.init(params),
            rng_key,
            self.loss_temperature,
            self.repulsion_temperature,
        )

    def get_params(self, state: SteinVIState):
        """Gets values at `param` sites of the `model` and `guide`.

        :param SteinVIState state: Current state of optimization.
        :return: Constraint parameters (i.e., particles).
        """
        params = self.constrain_fn(self.optim.get_params(state.optim_state))
        return params

    def update(self, state: SteinVIState, *args, **kwargs) -> SteinVIState:
        """Take a single step of SteinVI using the optimizer. We recommend using
        the run method instead of update.

        :param SteinVIState state: Current state of inference.
        :param args: Position arguments to the model and guide.
        :param kwargs: Keyword arguments to the model and guide.
        :return: next :data:`SteinVIState`
        """
        rng_key, rng_key_mcmc, rng_key_step = random.split(state.rng_key, num=3)
        params = self.optim.get_params(state.optim_state)
        optim_state = state.optim_state
        loss_val, grads = self._svgd_loss_and_grads(
            rng_key_step,
            params,
            state.loss_temperature,
            state.repulsion_temperature,
            *args,
            **kwargs,
            **self.static_kwargs,
        )
<<<<<<< HEAD
        optim_state = self.optim.update(grads, optim_state, value=loss_val)
        return SteinVIState(optim_state, rng_key), loss_val
=======
        optim_state = self.optim.update(grads, optim_state)
        return SteinVIState(
            optim_state, rng_key, state.loss_temperature, state.repulsion_temperature
        ), loss_val
>>>>>>> 374cd899

    def setup_run(self, rng_key, num_steps, args, init_state, kwargs):
        if init_state is None:
            state = self.init(rng_key, *args, **kwargs)
        else:
            assert isinstance(init_state, ASVGDState), (
                "The init_state much be an instance of ASVGDState"
            )
            state = init_state

        loss = self.evaluate(state, *args, **kwargs)

        info_init = (state, loss)

        def step(info):
            state, loss = info
            return self.update(state, *args, **kwargs)  # uses closure!

        def collect(info):
            _, loss = info
            return loss

        def extract(info):
            state, _ = info
            return state

        def diagnostic(info):
            _, loss = info
            return f"Stein force {loss:.2f}."

        return step, diagnostic, collect, extract, info_init

    def run(
        self,
        rng_key,
        num_steps,
        *args,
        progress_bar=True,
        init_state=None,
        **kwargs,
    ):
        """Run SteinVI inference.

        :param jax.random.PRNGKey rng_key: Random number generator seed.
        :param int num_steps: Number of steps to optimize.
        :param *args: Positional arguments to the model and guide.
        :param bool progress_bar: Use a progress bar. Default is `True`.
            Inference is faster with `False`.
        :param SteinVIState init_state: Initial state of inference.
            Default is ``None``, which will initialize using init before running inference.
        :param **kwargs: Keyword arguments to the model and guide.
        """
        step, diagnostic, collect, extract, init_info = self.setup_run(
            rng_key, num_steps, args, init_state, kwargs
        )

        auxiliaries, last_res = fori_collect(
            0,
            num_steps,
            step,
            init_info,
            progbar=progress_bar,
            transform=collect,
            return_last_val=True,
            diagnostics_fn=diagnostic if progress_bar else None,
        )

        state = extract(last_res)
        return SteinVIRunResult(self.get_params(state), state, auxiliaries)

    def evaluate(self, state: SteinVIState, *args, **kwargs):
        """Take a single step of Stein (possibly on a batch / minibatch of data).

        :param SteinVIState state: Current state of inference.
        :param args: Positional arguments to the model and guide.
        :param kwargs: Keyword arguments to the model and guide.
        :return: Normed Stein force given by :data:`SteinVIState`.
        """
        # we split to have the same seed as `update_fn` given a state
        _, _, rng_key_eval = random.split(state.rng_key, num=3)
        params = self.optim.get_params(state.optim_state)
        normed_stein_force, _ = self._svgd_loss_and_grads(
            rng_key_eval,
            params,
            state.loss_temperature,
            state.repulsion_temperature,
            *args,
            **kwargs,
            **self.static_kwargs,
        )
        return normed_stein_force


class SVGD(SteinVI):
    """Stein variational gradient descent [1].

    **Example:**

    .. doctest::

        >>> from jax import random, numpy as jnp

        >>> from numpyro import sample, param, plate
        >>> from numpyro.distributions import Beta, Bernoulli
        >>> from numpyro.distributions.constraints import positive

        >>> from numpyro.optim import Adagrad
        >>> from numpyro.contrib.einstein import SVGD, RBFKernel
        >>> from numpyro.infer import Predictive

        >>> def model(data):
        ...     f = sample("fairness", Beta(10, 10))
        ...     n = data.shape[0] if data is not None else 1
        ...     with plate("N", n):
        ...         sample("obs", Bernoulli(f), obs=data)

        >>> data = jnp.concatenate([jnp.ones(6), jnp.zeros(4)])

        >>> opt = Adagrad(step_size=0.05)
        >>> k = RBFKernel()
        >>> svgd = SVGD(model, opt, k, num_stein_particles=2)

        >>> svgd_result = svgd.run(random.PRNGKey(0), 200, data)

        >>> params = svgd_result.params
        >>> predictive = Predictive(model, guide=svgd.guide, params=params, num_samples=10, batch_ndims=1)
        >>> samples = predictive(random.PRNGKey(1), data=None)

    :param Callable model: Python callable with NumPyro primitives for the model.
    :param Callable guide: Python callable with NumPyro primitives for the guide.
    :param _NumPyroOptim optim: An instance of :class:`~numpyro.optim._NumpyroOptim`.
        Adagrad should be preferred over Adam [1].
    :param SteinKernel kernel_fn: Function that computes the reproducing kernel to use with SVGD.
        We currently recommend :class:`~numpyro.contrib.einstein.RBFKernel`. This may change as criteria for
        kernel selection are not well understood yet.
    :param num_stein_particles: Number of particles (i.e., mixture components) in the mixture approximation.
        Default is 10.
    :param Dict guide_kwargs: Keyword arguments for :class:`~numpyro.infer.autoguide.AutoDelta`.
        Default behaviour is the same as the default for :class:`~numpyro.infer.autoguide.AutoDelta`.

        Usage::

            opt = Adagrad(step_size=0.05)
            k = RBFKernel()
            svgd = SVGD(model, opt, k, guide_kwargs={'init_loc_fn': partial(init_to_uniform, radius=0.1)})

    :param Dict static_kwargs: Static keyword arguments for the model and guide. These arguments cannot
        change during inference.

    **References:**

    1. Liu, Qiang, and Dilin Wang. "Stein Variational Gradient Descent: A General Purpose Bayesian Inference Algorithm."
        Advances in neural information processing systems 29 (2016).
    """

    def __init__(
        self,
        model,
        optim,
        kernel_fn,
        num_stein_particles=10,
        guide_kwargs={},
        **static_kwargs,
    ):
        super().__init__(
            model=model,
            guide=AutoDelta(model, **guide_kwargs),
            optim=optim,
            kernel_fn=kernel_fn,
            num_stein_particles=num_stein_particles,
            # With a Delta guide we only need one draw
            # per particle to get its contribution to the expectation.
            num_elbo_particles=1,
            loss_temperature=1.0 / float(num_stein_particles),
            # For SVGD repulsion temperature != 1 changes the
            # target posterior so we keep it fixed at 1.
            repulsion_temperature=1.0,
            non_mixture_guide_params_fn=lambda name: False,
            **static_kwargs,
        )


ASVGDState = namedtuple(
    "ASVGDState",
    ["step_count", "num_steps", "num_cycles", "transition_speed", "steinvi_state"],
)


class ASVGD(SVGD):
    """Annealing Stein variational gradient descent [1].

    **Example:**

    .. doctest::

        >>> from jax import random, numpy as jnp

        >>> from numpyro import sample, param, plate
        >>> from numpyro.distributions import Beta, Bernoulli
        >>> from numpyro.distributions.constraints import positive

        >>> from numpyro.optim import Adagrad
        >>> from numpyro.contrib.einstein import ASVGD, RBFKernel
        >>> from numpyro.infer import Predictive

        >>> def model(data):
        ...     f = sample("fairness", Beta(10, 10))
        ...     n = data.shape[0] if data is not None else 1
        ...     with plate("N", n):
        ...         sample("obs", Bernoulli(f), obs=data)

        >>> data = jnp.concatenate([jnp.ones(6), jnp.zeros(4)])

        >>> opt = Adagrad(step_size=0.05)
        >>> k = RBFKernel()
        >>> asvgd = ASVGD(model, opt, k, num_stein_particles=2)

        >>> asvgd_result = asvgd.run(random.PRNGKey(0), 200, data)

        >>> params = asvgd_result.params
        >>> predictive = Predictive(model, guide=asvgd.guide, params=params, num_samples=10, batch_ndims=1)
        >>> samples = predictive(random.PRNGKey(1), data=None)

    :param Callable model: Python callable with NumPyro primitives for the model.
    :param Callable guide: Python callable with NumPyro primitives for the guide.
    :param _NumPyroOptim optim: An instance of :class:`~numpyro.optim._NumpyroOptim`.
        Adagrad should be preferred over Adam [1].
    :param SteinKernel kernel_fn: Function that computes the reproducing kernel to use with ASVGD.
        We currently recommend :class:`~numpyro.contrib.einstein.RBFKernel`.
        This may change as criteria for kernel selection are not well understood yet.
    :param num_stein_particles: Number of particles (i.e., mixture components) in the mixture approximation.
        Default is `10`.
    :param num_cycles: The total number of cycles during inference. This corresponds to :math:`C` in eq. 4 of [1].
        Default is `10`.
    :param trans_speed: Speed of transition between two phases during inference. This corresponds to :math:`p` in eq. 4
        of [1]. Default is `10`.
    :param Dict guide_kwargs: Keyword arguments for :class:`~numpyro.infer.autoguide.AutoDelta`.
        Default behaviour is the same as the default for :class:`~numpyro.infer.autoguide.AutoDelta`.

        Usage::

            opt = Adagrad(step_size=0.05)
            k = RBFKernel()
            asvgd = ASVGD(model, opt, k, guide_kwargs={'init_loc_fn': partial(init_to_uniform, radius=0.1)})

    :param Dict static_kwargs: Static keyword arguments for the model and guide. These arguments cannot
        change during inference.

    **References:**

    1. D'Angelo, Francesco, and Vincent Fortuin. "Annealed Stein Variational Gradient Descent."
        Third Symposium on Advances in Approximate Bayesian Inference, 2021.
    """

    def __init__(
        self,
        model,
        optim,
        kernel_fn,
        num_stein_particles=10,
        num_cycles=10,
        transition_speed=10,
        guide_kwargs={},
        **static_kwargs,
    ):
        assert num_cycles > 0, f"The number of cycles must be >0. Got {num_cycles}."
        assert transition_speed > 0, (
            f"The transtion speed must be >0. Got {transition_speed}."
        )

        self.num_cycles = num_cycles
        self.transition_speed = transition_speed

        super().__init__(
            model,
            optim,
            kernel_fn,
            num_stein_particles,
            guide_kwargs,
            **static_kwargs,
        )

    @staticmethod
    def _cyclical_annealing(
        step_count: int, num_steps: int, num_cycles: int, trans_speed: int
    ):
        """Cyclical annealing schedule as in eq. 4 of [1].

        **References** (MLA)

        1. D'Angelo, Francesco, and Vincent Fortuin. "Annealed Stein Variational Gradient Descent."
            Third Symposium on Advances in Approximate Bayesian Inference, 2021.

        :param step_count: The current number of steps taken.
        :param num_steps: The total number of steps. Corresponds to $T$ in eq. 4 of [1].
        :param num_cycles: The total number of cycles. Corresponds to $C$ in eq. 4 of [1].
        :param trans_speed: Speed of transition between two phases. Corresponds to $p$ in eq. 4 of [1].
        """
        norm = (num_steps + 1) / num_cycles
        cycle_len = num_steps // num_cycles

        # Safegaurd against num_cycles=1, which would cause division by zero
        last_start = jnp.maximum((num_cycles - 1) * cycle_len, 1.0)
        last_cycle = step_count // last_start

        return (1 - last_cycle) * (
            ((step_count % cycle_len) + 1) / norm
        ) ** trans_speed + last_cycle

    def init(self, rng_key, num_steps, *args, **kwargs):
        """Register random variable transformations, constraints and determine initialize positions of the particles.

        :param jax.random.PRNGKey rng_key: Random number generator seed.
        :param args: Positional arguments to the model and guide.
        :param num_steps: Totat number of steps in the optimization.
        :param kwargs: Keyword arguments to the model and guide.
        :return: Initial :data:`ASVGDState`.
        """
        # Sets initial loss temperature to 1, the temperature is adjusted by calls to `self.update``.
        steinvi_state = super().init(rng_key, *args, **kwargs)
        return ASVGDState(
            step_count=0.0,
            num_steps=float(num_steps),
            num_cycles=float(self.num_cycles),
            transition_speed=float(self.transition_speed),
            steinvi_state=steinvi_state,
        )

    def get_params(self, state: ASVGDState):
        return super().get_params(state.steinvi_state)

    def update(self, state: ASVGDState, *args, **kwargs) -> ASVGDState:
        step_count, num_steps, num_cycles, transition_speed, steinvi_state = state

        # Compute the loss temperature
        loss_temperature = ASVGD._cyclical_annealing(
            step_count, num_steps, num_cycles, transition_speed
        )

        steinvi_state = SteinVIState(
            rng_key=steinvi_state.rng_key,
            optim_state=steinvi_state.optim_state,
            loss_temperature=loss_temperature,
            repulsion_temperature=steinvi_state.repulsion_temperature,
        )
        new_steinvi_state, loss_val = super().update(steinvi_state, *args, **kwargs)

        new_asvgd_state = ASVGDState(
            step_count + 1,
            state.num_steps,
            state.num_cycles,
            state.transition_speed,
            steinvi_state=new_steinvi_state,
        )
        return new_asvgd_state, loss_val

    def evaluate(self, state: ASVGDState, *args, **kwargs):
        """Take a single step of Stein (possibly on a batch / minibatch of data).

        :param ASVGDState state: Current state of inference.
        :param args: Positional arguments to the model and guide.
        :param kwargs: Keyword arguments to the model and guide.
        :return: Normed Stein force.
        """

        return super().evaluate(state.steinvi_state, *args, **kwargs)

    def setup_run(self, rng_key, num_steps, args, init_state, kwargs):
        if init_state is None:
            state = self.init(rng_key, num_steps, *args, **kwargs)
        else:
            assert isinstance(init_state, ASVGDState), (
                "The init_state much be an instance of ASVGDState"
            )
            state = init_state

        loss = self.evaluate(state, *args, **kwargs)

        info_init = (state, loss)

        def step(info):
            state, loss = info
            return self.update(state, *args, **kwargs)  # uses closure!

        def collect(info):
            _, loss = info
            return loss

        def extract(info):
            state, _ = info
            return state

        def diagnostic(info):
            _, loss = info
            return f"Stein force {loss:.2f}."

        return step, diagnostic, collect, extract, info_init

    def run(
        self,
        rng_key,
        num_steps,
        *args,
        progress_bar=True,
        init_state=None,
        **kwargs,
    ):
        """Run ASVGD inference.

        :param jax.random.PRNGKey rng_key: Random number generator seed.
        :param int num_steps: Number of steps to optimize.
        :param *args: Positional arguments to the model and guide.
        :param bool progress_bar: Use a progress bar. Default is `True`.
            Inference is faster with `False`.
        :param SteinVIState init_state: Initial state of inference.
            Default is ``None``, which will initialize using init before running inference.
        :param **kwargs: Keyword arguments to the model and guide.
        """
        step, diagnostic, collect, extract, init_info = self.setup_run(
            rng_key, num_steps, args, init_state, kwargs
        )

        auxiliaries, last_res = fori_collect(
            0,
            num_steps,
            step,
            init_info,
            progbar=progress_bar,
            transform=collect,
            return_last_val=True,
            diagnostics_fn=diagnostic if progress_bar else None,
        )

        state = extract(last_res)
        return SteinVIRunResult(self.get_params(state), state, auxiliaries)<|MERGE_RESOLUTION|>--- conflicted
+++ resolved
@@ -467,15 +467,10 @@
             **kwargs,
             **self.static_kwargs,
         )
-<<<<<<< HEAD
         optim_state = self.optim.update(grads, optim_state, value=loss_val)
-        return SteinVIState(optim_state, rng_key), loss_val
-=======
-        optim_state = self.optim.update(grads, optim_state)
         return SteinVIState(
             optim_state, rng_key, state.loss_temperature, state.repulsion_temperature
         ), loss_val
->>>>>>> 374cd899
 
     def setup_run(self, rng_key, num_steps, args, init_state, kwargs):
         if init_state is None:
