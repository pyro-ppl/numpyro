# Adapted from pyro.contrib.autoguide
from abc import ABC, abstractmethod

import scipy.stats as osp

from jax import random, vmap
from jax.experimental import stax
from jax.flatten_util import ravel_pytree
import jax.numpy as np
from jax.tree_util import tree_map

from numpyro.contrib.nn.auto_reg_nn import AutoregressiveNN
import numpyro.distributions as dist
from numpyro.distributions import constraints
from numpyro.distributions.constraints import AffineTransform, ComposeTransform, PermuteTransform, biject_to
from numpyro.distributions.flows import InverseAutoregressiveTransform
from numpyro.distributions.util import sum_rightmost
from numpyro.handlers import block, param, sample, seed, trace
from numpyro.infer_util import find_valid_initial_params, init_to_median, transform_fn

__all__ = [
    'AutoContinuous',
    'AutoGuide',
    'AutoDiagonalNormal',
]


class AutoGuide(ABC):
    """
    Base class for automatic guides.

    Derived classes must implement the :meth:`__call__` method.

    :param callable model: a pyro model
    :param str prefix: a prefix that will be prefixed to all param internal sites
    """

    def __init__(self, model, get_params_fn, prefix='auto'):
        self.model = model
        self.get_params = get_params_fn
        self.prefix = prefix
        self.prototype_trace = None

    def setup(self, *args, **kwargs):
        """
        First call to set up any necessary state. Returns initial
        value of parameters in the guide.

        :param args: model args.
        :param kwargs: model kwargs.
        :return: dict of initial parameters.
        """
        self._setup_prototype(*args, **kwargs)
        return {}

    @abstractmethod
    def __call__(self, *args, **kwargs):
        """
        A guide with the same ``*args, **kwargs`` as the base ``model``.

        :return: A dict mapping sample site name to sampled value.
        :rtype: dict
        """
        raise NotImplementedError

    @abstractmethod
    def sample_posterior(self, rng, opt_state, *args, **kwargs):
        """
        Generate samples from the approximate posterior over the latent
        sites in the model.

        :param jax.random.PRNGKey rng: PRNG seed.
        :param opt_state: Current state of the optimizer.
        :param sample_shape: (keyword argument) shape of samples to be drawn.
        :return: batch of samples from the approximate posterior.
        """
        raise NotImplementedError

    @abstractmethod
    def _sample_latent(self, *args, **kwargs):
        """
        Samples an encoded latent given the same ``*args, **kwargs`` as the
        base ``model``.
        """
        raise NotImplementedError

    def _setup_prototype(self, *args, **kwargs):
        # run the model so we can inspect its structure
        self.prototype_trace = block(trace(self.model).get_trace)(*args, **kwargs)


class AutoContinuous(AutoGuide):
    """
    Base class for implementations of continuous-valued Automatic
    Differentiation Variational Inference [1].

    Each derived class implements its own :meth:`get_posterior` method.

    Assumes model structure and latent dimension are fixed, and all latent
    variables are continuous.

    :param callable model: a Pyro model

    Reference:

    [1] `Automatic Differentiation Variational Inference`,
        Alp Kucukelbir, Dustin Tran, Rajesh Ranganath, Andrew Gelman, David M.
        Blei

    :param callable model: A Pyro model.
    :param callable init_strategy: A per-site initialization function.
        See :ref:`autoguide-initialization` section for available functions.
    """
    def __init__(self, rng, model, get_params_fn, prefix="auto", init_strategy=init_to_median):
        self.rng = rng
        self.init_strategy = init_strategy
        model = seed(model, rng)
        super(AutoContinuous, self).__init__(model, get_params_fn, prefix=prefix)

    def _setup_prototype(self, *args, **kwargs):
        super(AutoContinuous, self)._setup_prototype(*args, **kwargs)
        # FIXME: without block statement, get AssertionError: all sites must have unique names
        init_params, is_valid = block(find_valid_initial_params)(self.rng, self.model, *args,
                                                                 init_strategy=self.init_strategy,
                                                                 **kwargs)
        self._inv_transforms = {}
        for name, site in self.prototype_trace.items():
            if site['type'] == 'sample' and not site['is_observed']:
<<<<<<< HEAD
                self._inv_transforms[name] = biject_to(site['fn'].support)

        latent_size = sum(np.size(x) for x in init_params.values())
=======
                # TODO: handle dynamic support
                transform = biject_to(site['fn'].support)
                unconstrained_val = transform.inv(site['value'])
                self._inv_transforms[name] = transform
                unconstrained_sites[name] = unconstrained_val

        latent_size = sum(np.size(x) for x in unconstrained_sites.values())
>>>>>>> 638accde
        if latent_size == 0:
            raise RuntimeError('{} found no latent variables; Use an empty guide instead'.format(type(self).__name__))
        self._init_latent, self._unravel_fn = ravel_pytree(init_params)

    @abstractmethod
    def _get_transform(self):
        raise NotImplementedError

    def _sample_latent(self, base_dist, *args, **kwargs):
        sample_shape = kwargs.pop('sample_shape', ())
        transform = self._get_transform()
        posterior = dist.TransformedDistribution(base_dist, transform)
        return sample("_{}_latent".format(self.prefix), posterior, sample_shape=sample_shape)

    def __call__(self, *args, **kwargs):
        """
        An automatic guide with the same ``*args, **kwargs`` as the base ``model``.

        :return: A dict mapping sample site name to sampled value.
        :rtype: dict
        """
        sample_latent_fn = self._sample_latent
        if self.prototype_trace is None:
            # run model to inspect the model structure
            params = self.setup(*args, **kwargs)
            sample_latent_fn = substitute(sample_latent_fn, params)

        base_dist = kwargs.pop('base_dist', None)
        latent_size = np.size(self._init_latent)
        if base_dist is None:
            base_dist = _Normal(np.zeros(latent_size), 1.)
        latent = sample_latent_fn(base_dist, *args, **kwargs)

        # unpack continuous latent samples
        result = {}

        for name, unconstrained_value in self._unravel_fn(latent).items():
            transform = self._inv_transforms[name]
            site = self.prototype_trace[name]
            value = transform(unconstrained_value)
            log_density = - transform.log_abs_det_jacobian(unconstrained_value, value)
            log_density = sum_rightmost(log_density, np.ndim(log_density) - np.ndim(value) +
                                        len(site['fn'].event_shape))
            delta_dist = dist.Delta(value, log_density=log_density, event_ndim=len(site['fn'].event_shape))
            result[name] = sample(name, delta_dist)

        return result

    def unpack_latent(self, latent_sample, transform=True):
        sample_shape = np.shape(latent_sample)[:-1]
        latent_sample = np.reshape(latent_sample, (-1, np.shape(latent_sample)[-1]))
        unpacked_samples = vmap(self._unravel_fn)(latent_sample)
        unpacked_samples = tree_map(lambda x: np.reshape(x, sample_shape + np.shape(x)[1:]),
                                    unpacked_samples)

        transform = self._inv_transforms if transform else {}
        return transform_fn(transform, unpacked_samples)

    def get_transform(self, opt_state):
        return substitute(self._get_transform, self.get_params(opt_state))()

    def sample_posterior(self, rng, opt_state, *args, **kwargs):
        sample_shape = kwargs.pop('sample_shape', ())
        base_dist = kwargs.pop('base_dist', None)
        latent_size = np.size(self._init_latent)
        if base_dist is None:
            base_dist = _Normal(np.zeros(latent_size), 1.)
        params = self.get_params(opt_state)
        latent_sample = substitute(seed(self._sample_latent, rng), params)(base_dist, sample_shape=sample_shape)
        return self.unpack_latent(latent_sample)


class AutoDiagonalNormal(AutoContinuous):
    """
    This implementation of :class:`AutoContinuous` uses a Normal distribution
    with a diagonal covariance matrix to construct a guide over the entire
    latent space. The guide does not depend on the model's ``*args, **kwargs``.

    Usage::

        guide = AutoDiagonalNormal(rng, model, get_params, ...)
        svi_init, svi_update, _ = svi(model, guide, ...)
    """
    def _get_transform(self):
        loc, scale = self._loc_scale()
        return AffineTransform(loc, scale, domain=constraints.real_vector)

    def _loc_scale(self):
        loc = param('{}_loc'.format(self.prefix), None)
        scale = biject_to(constraints.positive)(param('{}_scale'.format(self.prefix), None))
        return loc, scale

    def setup(self, *args, **kwargs):
        super(AutoDiagonalNormal, self).setup(*args, **kwargs)
        return {
            '{}_loc'.format(self.prefix): self._init_latent,
            '{}_scale'.format(self.prefix): np.ones(np.size(self._init_latent)),
        }

    def median(self, opt_state):
        """
        Returns the posterior median value of each latent variable.

        :param opt_state: Current state of the optimizer.
        :return: A dict mapping sample site name to median tensor.
        :rtype: dict
        """
        loc, _ = substitute(self._loc_scale, self.get_params(opt_state))()
        return transform_fn(self._inv_transforms, self._unravel_fn(loc))

    def quantiles(self, opt_state, quantiles):
        """
        Returns posterior quantiles each latent variable. Example::

            print(guide.quantiles(opt_state, [0.05, 0.5, 0.95]))

        :param opt_state: Current state of the optimizer.
        :param quantiles: A list of requested quantiles between 0 and 1.
        :type quantiles: torch.Tensor or list
        :return: A dict mapping sample site name to a list of quantile values.
        :rtype: dict
        """
        loc, scale = substitute(self._loc_scale, self.get_params(opt_state))()
        result = {}
        for q in quantiles:
            latent = osp.norm(loc, scale).ppf(q)
            for name, unconstrained_value in self._unravel_fn(latent).items():
                transform = self._inv_transforms[name]
                result.setdefault(name, []).append(transform(unconstrained_value))
        return result


# TODO: remove when to_event is supported
class _Normal(dist.Normal):
    # work as Normal but has event_dim=1
    def __init__(self, *args, **kwargs):
        super(_Normal, self).__init__(*args, **kwargs)
        self._event_shape = self._batch_shape[-1:]
        self._batch_shape = self._batch_shape[:-1]

    def log_prob(self, value):
        return super(_Normal, self).log_prob(value).sum(-1)


class AutoIAFNormal(AutoContinuous):
    """
    This implementation of :class:`AutoContinuous` uses a Diagonal Normal
    distribution transformed via a
    :class:`~numpyro.distributions.iaf.InverseAutoregressiveTransform`
    to construct a guide over the entire latent space. The guide does not
    depend on the model's ``*args, **kwargs``.

    Usage::

        guide = AutoIAFNormal(rng, model, get_params, hidden_dims=[20], skip_connections=True, ...)
        svi_init, svi_update, _ = svi(model, guide, ...)

    :param jax.random.PRNGKey rng: random key to be used as the source of randomness
        to initialize the guide.
    :param callable model: a generative model.
    :param callable get_params_fn: a function to get params from an optimization state.
    :param str prefix: a prefix that will be prefixed to all param internal sites.
    :param callable init_loc_fn: A per-site initialization function.
    :param int num_flows: the number of flows to be used, defaults to 3.
    :param `**arn_kwargs`: keywords for constructing autoregressive neural networks.
    """
    def __init__(self, rng, model, get_params_fn, prefix="auto", init_loc_fn=init_to_median,
                 num_flows=3, **arn_kwargs):
        self.arn_kwargs = arn_kwargs
        self.arns = []
        self.num_flows = num_flows
        rng, *self.arn_rngs = random.split(rng, num_flows + 1)
        super(AutoIAFNormal, self).__init__(rng, model, get_params_fn, prefix=prefix,
                                            init_loc_fn=init_loc_fn)

    def setup(self, *args, **kwargs):
        super(AutoIAFNormal, self).setup(*args, **kwargs)
        latent_size = np.size(self._init_latent)
        if latent_size == 1:
            raise ValueError('latent dim = 1. Consider using AutoDiagonalNormal instead')
        params = {}
        if not self.arns:
            # 2-layer by default following the experiments in IAF paper
            # (https://arxiv.org/abs/1606.04934) and Neutra paper (https://arxiv.org/abs/1903.03704)
            hidden_dims = self.arn_kwargs.get('hidden_dims', [latent_size, latent_size])
            skip_connections = self.arn_kwargs.get('skip_connections', True)
            nonlinearity = self.arn_kwargs.get('nonlinearity', stax.Relu)

            for i in range(self.num_flows):
                arn_init, arn = AutoregressiveNN(latent_size, hidden_dims,
                                                 permutation=np.arange(latent_size),
                                                 skip_connections=skip_connections,
                                                 nonlinearity=nonlinearity)
                _, init_params = arn_init(self.arn_rngs[i], (latent_size,))
                params['{}_arn__{}'.format(self.prefix, i)] = init_params
                self.arns.append(arn)
        return params

    def _get_transform(self):
        latent_size = np.size(self._init_latent)
        flows = []
        for i in range(self.num_flows):
            arn_params = param('{}_arn__{}'.format(self.prefix, i), None)
            if i > 0:
                flows.append(PermuteTransform(np.arange(latent_size)[::-1]))
            flows.append(InverseAutoregressiveTransform(self.arns[i], arn_params))
        return ComposeTransform(flows)<|MERGE_RESOLUTION|>--- conflicted
+++ resolved
@@ -15,7 +15,7 @@
 from numpyro.distributions.constraints import AffineTransform, ComposeTransform, PermuteTransform, biject_to
 from numpyro.distributions.flows import InverseAutoregressiveTransform
 from numpyro.distributions.util import sum_rightmost
-from numpyro.handlers import block, param, sample, seed, trace
+from numpyro.handlers import block, param, sample, seed, substitute, trace
 from numpyro.infer_util import find_valid_initial_params, init_to_median, transform_fn
 
 __all__ = [
@@ -124,13 +124,9 @@
                                                                  init_strategy=self.init_strategy,
                                                                  **kwargs)
         self._inv_transforms = {}
+        unconstrained_sites = {}
         for name, site in self.prototype_trace.items():
             if site['type'] == 'sample' and not site['is_observed']:
-<<<<<<< HEAD
-                self._inv_transforms[name] = biject_to(site['fn'].support)
-
-        latent_size = sum(np.size(x) for x in init_params.values())
-=======
                 # TODO: handle dynamic support
                 transform = biject_to(site['fn'].support)
                 unconstrained_val = transform.inv(site['value'])
@@ -138,7 +134,6 @@
                 unconstrained_sites[name] = unconstrained_val
 
         latent_size = sum(np.size(x) for x in unconstrained_sites.values())
->>>>>>> 638accde
         if latent_size == 0:
             raise RuntimeError('{} found no latent variables; Use an empty guide instead'.format(type(self).__name__))
         self._init_latent, self._unravel_fn = ravel_pytree(init_params)
