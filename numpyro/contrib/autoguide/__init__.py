# Adapted from pyro.contrib.autoguide
from abc import ABC, abstractmethod

from jax import random, vmap
from jax.experimental import stax
from jax.flatten_util import ravel_pytree
import jax.numpy as np
from jax.tree_util import tree_map

import numpyro
from numpyro import handlers
from numpyro.contrib.nn.auto_reg_nn import AutoregressiveNN
import numpyro.distributions as dist
from numpyro.distributions import constraints
from numpyro.distributions.constraints import AffineTransform, ComposeTransform, PermuteTransform, biject_to
from numpyro.distributions.flows import InverseAutoregressiveTransform
from numpyro.distributions.util import sum_rightmost
from numpyro.infer_util import constrain_fn, find_valid_initial_params, init_to_median, transform_fn

__all__ = [
    'AutoContinuous',
    'AutoGuide',
    'AutoDiagonalNormal',
]


class AutoGuide(ABC):
    """
    Base class for automatic guides.

    Derived classes must implement the :meth:`__call__` method.

    :param callable model: a pyro model
    :param str prefix: a prefix that will be prefixed to all param internal sites
    """

    def __init__(self, model, prefix='auto'):
        assert isinstance(prefix, str)
        self.model = model
        self.prefix = prefix
        self.prototype_trace = None

    def setup(self, *args, **kwargs):
        """
        First call to set up any necessary state.

        :param args: model args.
        :param kwargs: model kwargs.
        """
        self._setup_prototype(*args, **kwargs)

    @abstractmethod
    def __call__(self, *args, **kwargs):
        """
        A guide with the same ``*args, **kwargs`` as the base ``model``.

        :return: A dict mapping sample site name to sampled value.
        :rtype: dict
        """
        raise NotImplementedError

    @abstractmethod
    def sample_posterior(self, rng, params, *args, **kwargs):
        """
        Generate samples from the approximate posterior over the latent
        sites in the model.

        :param jax.random.PRNGKey rng: PRNG seed.
        :param params: Current parameters of model and autoguide.
        :param sample_shape: (keyword argument) shape of samples to be drawn.
        :return: batch of samples from the approximate posterior.
        """
        raise NotImplementedError

    @abstractmethod
    def _sample_latent(self, *args, **kwargs):
        """
        Samples an encoded latent given the same ``*args, **kwargs`` as the
        base ``model``.
        """
        raise NotImplementedError

    def _setup_prototype(self, *args, **kwargs):
        # run the model so we can inspect its structure
        self.prototype_trace = handlers.block(handlers.trace(self.model).get_trace)(*args, **kwargs)
        self._args = args
        self._kwargs = kwargs


class AutoContinuous(AutoGuide):
    """
    Base class for implementations of continuous-valued Automatic
    Differentiation Variational Inference [1].

    Each derived class implements its own :meth:`get_posterior` method.

    Assumes model structure and latent dimension are fixed, and all latent
    variables are continuous.

    Reference:

    [1] `Automatic Differentiation Variational Inference`,
        Alp Kucukelbir, Dustin Tran, Rajesh Ranganath, Andrew Gelman, David M.
        Blei

    :param jax.random.PRNGKey rng: random key to be used as the source of randomness
        to initialize the guide.
    :param callable model: A NumPyro model.
    :param str prefix: a prefix that will be prefixed to all param internal sites.
    :param callable init_strategy: A per-site initialization function.
        See :ref:`autoguide-initialization` section for available functions.
    """
    def __init__(self, rng, model, prefix="auto", init_strategy=init_to_median):
        self.init_strategy = init_strategy
        rng, self._init_rng = random.split(rng)
        model = handlers.seed(model, rng)
        self._base_dist = None
        super(AutoContinuous, self).__init__(model, prefix=prefix)

    def _setup_prototype(self, *args, **kwargs):
        super(AutoContinuous, self)._setup_prototype(*args, **kwargs)
        # FIXME: without block statement, get AssertionError: all sites must have unique names
        init_params, is_valid = handlers.block(find_valid_initial_params)(self._init_rng, self.model, *args,
                                                                          init_strategy=self.init_strategy,
                                                                          **kwargs)
        self._inv_transforms = {}
        self._has_transformed_dist = False
        unconstrained_sites = {}
        for name, site in self.prototype_trace.items():
            if site['type'] == 'sample' and not site['is_observed']:
                if site['intermediates']:
                    transform = biject_to(site['fn'].base_dist.support)
                    self._inv_transforms[name] = transform
                    unconstrained_sites[name] = transform.inv(site['intermediates'][0][0])
                    self._has_transformed_dist = True
                else:
                    transform = biject_to(site['fn'].support)
                    self._inv_transforms[name] = transform
                    unconstrained_sites[name] = transform.inv(site['value'])

        self._init_latent, self.unpack_latent = ravel_pytree(init_params)
        self.latent_size = np.size(self._init_latent)
        if self.base_dist is None:
            self.base_dist = _Normal(np.zeros(self.latent_size), 1.)
        if self.latent_size == 0:
            raise RuntimeError('{} found no latent variables; Use an empty guide instead'
                               .format(type(self).__name__))

    @abstractmethod
    def _get_transform(self):
        raise NotImplementedError

    def _sample_latent(self, base_dist, *args, **kwargs):
        sample_shape = kwargs.pop('sample_shape', ())
        transform = self._get_transform()
        posterior = dist.TransformedDistribution(base_dist, transform)
        return numpyro.sample("_{}_latent".format(self.prefix), posterior, sample_shape=sample_shape)

    def __call__(self, *args, **kwargs):
        """
        An automatic guide with the same ``*args, **kwargs`` as the base ``model``.

        :return: A dict mapping sample site name to sampled value.
        :rtype: dict
        """
        if self.prototype_trace is None:
            # run model to inspect the model structure
            self.setup(*args, **kwargs)

<<<<<<< HEAD
        latent = self._sample_latent(self.base_dist, *args, **kwargs)
=======
        latent = sample_latent_fn(self.base_dist, *args, **kwargs)
>>>>>>> b652e660

        # unpack continuous latent samples
        result = {}

        for name, unconstrained_value in self.unpack_latent(latent).items():
            transform = self._inv_transforms[name]
            site = self.prototype_trace[name]
            value = transform(unconstrained_value)
            log_density = - transform.log_abs_det_jacobian(unconstrained_value, value)
            if site['intermediates']:
                event_ndim = len(site['fn'].base_dist.event_shape)
            else:
                event_ndim = len(site['fn'].event_shape)
            log_density = sum_rightmost(log_density,
                                        np.ndim(log_density) - np.ndim(value) + event_ndim)
            delta_dist = dist.Delta(value, log_density=log_density, event_ndim=event_ndim)
            result[name] = numpyro.sample(name, delta_dist)

        return result

    def _unpack_and_constrain(self, latent_sample, params):
        sample_shape = np.shape(latent_sample)[:-1]
        latent_sample = np.reshape(latent_sample, (-1, np.shape(latent_sample)[-1]))
        # XXX: we do not support priors with supports depending on dynamic data
        # because it adds complexity to the interface.
        # Users can achieve that behaviour by changing the default `self._args`
        # but we will not recommend doing so.
        model_args = self._args
        model_kwargs = self._kwargs

        def unpack_single_latent(latent):
            unpacked_samples = self.unpack_latent(latent)
            if self._has_transformed_dist:
                # first, substitute to `param` statements in model
                model = handlers.substitute(self.model, params)
                return constrain_fn(model, model_args, model_kwargs,
                                    self._inv_transforms, unpacked_samples)
            else:
                return transform_fn(self._inv_transforms, unpacked_samples)

        unpacked_samples = vmap(unpack_single_latent)(latent_sample)
        unpacked_samples = tree_map(lambda x: np.reshape(x, sample_shape + np.shape(x)[1:]),
                                    unpacked_samples)
        return unpacked_samples

    @property
    def base_dist(self):
        """
        Base distribution of the posterior. By default, it is standard normal.
        """
        return self._base_dist

    @base_dist.setter
    def base_dist(self, base_dist):
        self._base_dist = base_dist

    def get_transform(self, params):
        """
        Returns the transformation learned by the guide to generate samples from the unconstrained
        (approximate) posterior.
<<<<<<< HEAD

        :param dict params: Current parameters of model and autoguide.
        :return: the transform of posterior distribution
        :rtype: :class:`~numpyro.distributions.constraints.Transform`
        """
        return handlers.substitute(self._get_transform, params)()

    def sample_posterior(self, rng, params, sample_shape=()):
        """
        Get samples from the learned posterior.

=======

        :param dict params: Current parameters of model and autoguide.
        :return: the transform of posterior distribution
        :rtype: :class:`~numpyro.distributions.constraints.Transform`
        """
        return handlers.substitute(self._get_transform, params)()

    def sample_posterior(self, rng, params, sample_shape=()):
        """
        Get samples from the learned posterior.

>>>>>>> b652e660
        :param jax.random.PRNGKey rng: random key to be used draw samples.
        :param dict params: Current parameters of model and autoguide.
        :param tuple sample_shape: batch shape of each latent sample, defaults to ().
        :return: a dict containing samples drawn the this guide.
        :rtype: dict
        """
        latent_sample = handlers.substitute(handlers.seed(self._sample_latent, rng), params)(
            self.base_dist, sample_shape=sample_shape)
        return self._unpack_and_constrain(latent_sample, params)


class AutoDiagonalNormal(AutoContinuous):
    """
    This implementation of :class:`AutoContinuous` uses a Normal distribution
    with a diagonal covariance matrix to construct a guide over the entire
    latent space. The guide does not depend on the model's ``*args, **kwargs``.

    Usage::

        guide = AutoDiagonalNormal(rng, model, ...)
        svi_init, svi_update, _ = svi(model, guide, ...)
    """
    def _get_transform(self):
        loc, scale = self._loc_scale()
        return AffineTransform(loc, scale, domain=constraints.real_vector)

    def _loc_scale(self):
        loc = numpyro.param('{}_loc'.format(self.prefix), self._init_latent)
        scale = numpyro.param('{}_scale'.format(self.prefix), np.ones(self.latent_size),
                              constraint=constraints.positive)
        return loc, scale

<<<<<<< HEAD
=======
    def setup(self, *args, **kwargs):
        super(AutoDiagonalNormal, self).setup(*args, **kwargs)
        return {
            '{}_loc'.format(self.prefix): self._init_latent,
            '{}_scale'.format(self.prefix): np.ones(self.latent_size),
        }

>>>>>>> b652e660
    def median(self, params):
        """
        Returns the posterior median value of each latent variable.

        :param dict params: A dict containing parameter values.
        :return: A dict mapping sample site name to median tensor.
        :rtype: dict
        """
        loc, _ = handlers.substitute(self._loc_scale, params)()
        return self._unpack_and_constrain(loc, params)

    def quantiles(self, params, quantiles):
        """
        Returns posterior quantiles each latent variable. Example::

            print(guide.quantiles(opt_state, [0.05, 0.5, 0.95]))

        :param opt_state: Current state of the optimizer.
        :param quantiles: A list of requested quantiles between 0 and 1.
        :type quantiles: torch.Tensor or list
        :return: A dict mapping sample site name to a list of quantile values.
        :rtype: dict
        """
        loc, scale = handlers.substitute(self._loc_scale, params)()
        quantiles = np.array(quantiles)[..., None]
        latent = dist.Normal(loc, scale).icdf(quantiles)
        return self._unpack_and_constrain(latent, params)


# TODO: remove when to_event is supported
class _Normal(dist.Normal):
    # work as Normal but has event_dim=1
    def __init__(self, *args, **kwargs):
        super(_Normal, self).__init__(*args, **kwargs)
        self._event_shape = self._batch_shape[-1:]
        self._batch_shape = self._batch_shape[:-1]

    def log_prob(self, value):
        return super(_Normal, self).log_prob(value).sum(-1)


class AutoIAFNormal(AutoContinuous):
    """
    This implementation of :class:`AutoContinuous` uses a Diagonal Normal
    distribution transformed via a
    :class:`~numpyro.distributions.iaf.InverseAutoregressiveTransform`
    to construct a guide over the entire latent space. The guide does not
    depend on the model's ``*args, **kwargs``.

    Usage::

        guide = AutoIAFNormal(rng, model, get_params, hidden_dims=[20], skip_connections=True, ...)
        svi_init, svi_update, _ = svi(model, guide, ...)

    :param jax.random.PRNGKey rng: random key to be used as the source of randomness
        to initialize the guide.
    :param callable model: a generative model.
    :param str prefix: a prefix that will be prefixed to all param internal sites.
    :param callable init_strategy: A per-site initialization function.
    :param int num_flows: the number of flows to be used, defaults to 3.
    :param `**arn_kwargs`: keywords for constructing autoregressive neural networks, which includes
        * **hidden_dims** (``list[int]``) - the dimensionality of the hidden units per layer.
            Defaults to ``[latent_size, latent_size]``.
        **skip_connections** (``bool``) - whether to add skip connections from the input to the
            output of each flow. Defaults to False.
        **nonlinearity** (``callable``) - the nonlinearity to use in the feedforward network.
            Defaults to :func:`jax.experimental.stax.Relu`.
    """
    def __init__(self, rng, model, prefix="auto", init_strategy=init_to_median,
                 num_flows=3, **arn_kwargs):
        self.num_flows = num_flows
<<<<<<< HEAD
        self.arn_kwargs = arn_kwargs
        self.arns = None
=======
        rng, *self.arn_rngs = random.split(rng, num_flows + 1)
>>>>>>> b652e660
        super(AutoIAFNormal, self).__init__(rng, model, prefix=prefix, init_strategy=init_strategy)

    def setup(self, *args, **kwargs):
        super(AutoIAFNormal, self).setup(*args, **kwargs)
        if self.latent_size == 1:
            raise ValueError('latent dim = 1. Consider using AutoDiagonalNormal instead')
        # 2-layer, stax.Elu, skip_connections=False by default following the experiments in
        # IAF paper (https://arxiv.org/abs/1606.04934)
        # and Neutra paper (https://arxiv.org/abs/1903.03704)
        hidden_dims = self.arn_kwargs.get('hidden_dims', [self.latent_size, self.latent_size])
        skip_connections = self.arn_kwargs.get('skip_connections', False)
        # TODO: follow the recommendation of the above two papers, use stax.Elu by defaults
        # currently, using stax.Elu seems not stable
        nonlinearity = self.arn_kwargs.get('nonlinearity', stax.Relu)
        self.arns = []
        for i in range(self.num_flows):
            arn = AutoregressiveNN(self.latent_size, hidden_dims,
                                   permutation=np.arange(self.latent_size),
                                   skip_connections=skip_connections,
                                   nonlinearity=nonlinearity)
            self.arns.append(arn)

    def _get_transform(self):
        flows = []
        for i in range(self.num_flows):
            arn = numpyro.module('{}_arn__{}'.format(self.prefix, i), self.arns[i], (self.latent_size,))
            if i > 0:
                flows.append(PermuteTransform(np.arange(self.latent_size)[::-1]))
            flows.append(InverseAutoregressiveTransform(arn))
        return ComposeTransform(flows)<|MERGE_RESOLUTION|>--- conflicted
+++ resolved
@@ -167,11 +167,7 @@
             # run model to inspect the model structure
             self.setup(*args, **kwargs)
 
-<<<<<<< HEAD
         latent = self._sample_latent(self.base_dist, *args, **kwargs)
-=======
-        latent = sample_latent_fn(self.base_dist, *args, **kwargs)
->>>>>>> b652e660
 
         # unpack continuous latent samples
         result = {}
@@ -232,7 +228,6 @@
         """
         Returns the transformation learned by the guide to generate samples from the unconstrained
         (approximate) posterior.
-<<<<<<< HEAD
 
         :param dict params: Current parameters of model and autoguide.
         :return: the transform of posterior distribution
@@ -244,19 +239,6 @@
         """
         Get samples from the learned posterior.
 
-=======
-
-        :param dict params: Current parameters of model and autoguide.
-        :return: the transform of posterior distribution
-        :rtype: :class:`~numpyro.distributions.constraints.Transform`
-        """
-        return handlers.substitute(self._get_transform, params)()
-
-    def sample_posterior(self, rng, params, sample_shape=()):
-        """
-        Get samples from the learned posterior.
-
->>>>>>> b652e660
         :param jax.random.PRNGKey rng: random key to be used draw samples.
         :param dict params: Current parameters of model and autoguide.
         :param tuple sample_shape: batch shape of each latent sample, defaults to ().
@@ -289,16 +271,6 @@
                               constraint=constraints.positive)
         return loc, scale
 
-<<<<<<< HEAD
-=======
-    def setup(self, *args, **kwargs):
-        super(AutoDiagonalNormal, self).setup(*args, **kwargs)
-        return {
-            '{}_loc'.format(self.prefix): self._init_latent,
-            '{}_scale'.format(self.prefix): np.ones(self.latent_size),
-        }
-
->>>>>>> b652e660
     def median(self, params):
         """
         Returns the posterior median value of each latent variable.
@@ -370,12 +342,7 @@
     def __init__(self, rng, model, prefix="auto", init_strategy=init_to_median,
                  num_flows=3, **arn_kwargs):
         self.num_flows = num_flows
-<<<<<<< HEAD
         self.arn_kwargs = arn_kwargs
-        self.arns = None
-=======
-        rng, *self.arn_rngs = random.split(rng, num_flows + 1)
->>>>>>> b652e660
         super(AutoIAFNormal, self).__init__(rng, model, prefix=prefix, init_strategy=init_strategy)
 
     def setup(self, *args, **kwargs):
