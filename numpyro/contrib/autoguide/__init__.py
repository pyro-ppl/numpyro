--- conflicted
+++ resolved
@@ -291,11 +291,6 @@
                               constraint=constraints.positive)
         return AffineTransform(loc, scale, domain=constraints.real_vector)
 
-<<<<<<< HEAD
-    def _loc_scale(self):
-        transform = self._get_transform()
-        return transform.loc, transform.scale
-=======
     def median(self, params):
         transform = handlers.substitute(self._get_transform, params)()
         return self._unpack_and_constrain(transform.loc, params)
@@ -305,7 +300,6 @@
         quantiles = np.array(quantiles)[..., None]
         latent = dist.Normal(transform.loc, transform.scale).icdf(quantiles)
         return self._unpack_and_constrain(latent, params)
->>>>>>> 19c3c8c5
 
 
 class AutoMultivariateNormal(AutoContinuous):
@@ -325,10 +319,15 @@
                                    constraint=constraints.lower_cholesky)
         return MultivariateAffineTransform(loc, scale_tril)
 
-<<<<<<< HEAD
-    def _loc_scale(self):
-        transform = self._get_transform()
-        return transform.loc, np.diagonal(transform.scale_tril)
+    def median(self, params):
+        transform = handlers.substitute(self._get_transform, params)()
+        return self._unpack_and_constrain(transform.loc, params)
+
+    def quantiles(self, params, quantiles):
+        transform = handlers.substitute(self._get_transform, params)()
+        quantiles = np.array(quantiles)[..., None]
+        latent = dist.Normal(transform.loc, np.diagonal(transform.scale_tril)).icdf(quantiles)
+        return self._unpack_and_constrain(latent, params)
 
 
 class AutoLaplaceApproximation(AutoContinuous):
@@ -379,20 +378,8 @@
 
     def quantiles(self, params, quantiles):
         transform = self._get_transform(params)
-        loc = transform.loc
-        scale = np.diagonal(transform.scale_tril)
-        quantiles = np.array(quantiles)[..., None]
-        latent = dist.Normal(loc, scale).icdf(quantiles)
-=======
-    def median(self, params):
-        transform = handlers.substitute(self._get_transform, params)()
-        return self._unpack_and_constrain(transform.loc, params)
-
-    def quantiles(self, params, quantiles):
-        transform = handlers.substitute(self._get_transform, params)()
         quantiles = np.array(quantiles)[..., None]
         latent = dist.Normal(transform.loc, np.diagonal(transform.scale_tril)).icdf(quantiles)
->>>>>>> 19c3c8c5
         return self._unpack_and_constrain(latent, params)
 
 
