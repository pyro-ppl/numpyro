--- conflicted
+++ resolved
@@ -243,11 +243,7 @@
             else:
                 inverse_mass_matrix = np.identity(mass_matrix_size)
 
-<<<<<<< HEAD
-        if adapt_step_size and (find_reasonable_step_size is not None):
-=======
         if adapt_step_size:
->>>>>>> 6300d23e
             step_size = find_reasonable_step_size(inverse_mass_matrix, z, rng_ss, step_size)
         ss_state = ss_init(np.log(10 * step_size))
 
