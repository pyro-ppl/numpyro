--- conflicted
+++ resolved
@@ -8,13 +8,8 @@
 
 from numpyro.distributions.constraints import biject_to, real
 from numpyro.distributions.util import cholesky_inverse
-<<<<<<< HEAD
-from numpyro.handlers import seed, substitute, trace
-from numpyro.infer_util import transform_fn
-=======
 from numpyro.handlers import seed, trace
 from numpyro.infer_util import log_density, transform_fn
->>>>>>> 2abf8f40
 from numpyro.util import cond, laxtuple, while_loop
 
 AdaptWindow = laxtuple("AdaptWindow", ["start", "end"])
@@ -750,12 +745,6 @@
     def single_chain_init(key, only_params=False):
         seeded_model = seed(model, key)
         model_trace = trace(seeded_model).get_trace(*model_args, **model_kwargs)
-<<<<<<< HEAD
-        sample_sites = {k: v for k, v in model_trace.items() if v['type'] == 'sample' and not v['is_observed']}
-        inv_transforms = {k: biject_to(v['fn'].support) for k, v in sample_sites.items()}
-        prior_params = transform_fn(inv_transforms,
-                                    {k: v['value'] for k, v in sample_sites.items()}, invert=True)
-=======
         constrained_values, inv_transforms = {}, {}
         for k, v in model_trace.items():
             if v['type'] == 'sample' and not v['is_observed']:
@@ -767,7 +756,6 @@
                 inv_transforms[k] = biject_to(constraint)
         prior_params = transform_fn(inv_transforms,
                                     {k: v for k, v in constrained_values.items()}, invert=True)
->>>>>>> 2abf8f40
         if init_strategy == 'uniform':
             init_params = {}
             for k, v in prior_params.items():
