from collections import namedtuple

import jax
from jax import device_get, grad, jit, lax, partial, random, value_and_grad, vmap
from jax.flatten_util import ravel_pytree
import jax.numpy as np
from jax.ops import index_update
from jax.scipy.special import expit
from jax.tree_util import tree_flatten, tree_map, tree_multimap

import numpyro.distributions as dist
from numpyro.distributions.constraints import biject_to, real, ComposeTransform
from numpyro.distributions.util import cholesky_inverse
<<<<<<< HEAD
from numpyro.handlers import seed, substitute, trace
from numpyro.infer_util import find_valid_initial_params, init_to_uniform, potential_energy, transform_fn
from numpyro.util import cond, while_loop

=======
from numpyro.handlers import seed, trace
from numpyro.infer_util import constrain_fn, log_density, transform_fn
from numpyro.util import cond, fori_loop, while_loop
>>>>>>> 75bb0a9c

AdaptWindow = namedtuple('AdaptWindow', ['start', 'end'])
AdaptState = namedtuple('AdaptState', ['step_size', 'inverse_mass_matrix', 'mass_matrix_sqrt',
                                       'ss_state', 'mm_state', 'window_idx', 'rng'])
IntegratorState = namedtuple('IntegratorState', ['z', 'r', 'potential_energy', 'z_grad'])

TreeInfo = namedtuple('TreeInfo', ['z_left', 'r_left', 'z_left_grad',
                                   'z_right', 'r_right', 'z_right_grad',
                                   'z_proposal', 'z_proposal_pe', 'z_proposal_grad',
                                   'depth', 'weight', 'r_sum', 'turning', 'diverging',
                                   'sum_accept_probs', 'num_proposals'])


def dual_averaging(t0=10, kappa=0.75, gamma=0.05):
    """
    Dual Averaging is a scheme to solve convex optimization problems. It
    belongs to a class of subgradient methods which uses subgradients (which
    lie in a dual space) to update states (in primal space) of a model. Under
    some conditions, the averages of generated parameters during the scheme are
    guaranteed to converge to an optimal value. However, a counter-intuitive
    aspect of traditional subgradient methods is "new subgradients enter the
    model with decreasing weights" (see reference [1]). Dual Averaging scheme
    resolves that issue by updating parameters using weights equally for
    subgradients, hence we have the name "dual averaging".

    This class implements a dual averaging scheme which is adapted for Markov
    chain Monte Carlo (MCMC) algorithms. To be more precise, we will replace
    subgradients by some statistics calculated at the end of MCMC trajectories.
    Following [2], we introduce some free parameters such as ``t0`` and
    ``kappa``, which is helpful and still guarantees the convergence of the
    scheme.

    **References:**

    1. *Primal-dual subgradient methods for convex problems*,
       Yurii Nesterov
    2. *The No-U-turn sampler: adaptively setting path lengths in Hamiltonian Monte Carlo*,
       Matthew D. Hoffman, Andrew Gelman

    :param int t0: A free parameter introduced in reference [2] that stabilizes
        the initial steps of the scheme. Defaults to 10.
    :param float kappa: A free parameter introduced in reference [2] that
        controls the weights of steps of the scheme. For a small ``kappa``, the
        scheme will quickly forget states from early steps. This should be a
        number in :math:`(0.5, 1]`. Defaults to 0.75.
    :param float gamma: A free parameter introduced in reference [1] which
        controls the speed of the convergence of the scheme. Defaults to 0.05.
    :return: a (`init_fn`, `update_fn`) pair.
    """
    def init_fn(prox_center=0.):
        """
        :param float prox_center: A parameter introduced in reference [1] which
            pulls the primal sequence towards it. Defaults to 0.
        :return: initial state for the scheme.
        """
        x_t = 0.
        x_avg = 0.  # average of primal sequence
        g_avg = 0.  # average of dual sequence
        t = 0
        return x_t, x_avg, g_avg, t, prox_center

    def update_fn(g, state):
        """
        :param float g: The current subgradient or statistics calculated during
            an MCMC trajectory.
        :param state: Current state of the scheme.
        :return: new state for the scheme.
        """
        x_t, x_avg, g_avg, t, prox_center = state
        t = t + 1
        # g_avg = (g_1 + ... + g_t) / t
        g_avg = (1 - 1 / (t + t0)) * g_avg + g / (t + t0)
        # According to formula (3.4) of [1], we have
        #     x_t = argmin{ g_avg . x + loc_t . |x - x0|^2 },
        # hence x_t = x0 - g_avg / (2 * loc_t),
        # where loc_t := beta_t / t, beta_t := (gamma/2) * sqrt(t).
        x_t = prox_center - (t ** 0.5) / gamma * g_avg
        # weight for the new x_t
        weight_t = t ** (-kappa)
        x_avg = (1 - weight_t) * x_avg + weight_t * x_t
        return x_t, x_avg, g_avg, t, prox_center

    return init_fn, update_fn


def welford_covariance(diagonal=True):
    """
    Implements Welford's online method for estimating (co)variance. Useful for
    adapting diagonal and dense mass structures for HMC. It is required that
    each sample is a 1-dimensional array.

    **References:**

    1. *The Art of Computer Programming*,
       Donald E. Knuth

    :param bool diagonal: If True, we estimate the variance of samples.
        Otherwise, we estimate the covariance of the samples. Defaults to True.
    :return: a (`init_fn`, `update_fn`, `final_fn`) triple.
    """
    def init_fn(size):
        """
        :param int size: size of each sample.
        :return: initial state for the scheme.
        """
        mean = np.zeros(size)
        if diagonal:
            m2 = np.zeros(size)
        else:
            m2 = np.zeros((size, size))
        n = 0
        return mean, m2, n

    def update_fn(sample, state):
        """
        :param sample: A new sample.
        :param state: Current state of the scheme.
        :return: new state for the scheme.
        """
        mean, m2, n = state
        n = n + 1
        delta_pre = sample - mean
        mean = mean + delta_pre / n
        delta_post = sample - mean
        if diagonal:
            m2 = m2 + delta_pre * delta_post
        else:
            m2 = m2 + np.outer(delta_post, delta_pre)
        return mean, m2, n

    def final_fn(state, regularize=False):
        """
        :param state: Current state of the scheme.
        :param bool regularize: Whether to adjust diagonal for numerical stability.
        :return: a pair of estimated covariance and the square root of precision.
        """
        mean, m2, n = state
        # XXX it is not necessary to check for the case n=1
        cov = m2 / (n - 1)
        if regularize:
            # Regularization from Stan
            scaled_cov = (n / (n + 5)) * cov
            shrinkage = 1e-3 * (5 / (n + 5))
            if diagonal:
                cov = scaled_cov + shrinkage
            else:
                cov = scaled_cov + shrinkage * np.identity(mean.shape[0])
        if np.ndim(cov) == 2:
            cov_inv_sqrt = cholesky_inverse(cov)
        else:
            cov_inv_sqrt = np.sqrt(np.reciprocal(cov))
        return cov, cov_inv_sqrt

    return init_fn, update_fn, final_fn


def velocity_verlet(potential_fn, kinetic_fn):
    r"""
    Second order symplectic integrator that uses the velocity verlet algorithm
    for position `z` and momentum `r`.

    :param potential_fn: Python callable that computes the potential energy
        given input parameters. The input parameters to `potential_fn` can be
        any python collection type.
    :param kinetic_fn: Python callable that returns the kinetic energy given
        inverse mass matrix and momentum.
    :return: a pair of (`init_fn`, `update_fn`).
    """
    def init_fn(z, r):
        """
        :param z: Position of the particle.
        :param r: Momentum of the particle.
        :return: initial state for the integrator.
        """
        potential_energy, z_grad = value_and_grad(potential_fn)(z)
        return IntegratorState(z, r, potential_energy, z_grad)

    def update_fn(step_size, inverse_mass_matrix, state):
        """
        :param float step_size: Size of a single step.
        :param inverse_mass_matrix: Inverse of mass matrix, which is used to
            calculate kinetic energy.
        :param state: Current state of the integrator.
        :return: new state for the integrator.
        """
        z, r, _, z_grad = state
        r = tree_multimap(lambda r, z_grad: r - 0.5 * step_size * z_grad, r, z_grad)  # r(n+1/2)
        r_grad = grad(kinetic_fn, argnums=1)(inverse_mass_matrix, r)
        z = tree_multimap(lambda z, r_grad: z + step_size * r_grad, z, r_grad)  # z(n+1)
        potential_energy, z_grad = value_and_grad(potential_fn)(z)
        r = tree_multimap(lambda r, z_grad: r - 0.5 * step_size * z_grad, r, z_grad)  # r(n+1)
        return IntegratorState(z, r, potential_energy, z_grad)

    return init_fn, update_fn


def find_reasonable_step_size(potential_fn, kinetic_fn, momentum_generator, inverse_mass_matrix,
                              position, rng, init_step_size):
    """
    Finds a reasonable step size by tuning `init_step_size`. This function is used
    to avoid working with a too large or too small step size in HMC.

    **References:**

    1. *The No-U-Turn Sampler: Adaptively Setting Path Lengths in Hamiltonian Monte Carlo*,
       Matthew D. Hoffman, Andrew Gelman

    :param potential_fn: A callable to compute potential energy.
    :param kinetic_fn: A callable to compute kinetic energy.
    :param momentum_generator: A generator to get a random momentum variable.
    :param inverse_mass_matrix: Inverse of mass matrix.
    :param position: Current position of the particle.
    :param jax.random.PRNGKey rng: Random key to be used as the source of randomness.
    :param float init_step_size: Initial step size to be tuned.
    :return: a reasonable value for step size.
    :rtype: float
    """
    # We are going to find a step_size which make accept_prob (Metropolis correction)
    # near the target_accept_prob. If accept_prob:=exp(-delta_energy) is small,
    # then we have to decrease step_size; otherwise, increase step_size.
    target_accept_prob = np.log(0.8)

    _, vv_update = velocity_verlet(potential_fn, kinetic_fn)
    z = position
    potential_energy, z_grad = value_and_grad(potential_fn)(z)
    tiny = np.finfo(lax.dtype(init_step_size)).tiny

    def _body_fn(state):
        step_size, _, direction, rng = state
        rng, rng_momentum = random.split(rng)
        # scale step_size: increase 2x or decrease 2x depends on direction;
        # direction=1 means keep increasing step_size, otherwise decreasing step_size.
        # Note that the direction is -1 if delta_energy is `NaN`, which may be the
        # case for a diverging trajectory (e.g. in the case of evaluating log prob
        # of a value simulated using a large step size for a constrained sample site).
        step_size = (2.0 ** direction) * step_size
        r = momentum_generator(inverse_mass_matrix, rng_momentum)
        _, r_new, potential_energy_new, _ = vv_update(step_size,
                                                      inverse_mass_matrix,
                                                      (z, r, potential_energy, z_grad))
        energy_current = kinetic_fn(inverse_mass_matrix, r) + potential_energy
        energy_new = kinetic_fn(inverse_mass_matrix, r_new) + potential_energy_new
        delta_energy = energy_new - energy_current
        direction_new = np.where(target_accept_prob < -delta_energy, 1, -1)
        return step_size, direction, direction_new, rng

    def _cond_fn(state):
        step_size, last_direction, direction, _ = state
        # condition to run only if step_size is not so small or we are not decreasing step_size
        not_small_step_size_cond = (step_size > tiny) | (direction >= 0)
        return not_small_step_size_cond & ((last_direction == 0) | (direction == last_direction))

    step_size, _, _, _ = while_loop(_cond_fn, _body_fn, (init_step_size, 0, 0, rng))
    return step_size


def build_adaptation_schedule(num_steps):
    """
    Builds a window adaptation schedule to be used during warmup phase of HMC.

    :param int num_steps: Number of warmup steps.
    :return: a list of contiguous windows, each has attributes `start` and `end`,
        where `start` is the starting index and `end` is the ending index of the window.

    **References:**

    1. *Stan Reference Manual version 2.18*,
       Stan Development Team
    """
    adaptation_schedule = []
    # from Stan, for small num_steps
    if num_steps < 20:
        adaptation_schedule.append(AdaptWindow(0, num_steps - 1))
        return adaptation_schedule

    # We separate num_steps into windows:
    #   start_buffer + window 1 + window 2 + window 3 + ... + end_buffer
    # where the length of each window will be doubled for the next window.
    # We won't adapt mass matrix during start and end buffers; and mass
    # matrix will be updated at the end of each window. This is helpful
    # for dealing with the intense computation of sampling momentum from the
    # inverse of mass matrix.
    start_buffer_size = 75  # from Stan
    end_buffer_size = 50  # from Stan
    init_window_size = 25  # from Stan
    if (start_buffer_size + end_buffer_size + init_window_size) > num_steps:
        start_buffer_size = int(0.15 * num_steps)
        end_buffer_size = int(0.1 * num_steps)
        init_window_size = num_steps - start_buffer_size - end_buffer_size

    adaptation_schedule.append(AdaptWindow(start=0, end=start_buffer_size - 1))
    end_window_start = num_steps - end_buffer_size

    next_window_size = init_window_size
    next_window_start = start_buffer_size
    while next_window_start < end_window_start:
        cur_window_start, cur_window_size = next_window_start, next_window_size
        # Ensure that slow adaptation windows are monotonically increasing
        if 3 * cur_window_size <= end_window_start - cur_window_start:
            next_window_size = 2 * cur_window_size
        else:
            cur_window_size = end_window_start - cur_window_start
        next_window_start = cur_window_start + cur_window_size
        adaptation_schedule.append(AdaptWindow(cur_window_start, next_window_start - 1))
    adaptation_schedule.append(AdaptWindow(end_window_start, num_steps - 1))
    return adaptation_schedule


def _identity_step_size(inverse_mass_matrix, z, rng, step_size):
    return step_size


def warmup_adapter(num_adapt_steps, find_reasonable_step_size=_identity_step_size,
                   adapt_step_size=True, adapt_mass_matrix=True,
                   dense_mass=False, target_accept_prob=0.8):
    """
    A scheme to adapt tunable parameters, namely step size and mass matrix, during
    the warmup phase of HMC.

    :param int num_adapt_steps: Number of warmup steps.
    :param find_reasonable_step_size: A callable to find a reasonable step size
        at the beginning of each adaptation window.
    :param bool adapt_step_size: A flag to decide if we want to adapt step_size
        during warm-up phase using Dual Averaging scheme (defaults to ``True``).
    :param bool adapt_mass_matrix: A flag to decide if we want to adapt mass
        matrix during warm-up phase using Welford scheme (defaults to ``True``).
    :param bool dense_mass: A flag to decide if mass matrix is dense or
        diagonal (defaults to ``False``).
    :param float target_accept_prob: Target acceptance probability for step size
        adaptation using Dual Averaging. Increasing this value will lead to a smaller
        step size, hence the sampling will be slower but more robust. Default to 0.8.
    :return: a pair of (`init_fn`, `update_fn`).
    """
    ss_init, ss_update = dual_averaging()
    mm_init, mm_update, mm_final = welford_covariance(diagonal=not dense_mass)
    adaptation_schedule = np.array(build_adaptation_schedule(num_adapt_steps))
    num_windows = len(adaptation_schedule)

    def init_fn(z, rng, step_size=1.0, inverse_mass_matrix=None, mass_matrix_size=None):
        """
        :param z: Initial position of the integrator.
        :param jax.random.PRNGKey rng: Random key to be used as the source of randomness.
        :param float step_size: Initial step size.
        :param inverse_mass_matrix: Inverse of the initial mass matrix. If ``None``,
            inverse of mass matrix will be an identity matrix with size is decided
            by the argument `mass_matrix_size`.
        :param int mass_matrix_size: Size of the mass matrix.
        :return: initial state of the adapt scheme.
        """
        rng, rng_ss = random.split(rng)
        if inverse_mass_matrix is None:
            assert mass_matrix_size is not None
            if dense_mass:
                inverse_mass_matrix = np.identity(mass_matrix_size)
            else:
                inverse_mass_matrix = np.ones(mass_matrix_size)
            mass_matrix_sqrt = inverse_mass_matrix
        else:
            if dense_mass:
                mass_matrix_sqrt = cholesky_inverse(inverse_mass_matrix)
            else:
                mass_matrix_sqrt = np.sqrt(np.reciprocal(inverse_mass_matrix))

        if adapt_step_size:
            step_size = find_reasonable_step_size(inverse_mass_matrix, z, rng_ss, step_size)
        ss_state = ss_init(np.log(10 * step_size))

        mm_state = mm_init(inverse_mass_matrix.shape[-1])

        window_idx = 0
        return AdaptState(step_size, inverse_mass_matrix, mass_matrix_sqrt,
                          ss_state, mm_state, window_idx, rng)

    def _update_at_window_end(z, rng_ss, state):
        step_size, inverse_mass_matrix, mass_matrix_sqrt, ss_state, mm_state, window_idx, rng = state

        if adapt_mass_matrix:
            inverse_mass_matrix, mass_matrix_sqrt = mm_final(mm_state, regularize=True)
            mm_state = mm_init(inverse_mass_matrix.shape[-1])

        if adapt_step_size:
            step_size = find_reasonable_step_size(inverse_mass_matrix, z, rng_ss, step_size)
            ss_state = ss_init(np.log(10 * step_size))

        return AdaptState(step_size, inverse_mass_matrix, mass_matrix_sqrt,
                          ss_state, mm_state, window_idx, rng)

    def update_fn(t, accept_prob, z, state):
        """
        :param int t: The current time step.
        :param float accept_prob: Acceptance probability of the current trajectory.
        :param z: New position drawn at the end of the current trajectory.
        :param state: Current state of the adapt scheme.
        :return: new state of the adapt scheme.
        """
        step_size, inverse_mass_matrix, mass_matrix_sqrt, ss_state, mm_state, window_idx, rng = state
        rng, rng_ss = random.split(rng)

        # update step size state
        if adapt_step_size:
            ss_state = ss_update(target_accept_prob - accept_prob, ss_state)
            # note: at the end of warmup phase, use average of log step_size
            log_step_size, log_step_size_avg, *_ = ss_state
            step_size = np.where(t == (num_adapt_steps - 1),
                                 np.exp(log_step_size_avg),
                                 np.exp(log_step_size))
            # account the the case log_step_size is a so small negative number
            step_size = np.clip(step_size, a_min=np.finfo(lax.dtype(step_size)).tiny)

        # update mass matrix state
        is_middle_window = (0 < window_idx) & (window_idx < (num_windows - 1))
        if adapt_mass_matrix:
            z_flat, _ = ravel_pytree(z)
            mm_state = cond(is_middle_window,
                            (z_flat, mm_state), lambda args: mm_update(*args),
                            mm_state, lambda x: x)

        t_at_window_end = t == adaptation_schedule[window_idx, 1]
        window_idx = np.where(t_at_window_end, window_idx + 1, window_idx)
        state = AdaptState(step_size, inverse_mass_matrix, mass_matrix_sqrt,
                           ss_state, mm_state, window_idx, rng)
        state = cond(t_at_window_end & is_middle_window,
                     (z, rng_ss, state), lambda args: _update_at_window_end(*args),
                     state, lambda x: x)
        return state

    return init_fn, update_fn


def _is_turning(inverse_mass_matrix, r_left, r_right, r_sum):
    r_left, _ = ravel_pytree(r_left)
    r_right, _ = ravel_pytree(r_right)
    r_sum, _ = ravel_pytree(r_sum)

    if inverse_mass_matrix.ndim == 2:
        v_left = np.matmul(inverse_mass_matrix, r_left)
        v_right = np.matmul(inverse_mass_matrix, r_right)
    elif inverse_mass_matrix.ndim == 1:
        v_left = np.multiply(inverse_mass_matrix, r_left)
        v_right = np.multiply(inverse_mass_matrix, r_right)

    # This implements dynamic termination criterion (ref [2], section A.4.2).
    turning_at_left = np.dot(v_left, r_sum - r_left) <= 0
    turning_at_right = np.dot(v_right, r_sum - r_right) <= 0
    return turning_at_left | turning_at_right


def _uniform_transition_kernel(current_tree, new_tree):
    # This function computes transition prob for subtrees (ref [2], section A.3.1).
    # e^new_weight / (e^new_weight + e^current_weight)
    transition_prob = expit(new_tree.weight - current_tree.weight)
    return transition_prob


def _biased_transition_kernel(current_tree, new_tree):
    # This function computes transition prob for main trees (ref [2], section A.3.2).
    transition_prob = np.exp(new_tree.weight - current_tree.weight)
    # If new tree is turning or diverging, we won't move the proposal
    # to the new tree.
    transition_prob = np.where(new_tree.turning | new_tree.diverging,
                               0.0, np.clip(transition_prob, a_max=1.0))
    return transition_prob


# TODO: consider to remove jit here if there is no error triggered in new version of JAX
@partial(jit, static_argnums=(5,))
def _combine_tree(current_tree, new_tree, inverse_mass_matrix, going_right, rng, biased_transition):
    # Now we combine the current tree and the new tree. Note that outside
    # leaves of the combined tree are determined by the direction.
    z_left, r_left, z_left_grad, z_right, r_right, r_right_grad = cond(
        going_right,
        (current_tree, new_tree),
        lambda trees: (trees[0].z_left, trees[0].r_left,
                       trees[0].z_left_grad, trees[1].z_right,
                       trees[1].r_right, trees[1].z_right_grad),
        (new_tree, current_tree),
        lambda trees: (trees[0].z_left, trees[0].r_left,
                       trees[0].z_left_grad, trees[1].z_right,
                       trees[1].r_right, trees[1].z_right_grad)
    )
    r_sum = tree_multimap(np.add, current_tree.r_sum, new_tree.r_sum)

    if biased_transition:
        transition_prob = _biased_transition_kernel(current_tree, new_tree)
        turning = new_tree.turning | _is_turning(inverse_mass_matrix, r_left, r_right, r_sum)
    else:
        transition_prob = _uniform_transition_kernel(current_tree, new_tree)
        turning = current_tree.turning

    transition = random.bernoulli(rng, transition_prob)
    z_proposal, z_proposal_pe, z_proposal_grad = cond(
        transition,
        new_tree, lambda tree: (tree.z_proposal, tree.z_proposal_pe, tree.z_proposal_grad),
        current_tree, lambda tree: (tree.z_proposal, tree.z_proposal_pe, tree.z_proposal_grad)
    )

    tree_depth = current_tree.depth + 1
    tree_weight = np.logaddexp(current_tree.weight, new_tree.weight)
    diverging = new_tree.diverging

    sum_accept_probs = current_tree.sum_accept_probs + new_tree.sum_accept_probs
    num_proposals = current_tree.num_proposals + new_tree.num_proposals

    return TreeInfo(z_left, r_left, z_left_grad, z_right, r_right, r_right_grad,
                    z_proposal, z_proposal_pe, z_proposal_grad,
                    tree_depth, tree_weight, r_sum, turning, diverging,
                    sum_accept_probs, num_proposals)


def _build_basetree(vv_update, kinetic_fn, z, r, z_grad, inverse_mass_matrix, step_size, going_right,
                    energy_current, max_delta_energy):
    step_size = np.where(going_right, step_size, -step_size)
    z_new, r_new, potential_energy_new, z_new_grad = vv_update(
        step_size,
        inverse_mass_matrix,
        (z, r, energy_current, z_grad),
    )

    energy_new = potential_energy_new + kinetic_fn(inverse_mass_matrix, r_new)
    delta_energy = energy_new - energy_current
    # Handles the NaN case.
    delta_energy = np.where(np.isnan(delta_energy), np.inf, delta_energy)
    tree_weight = -delta_energy

    diverging = delta_energy > max_delta_energy
    accept_prob = np.clip(np.exp(-delta_energy), a_max=1.0)
    return TreeInfo(z_new, r_new, z_new_grad, z_new, r_new, z_new_grad,
                    z_new, potential_energy_new, z_new_grad,
                    depth=0, weight=tree_weight, r_sum=r_new, turning=False,
                    diverging=diverging, sum_accept_probs=accept_prob, num_proposals=1)


def _get_leaf(tree, going_right):
    return cond(going_right,
                tree,
                lambda tree: (tree.z_right, tree.r_right, tree.z_right_grad),
                tree,
                lambda tree: (tree.z_left, tree.r_left, tree.z_left_grad))


def _double_tree(current_tree, vv_update, kinetic_fn, inverse_mass_matrix, step_size,
                 going_right, rng, energy_current, max_delta_energy, r_ckpts, r_sum_ckpts):
    key, transition_key = random.split(rng)
    # If we are going to the right, start from the right leaf of the current tree.
    z, r, z_grad = _get_leaf(current_tree, going_right)

    new_tree = _iterative_build_subtree(current_tree.depth, vv_update, kinetic_fn,
                                        z, r, z_grad, inverse_mass_matrix, step_size,
                                        going_right, key, energy_current, max_delta_energy,
                                        r_ckpts, r_sum_ckpts)

    return _combine_tree(current_tree, new_tree, inverse_mass_matrix, going_right, transition_key,
                         True)


def _leaf_idx_to_ckpt_idxs(n):
    # computes the number of non-zero bits except the last bit
    # e.g. 6 -> 2, 7 -> 2, 13 -> 2
    _, idx_max = while_loop(lambda nc: nc[0] > 0,
                            lambda nc: (nc[0] >> 1, nc[1] + (nc[0] & 1)),
                            (n >> 1, 0))
    # computes the number of contiguous last non-zero bits
    # e.g. 6 -> 0, 7 -> 3, 13 -> 1
    _, num_subtrees = while_loop(lambda nc: (nc[0] & 1) != 0,
                                 lambda nc: (nc[0] >> 1, nc[1] + 1),
                                 (n, 0))
    idx_min = idx_max - num_subtrees + 1
    return idx_min, idx_max


def _is_iterative_turning(inverse_mass_matrix, r, r_sum, r_ckpts, r_sum_ckpts, idx_min, idx_max):
    def _body_fn(state):
        i, _ = state
        subtree_r_sum = r_sum - r_sum_ckpts[i] + r_ckpts[i]
        return i - 1, _is_turning(inverse_mass_matrix, r_ckpts[i], r, subtree_r_sum)

    _, turning = while_loop(lambda it: (it[0] >= idx_min) & ~it[1],
                            _body_fn,
                            (idx_max, False))
    return turning


def _iterative_build_subtree(depth, vv_update, kinetic_fn, z, r, z_grad,
                             inverse_mass_matrix, step_size, going_right, rng,
                             energy_current, max_delta_energy, r_ckpts, r_sum_ckpts):
    max_num_proposals = 2 ** depth

    def _cond_fn(state):
        tree, turning, _, _, _ = state
        return (tree.num_proposals < max_num_proposals) & ~turning & ~tree.diverging

    def _body_fn(state):
        current_tree, _, r_ckpts, r_sum_ckpts, rng = state
        rng, transition_rng = random.split(rng)
        z, r, z_grad = _get_leaf(current_tree, going_right)
        new_leaf = _build_basetree(vv_update, kinetic_fn, z, r, z_grad, inverse_mass_matrix, step_size,
                                   going_right, energy_current, max_delta_energy)
        new_tree = _combine_tree(current_tree, new_leaf, inverse_mass_matrix, going_right,
                                 transition_rng, False)

        leaf_idx = current_tree.num_proposals
        ckpt_idx_min, ckpt_idx_max = _leaf_idx_to_ckpt_idxs(leaf_idx)
        r, _ = ravel_pytree(new_leaf.r_right)
        r_sum, _ = ravel_pytree(new_tree.r_sum)
        # we update checkpoints when leaf_idx is even
        r_ckpts, r_sum_ckpts = cond(leaf_idx % 2 == 0,
                                    (r_ckpts, r_sum_ckpts),
                                    lambda x: (index_update(x[0], ckpt_idx_max, r),
                                               index_update(x[1], ckpt_idx_max, r_sum)),
                                    (r_ckpts, r_sum_ckpts),
                                    lambda x: x)

        turning = _is_iterative_turning(inverse_mass_matrix, r, r_sum, r_ckpts, r_sum_ckpts,
                                        ckpt_idx_min, ckpt_idx_max)
        return new_tree, turning, r_ckpts, r_sum_ckpts, rng

    basetree = _build_basetree(vv_update, kinetic_fn, z, r, z_grad, inverse_mass_matrix, step_size,
                               going_right, energy_current, max_delta_energy)
    r_init, _ = ravel_pytree(basetree.r_left)
    r_ckpts = index_update(r_ckpts, 0, r_init)
    r_sum_ckpts = index_update(r_sum_ckpts, 0, r_init)

    tree, turning, _, _, _ = while_loop(
        _cond_fn,
        _body_fn,
        (basetree, False, r_ckpts, r_sum_ckpts, rng)
    )
    # update depth and turning condition
    return TreeInfo(tree.z_left, tree.r_left, tree.z_left_grad,
                    tree.z_right, tree.r_right, tree.z_right_grad,
                    tree.z_proposal, tree.z_proposal_pe, tree.z_proposal_grad,
                    depth, tree.weight, tree.r_sum, turning, tree.diverging,
                    tree.sum_accept_probs, tree.num_proposals)


def build_tree(verlet_update, kinetic_fn, verlet_state, inverse_mass_matrix, step_size, rng,
               max_delta_energy=1000., max_tree_depth=10):
    """
    Builds a binary tree from the `verlet_state`. This is used in NUTS sampler.

    **References:**

    1. *The No-U-Turn Sampler: Adaptively Setting Path Lengths in Hamiltonian Monte Carlo*,
       Matthew D. Hoffman, Andrew Gelman
    2. *A Conceptual Introduction to Hamiltonian Monte Carlo*,
       Michael Betancourt

    :param verlet_update: A callable to get a new integrator state given a current
        integrator state.
    :param kinetic_fn: A callable to compute kinetic energy.
    :param verlet_state: Initial integrator state.
    :param inverse_mass_matrix: Inverse of the mass matrix.
    :param float step_size: Step size for the current trajectory.
    :param jax.random.PRNGKey rng: random key to be used as the source of
        randomness.
    :param float max_delta_energy: A threshold to decide if the new state diverges
        (based on the energy difference) too much from the initial integrator state.
    :return: information of the tree.
    :rtype: :data:`TreeInfo`
    """
    z, r, potential_energy, z_grad = verlet_state
    energy_current = potential_energy + kinetic_fn(inverse_mass_matrix, r)
    r_ckpts = np.zeros((max_tree_depth, inverse_mass_matrix.shape[-1]))
    r_sum_ckpts = np.zeros((max_tree_depth, inverse_mass_matrix.shape[-1]))

    tree = TreeInfo(z, r, z_grad, z, r, z_grad, z, potential_energy, z_grad,
                    depth=0, weight=0., r_sum=r, turning=False, diverging=False,
                    sum_accept_probs=0., num_proposals=0)

    def _cond_fn(state):
        tree, _ = state
        return (tree.depth < max_tree_depth) & ~tree.turning & ~tree.diverging

    def _body_fn(state):
        tree, key = state
        key, direction_key, doubling_key = random.split(key, 3)
        going_right = random.bernoulli(direction_key)
        tree = _double_tree(tree, verlet_update, kinetic_fn, inverse_mass_matrix, step_size,
                            going_right, doubling_key, energy_current, max_delta_energy,
                            r_ckpts, r_sum_ckpts)
        return tree, key

    state = (tree, rng)
    tree, _ = while_loop(_cond_fn, _body_fn, state)
    return tree


def euclidean_kinetic_energy(inverse_mass_matrix, r):
    r, _ = ravel_pytree(r)

    if inverse_mass_matrix.ndim == 2:
        v = np.matmul(inverse_mass_matrix, r)
    elif inverse_mass_matrix.ndim == 1:
        v = np.multiply(inverse_mass_matrix, r)

    return 0.5 * np.dot(v, r)


<<<<<<< HEAD
def make_constrain_fn(model, model_args, model_kwargs, inv_transforms):
    def _constrain_fn(params):
        params_constrained = transform_fn(inv_transforms, params)
        substituted_model = substitute(model, base_param_map=params_constrained)
        model_trace = trace(substituted_model).get_trace(*model_args, **model_kwargs)
        return {k: model_trace[k]['value'] for k, v in params.items()}

    return _constrain_fn


def initialize_model(rng, model, *model_args, init_strategy=init_to_uniform, **model_kwargs):
=======
def potential_energy(model, model_args, model_kwargs, inv_transforms):
    def _potential_energy(params):
        params_constrained = transform_fn(inv_transforms, params)
        log_joint, model_trace = log_density(model, model_args, model_kwargs, params_constrained,
                                             skip_dist_transforms=True)
        for name, t in inv_transforms.items():
            t_log_det = np.sum(t.log_abs_det_jacobian(params[name], params_constrained[name]))
            if 'scale' in model_trace[name]:
                t_log_det = model_trace[name]['scale'] * t_log_det
            log_joint = log_joint + t_log_det
        return - log_joint

    return _potential_energy


def initialize_model(rng, model, *model_args, init_strategy='uniform', **model_kwargs):
>>>>>>> 75bb0a9c
    """
    Given a model with Pyro primitives, returns a function which, given
    unconstrained parameters, evaluates the potential energy (negative
    joint density). In addition, this also returns initial parameters
    sampled from the prior to initiate MCMC sampling and functions to
    transform unconstrained values at sample sites to constrained values
    within their respective support.

    :param jax.random.PRNGKey rng: random number generator seed to
        sample from the prior. The returned `init_params` will have the
        batch shape ``rng.shape[:-1]``.
    :param model: Python callable containing Pyro primitives.
    :param `*model_args`: args provided to the model.
    :param callable init_strategy: a per-site initialization function.
    :param `**model_kwargs`: kwargs provided to the model.
    :return: tuple of (`init_params`, `potential_fn`, `constrain_fn`),
        `init_params` are values from the prior used to initiate MCMC,
        `constrain_fn` is a callable that uses inverse transforms
        to convert unconstrained HMC samples to constrained values that
        lie within the site's support.
    """
    def single_chain_init(key):
        return find_valid_initial_params(key, model, *model_args, init_strategy=init_strategy,
                                         param_as_improper=True, **model_kwargs)

    seeded_model = seed(model, rng if rng.ndim == 1 else rng[0])
    model_trace = trace(seeded_model).get_trace(*model_args, **model_kwargs)
    inv_transforms = {}
    has_transformed_dist = False
    for k, v in model_trace.items():
        if v['type'] == 'sample' and not v['is_observed']:
            if v['intermediates']:
                inv_transforms[k] = biject_to(v['fn'].base_dist.support)
                has_transformed_dist = True
            else:
                inv_transforms[k] = biject_to(v['fn'].support)
        elif v['type'] == 'param':
            constraint = v['kwargs'].pop('constraint', real)
            transform = biject_to(constraint)
            if isinstance(transform, ComposeTransform):
                base_transform = transform.parts[0]
                inv_transforms[k] = base_transform
                has_transformed_dist = True
            else:
                inv_transforms[k] = transform

<<<<<<< HEAD
    potential_fn = potential_energy(seeded_model, model_args, model_kwargs, inv_transforms)

    if has_transformed_dist:
        # we might want to replay the trace here
        constrain_fn = make_constrain_fn(seeded_model, model_args, model_kwargs, inv_transforms)
    else:
        constrain_fn = jax.partial(transform_fn, inv_transforms)
=======
        if has_transformed_dist:
            # we might want to replay the trace here
            constrain_fun = jax.partial(constrain_fn, seeded_model, model_args, model_kwargs, inv_transforms)
        else:
            constrain_fun = jax.partial(transform_fn, inv_transforms)

        if only_params:
            return init_params
        else:
            return (init_params,
                    potential_energy(seeded_model, model_args, model_kwargs, inv_transforms),
                    constrain_fun)
>>>>>>> 75bb0a9c

    if rng.ndim == 1:
        init_params, is_valid = single_chain_init(rng)
    else:
        init_params, is_valid = vmap(single_chain_init)(rng)

    if device_get(~np.all(is_valid)):
        raise RuntimeError("Cannot find valid initial parameters. Please check your model again.")
    return init_params, potential_fn, constrain_fn


def consensus(subposteriors, num_draws=None, diagonal=False, rng=None):
    """
    Merges subposteriors following consensus Monte Carlo algorithm.

    **References:**

    1. *Bayes and big data: The consensus Monte Carlo algorithm*,
       Steven L. Scott, Alexander W. Blocker, Fernando V. Bonassi, Hugh A. Chipman,
       Edward I. George, Robert E. McCulloch

    :param list subposteriors: a list in which each element is a collection of samples.
    :param int num_draws: number of draws from the merged posterior.
    :param bool diagonal: whether to compute weights using variance or covariance, defaults to
        `False` (using covariance).
    :param jax.random.PRNGKey rng: source of the randomness, defaults to `jax.random.PRNGKey(0)`.
    :return: if `num_draws` is None, merges subposteriors without resampling; otherwise, returns
        a collection of `num_draws` samples with the same data structure as each subposterior.
    """
    # stack subposteriors
    joined_subposteriors = tree_multimap(lambda *args: np.stack(args), *subposteriors)
    # shape of joined_subposteriors: n_subs x n_samples x sample_shape
    joined_subposteriors = vmap(vmap(lambda sample: ravel_pytree(sample)[0]))(joined_subposteriors)

    if num_draws is not None:
        rng = random.PRNGKey(0) if rng is None else rng
        # randomly gets num_draws from subposteriors
        n_subs = len(subposteriors)
        n_samples = tree_flatten(subposteriors[0])[0][0].shape[0]
        # shape of draw_idxs: n_subs x num_draws x sample_shape
        draw_idxs = random.randint(rng, shape=(n_subs, num_draws), minval=0, maxval=n_samples)
        joined_subposteriors = vmap(lambda x, idx: x[idx])(joined_subposteriors, draw_idxs)

    if diagonal:
        # compute weights for each subposterior (ref: Section 3.1 of [1])
        weights = vmap(lambda x: (1 - 1 / n_samples) / np.var(x, axis=0))(joined_subposteriors)
        normalized_weights = weights / np.sum(weights, axis=0)
        # get weighted samples
        samples_flat = np.einsum('ij,ikj->kj', normalized_weights, joined_subposteriors)
    else:
        weights = vmap(lambda x: np.linalg.inv(np.cov(x)))(joined_subposteriors)
        normalized_weights = np.matmul(np.linalg.inv(np.sum(weights, axis=0)), weights)
        samples_flat = np.einsum('ijk,ilk->lj', normalized_weights, joined_subposteriors)

    # unravel_fn acts on 1 sample of a subposterior
    _, unravel_fn = ravel_pytree(tree_map(lambda x: x[0], subposteriors[0]))
    return vmap(lambda x: unravel_fn(x))(samples_flat)


def parametric(subposteriors, diagonal=False):
    """
    Merges subposteriors following (embarrassingly parallel) parametric Monte Carlo algorithm.

    **References:**

    1. *Asymptotically Exact, Embarrassingly Parallel MCMC*,
       Willie Neiswanger, Chong Wang, Eric Xing

    :param list subposteriors: a list in which each element is a collection of samples.
    :param bool diagonal: whether to compute weights using variance or covariance, defaults to
        `False` (using covariance).
    :return: the estimated mean and variance/covariance parameters of the joined posterior
    """
    joined_subposteriors = tree_multimap(lambda *args: np.stack(args), *subposteriors)
    joined_subposteriors = vmap(vmap(lambda sample: ravel_pytree(sample)[0]))(joined_subposteriors)

    submeans = np.mean(joined_subposteriors, axis=1)
    n_samples = tree_flatten(subposteriors[0])[0][0].shape[0]
    if diagonal:
        # NB: jax.numpy.var does not support ddof=1, so we do it manually
        weights = vmap(lambda x: (1 - 1 / n_samples) / np.var(x, axis=0))(joined_subposteriors)
        var = 1 / np.sum(weights, axis=0)
        normalized_weights = var * weights

        # comparing to consensus implementation, we compute weighted mean here
        mean = np.einsum('ij,ij->j', normalized_weights, submeans)
        return mean, var
    else:
        weights = vmap(lambda x: np.linalg.inv(np.cov(x)))(joined_subposteriors)
        cov = np.linalg.inv(np.sum(weights, axis=0))
        normalized_weights = np.matmul(cov, weights)

        # comparing to consensus implementation, we compute weighted mean here
        mean = np.einsum('ijk,ik->j', normalized_weights, submeans)
        return mean, cov


def parametric_draws(subposteriors, num_draws, diagonal=False, rng=None):
    """
    Merges subposteriors following (embarrassingly parallel) parametric Monte Carlo algorithm.

    **References:**

    1. *Asymptotically Exact, Embarrassingly Parallel MCMC*,
       Willie Neiswanger, Chong Wang, Eric Xing

    :param list subposteriors: a list in which each element is a collection of samples.
    :param int num_draws: number of draws from the merged posterior.
    :param bool diagonal: whether to compute weights using variance or covariance, defaults to
        `False` (using covariance).
    :param jax.random.PRNGKey rng: source of the randomness, defaults to `jax.random.PRNGKey(0)`.
    :return: a collection of `num_draws` samples with the same data structure as each subposterior.
    """
    rng = random.PRNGKey(0) if rng is None else rng
    if diagonal:
        mean, var = parametric(subposteriors, diagonal=True)
        samples_flat = dist.Normal(mean, np.sqrt(var)).sample(rng, (num_draws,))
    else:
        mean, cov = parametric(subposteriors, diagonal=False)
        samples_flat = dist.MultivariateNormal(mean, cov).sample(rng, (num_draws,))

    _, unravel_fn = ravel_pytree(tree_map(lambda x: x[0], subposteriors[0]))
    return vmap(lambda x: unravel_fn(x))(samples_flat)<|MERGE_RESOLUTION|>--- conflicted
+++ resolved
@@ -11,16 +11,9 @@
 import numpyro.distributions as dist
 from numpyro.distributions.constraints import biject_to, real, ComposeTransform
 from numpyro.distributions.util import cholesky_inverse
-<<<<<<< HEAD
-from numpyro.handlers import seed, substitute, trace
-from numpyro.infer_util import find_valid_initial_params, init_to_uniform, potential_energy, transform_fn
+from numpyro.handlers import seed, trace
+from numpyro.infer_util import constrain_fn, find_valid_initial_params, init_to_uniform, potential_energy, transform_fn
 from numpyro.util import cond, while_loop
-
-=======
-from numpyro.handlers import seed, trace
-from numpyro.infer_util import constrain_fn, log_density, transform_fn
-from numpyro.util import cond, fori_loop, while_loop
->>>>>>> 75bb0a9c
 
 AdaptWindow = namedtuple('AdaptWindow', ['start', 'end'])
 AdaptState = namedtuple('AdaptState', ['step_size', 'inverse_mass_matrix', 'mass_matrix_sqrt',
@@ -719,36 +712,7 @@
     return 0.5 * np.dot(v, r)
 
 
-<<<<<<< HEAD
-def make_constrain_fn(model, model_args, model_kwargs, inv_transforms):
-    def _constrain_fn(params):
-        params_constrained = transform_fn(inv_transforms, params)
-        substituted_model = substitute(model, base_param_map=params_constrained)
-        model_trace = trace(substituted_model).get_trace(*model_args, **model_kwargs)
-        return {k: model_trace[k]['value'] for k, v in params.items()}
-
-    return _constrain_fn
-
-
 def initialize_model(rng, model, *model_args, init_strategy=init_to_uniform, **model_kwargs):
-=======
-def potential_energy(model, model_args, model_kwargs, inv_transforms):
-    def _potential_energy(params):
-        params_constrained = transform_fn(inv_transforms, params)
-        log_joint, model_trace = log_density(model, model_args, model_kwargs, params_constrained,
-                                             skip_dist_transforms=True)
-        for name, t in inv_transforms.items():
-            t_log_det = np.sum(t.log_abs_det_jacobian(params[name], params_constrained[name]))
-            if 'scale' in model_trace[name]:
-                t_log_det = model_trace[name]['scale'] * t_log_det
-            log_joint = log_joint + t_log_det
-        return - log_joint
-
-    return _potential_energy
-
-
-def initialize_model(rng, model, *model_args, init_strategy='uniform', **model_kwargs):
->>>>>>> 75bb0a9c
     """
     Given a model with Pyro primitives, returns a function which, given
     unconstrained parameters, evaluates the potential energy (negative
@@ -795,28 +759,12 @@
             else:
                 inv_transforms[k] = transform
 
-<<<<<<< HEAD
     potential_fn = potential_energy(seeded_model, model_args, model_kwargs, inv_transforms)
-
     if has_transformed_dist:
         # we might want to replay the trace here
-        constrain_fn = make_constrain_fn(seeded_model, model_args, model_kwargs, inv_transforms)
+        constrain_fun = jax.partial(constrain_fn, seeded_model, model_args, model_kwargs, inv_transforms)
     else:
-        constrain_fn = jax.partial(transform_fn, inv_transforms)
-=======
-        if has_transformed_dist:
-            # we might want to replay the trace here
-            constrain_fun = jax.partial(constrain_fn, seeded_model, model_args, model_kwargs, inv_transforms)
-        else:
-            constrain_fun = jax.partial(transform_fn, inv_transforms)
-
-        if only_params:
-            return init_params
-        else:
-            return (init_params,
-                    potential_energy(seeded_model, model_args, model_kwargs, inv_transforms),
-                    constrain_fun)
->>>>>>> 75bb0a9c
+        constrain_fun = jax.partial(transform_fn, inv_transforms)
 
     if rng.ndim == 1:
         init_params, is_valid = single_chain_init(rng)
@@ -825,7 +773,7 @@
 
     if device_get(~np.all(is_valid)):
         raise RuntimeError("Cannot find valid initial parameters. Please check your model again.")
-    return init_params, potential_fn, constrain_fn
+    return init_params, potential_fn, constrain_fun
 
 
 def consensus(subposteriors, num_draws=None, diagonal=False, rng=None):
