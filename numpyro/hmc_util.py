--- conflicted
+++ resolved
@@ -238,7 +238,7 @@
     _, vv_update = velocity_verlet(potential_fn, kinetic_fn)
     z = position
     potential_energy, z_grad = value_and_grad(potential_fn)(z)
-    dtype = lax.dtype(init_step_size)
+    tiny = np.finfo(lax.dtype(init_step_size)).tiny
 
     def _body_fn(state):
         step_size, _, direction, rng = state
@@ -249,11 +249,6 @@
         # case for a diverging trajectory (e.g. in the case of evaluating log prob
         # of a value simulated using a large step size for a constrained sample site).
         step_size = (2.0 ** direction) * step_size
-<<<<<<< HEAD
-        step_size = np.clip(step_size, a_min=np.finfo(dtype).tiny)
-=======
-        step_size = np.clip(step_size, a_min=np.finfo(step_size.dtype).tiny)
->>>>>>> 2d7da419
         r = momentum_generator(inverse_mass_matrix, rng_momentum)
         _, r_new, potential_energy_new, _ = vv_update(step_size,
                                                       inverse_mass_matrix,
@@ -265,7 +260,7 @@
         return step_size, direction, direction_new, rng
 
     def _cond_fn(state):
-        return (state[0] > np.finfo(dtype).tiny) & ((state[1] == 0) | (state[1] == state[2]))
+        return (state[0] > tiny) & ((state[1] == 0) | (state[1] == state[2]))
 
     step_size, _, _, _ = while_loop(_cond_fn, _body_fn, (init_step_size, 0, 0, rng))
     return step_size
