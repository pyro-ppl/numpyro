--- conflicted
+++ resolved
@@ -5,15 +5,11 @@
 from jax.api_util import flatten_fun, shaped_abstractify
 import jax.core as core
 from jax.experimental.pjit import pjit_p
-<<<<<<< HEAD
-import jax.extend.linear_util as lu
-=======
 
 try:
     import jax.extend.linear_util as lu
 except ImportError:
     import jax.linear_util as lu
->>>>>>> bcf38d7e
 from jax.interpreters.partial_eval import trace_to_jaxpr_dynamic
 from jax.interpreters.pxla import xla_pmap_p
 import jax.numpy as jnp
