--- conflicted
+++ resolved
@@ -43,13 +43,10 @@
       - id: codespell
         stages: [pre-commit, commit-msg]
         args: [--ignore-words-list, "Teh,aas,ans,dout", --check-filenames, --skip, "*.ipynb"]
-<<<<<<< HEAD
 
   # Format yaml files
   - repo: https://github.com/google/yamlfmt
     rev: v0.20.0
     hooks:
       - id: yamlfmt
-        args: [-formatter, retain_line_breaks=true]
-=======
->>>>>>> 4283a50a
+        args: [-formatter, retain_line_breaks=true]