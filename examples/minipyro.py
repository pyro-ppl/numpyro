--- conflicted
+++ resolved
@@ -58,11 +58,7 @@
 
 
 if __name__ == "__main__":
-<<<<<<< HEAD
-    assert numpyro.__version__.startswith("0.13.1")
-=======
     assert numpyro.__version__.startswith("0.13.2")
->>>>>>> bcf38d7e
     parser = argparse.ArgumentParser(description="Mini Pyro demo")
     parser.add_argument("-f", "--full-pyro", action="store_true", default=False)
     parser.add_argument("-n", "--num-steps", default=1001, type=int)
