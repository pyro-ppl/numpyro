import argparse
from functools import partial

from matplotlib.gridspec import GridSpec
import matplotlib.pyplot as plt
import seaborn as sns

from jax import lax, random, vmap
import jax.numpy as np
from jax.scipy.special import logsumexp
from jax.tree_util import tree_map

import numpyro
from numpyro import optim
<<<<<<< HEAD
from numpyro.contrib.autoguide import AutoBNAFNormal
=======
from numpyro.contrib.autoguide import AutoContinuousELBO, AutoIAFNormal
>>>>>>> 96d173da
from numpyro.diagnostics import summary
import numpyro.distributions as dist
from numpyro.distributions import constraints
from numpyro.infer import MCMC, NUTS, SVI
from numpyro.infer.util import initialize_model, transformed_potential_energy

"""
This example illustrates how to use a trained AutoIAFNormal autoguide to transform a posterior to a
Gaussian-like one. The transform will be used to get better mixing rate for NUTS sampler.

[1] Hoffman, M. et al. (2019), ["NeuTra-lizing Bad Geometry in Hamiltonian Monte Carlo Using Neural Transport"]
    (https://arxiv.org/abs/1903.03704).
"""


class DualMoonDistribution(dist.Distribution):
    support = constraints.real_vector

    def __init__(self):
        super(DualMoonDistribution, self).__init__(event_shape=(2,))

    def sample(self, key, sample_shape=()):
        # it is enough to return an arbitrary sample with correct shape
        return np.zeros(sample_shape + self.event_shape)

    def log_prob(self, x):
        term1 = 0.5 * ((np.linalg.norm(x, axis=-1) - 2) / 0.4) ** 2
        term2 = -0.5 * ((x[..., :1] + np.array([-2., 2.])) / 0.6) ** 2
        pe = term1 - logsumexp(term2, axis=-1)
        return -pe


def dual_moon_model():
    numpyro.sample('x', DualMoonDistribution())


def main(args):
    print("Start vanilla HMC...")
    nuts_kernel = NUTS(dual_moon_model)
    mcmc = MCMC(nuts_kernel, args.num_warmup, args.num_samples)
    mcmc.run(random.PRNGKey(0))
    mcmc.print_summary()
    vanilla_samples = mcmc.get_samples()['x'].copy()

    adam = optim.Adam(0.01)
<<<<<<< HEAD
    guide = AutoBNAFNormal(dual_moon_model, hidden_factors=[args.hidden_factor, args.hidden_factor])
    svi = SVI(dual_moon_model, guide, elbo, adam)
=======
    # TODO: it is hard to find good hyperparameters such that IAF guide can learn this model.
    # We will use BNAF instead!
    guide = AutoIAFNormal(dual_moon_model, num_flows=2, hidden_dims=[args.num_hidden, args.num_hidden])
    svi = SVI(dual_moon_model, guide, AutoContinuousELBO(), adam)
>>>>>>> 96d173da
    svi_state = svi.init(random.PRNGKey(1))

    print("Start training guide...")
    last_state, losses = lax.scan(lambda state, i: svi.update(state), svi_state, np.zeros(args.num_iters))
    params = svi.get_params(last_state)
    print("Finish training guide. Extract samples...")
    guide_samples = guide.sample_posterior(random.PRNGKey(0), params,
                                           sample_shape=(args.num_samples,))['x'].copy()

    transform = guide.get_transform(params)
    _, potential_fn, constrain_fn = initialize_model(random.PRNGKey(2), dual_moon_model)
    transformed_potential_fn = partial(transformed_potential_energy, potential_fn, transform)
    transformed_constrain_fn = lambda x: constrain_fn(transform(x))  # noqa: E731

    print("\nStart NeuTra HMC...")
    nuts_kernel = NUTS(potential_fn=transformed_potential_fn)
    mcmc = MCMC(nuts_kernel, args.num_warmup, args.num_samples)
    init_params = np.zeros(guide.latent_size)
    mcmc.run(random.PRNGKey(3), init_params=init_params)
    mcmc.print_summary()
    zs = mcmc.get_samples()
    print("Transform samples into unwarped space...")
    samples = vmap(transformed_constrain_fn)(zs)
    summary(tree_map(lambda x: x[None, ...], samples))
    samples = samples['x'].copy()

    # make plots

    # guide samples (for plotting)
    guide_base_samples = dist.Normal(np.zeros(2), 1.).sample(random.PRNGKey(4), (1000,))
    guide_trans_samples = vmap(transformed_constrain_fn)(guide_base_samples)['x']

    x1 = np.linspace(-3, 3, 100)
    x2 = np.linspace(-3, 3, 100)
    X1, X2 = np.meshgrid(x1, x2)
    P = np.exp(DualMoonDistribution().log_prob(np.stack([X1, X2], axis=-1)))

    fig = plt.figure(figsize=(12, 16), constrained_layout=True)
    gs = GridSpec(3, 2, figure=fig)
    ax1 = fig.add_subplot(gs[0, 0])
    ax2 = fig.add_subplot(gs[0, 1])
    ax3 = fig.add_subplot(gs[1, 0])
    ax4 = fig.add_subplot(gs[1, 1])
    ax5 = fig.add_subplot(gs[2, 0])
    ax6 = fig.add_subplot(gs[2, 1])

    ax1.plot(np.log(losses[1000:]))
    ax1.set_title('Autoguide training log loss (after 1000 steps)')

    ax2.contourf(X1, X2, P, cmap='OrRd')
    sns.kdeplot(guide_samples[:, 0], guide_samples[:, 1], n_levels=30, ax=ax2)
    ax2.set(xlim=[-3, 3], ylim=[-3, 3],
            xlabel='x0', ylabel='x1', title='Posterior using AutoBNAFNormal guide')

    sns.scatterplot(guide_base_samples[:, 0], guide_base_samples[:, 1], ax=ax3,
                    hue=guide_trans_samples[:, 0] < 0.)
    ax3.set(xlim=[-3, 3], ylim=[-3, 3],
            xlabel='x0', ylabel='x1', title='AutoBNAFNormal base samples (True=left moon; False=right moon)')

    ax4.contourf(X1, X2, P, cmap='OrRd')
    sns.kdeplot(vanilla_samples[:, 0], vanilla_samples[:, 1], n_levels=30, ax=ax4)
    ax4.plot(vanilla_samples[-50:, 0], vanilla_samples[-50:, 1], 'bo-', alpha=0.5)
    ax4.set(xlim=[-3, 3], ylim=[-3, 3],
            xlabel='x0', ylabel='x1', title='Posterior using vanilla HMC sampler')

    sns.scatterplot(zs[:, 0], zs[:, 1], ax=ax5, hue=samples[:, 0] < 0.,
                    s=30, alpha=0.5, edgecolor="none")
    ax5.set(xlim=[-5, 5], ylim=[-5, 5],
            xlabel='x0', ylabel='x1', title='Samples from the warped posterior - p(z)')

    ax6.contourf(X1, X2, P, cmap='OrRd')
    sns.kdeplot(samples[:, 0], samples[:, 1], n_levels=30, ax=ax6)
    ax6.plot(samples[-50:, 0], samples[-50:, 1], 'bo-', alpha=0.2)
    ax6.set(xlim=[-3, 3], ylim=[-3, 3],
            xlabel='x0', ylabel='x1', title='Posterior using NeuTra HMC sampler')

    plt.savefig("neutra.pdf")
    plt.close()


if __name__ == "__main__":
    assert numpyro.__version__.startswith('0.2.0')
    parser = argparse.ArgumentParser(description="NeuTra HMC")
    parser.add_argument('-n', '--num-samples', nargs='?', default=10000, type=int)
    parser.add_argument('--num-warmup', nargs='?', default=1000, type=int)
    parser.add_argument('--hidden-factor', nargs='?', default=50, type=int)
    parser.add_argument('--num-iters', nargs='?', default=20000, type=int)
    parser.add_argument('--device', default='cpu', type=str, help='use "cpu" or "gpu".')
    args = parser.parse_args()

    numpyro.set_platform(args.device)

    main(args)<|MERGE_RESOLUTION|>--- conflicted
+++ resolved
@@ -12,11 +12,7 @@
 
 import numpyro
 from numpyro import optim
-<<<<<<< HEAD
-from numpyro.contrib.autoguide import AutoBNAFNormal
-=======
-from numpyro.contrib.autoguide import AutoContinuousELBO, AutoIAFNormal
->>>>>>> 96d173da
+from numpyro.contrib.autoguide import AutoContinuousELBO, AutoBNAFNormal
 from numpyro.diagnostics import summary
 import numpyro.distributions as dist
 from numpyro.distributions import constraints
@@ -62,15 +58,10 @@
     vanilla_samples = mcmc.get_samples()['x'].copy()
 
     adam = optim.Adam(0.01)
-<<<<<<< HEAD
-    guide = AutoBNAFNormal(dual_moon_model, hidden_factors=[args.hidden_factor, args.hidden_factor])
-    svi = SVI(dual_moon_model, guide, elbo, adam)
-=======
     # TODO: it is hard to find good hyperparameters such that IAF guide can learn this model.
     # We will use BNAF instead!
-    guide = AutoIAFNormal(dual_moon_model, num_flows=2, hidden_dims=[args.num_hidden, args.num_hidden])
+    guide = AutoBNAFNormal(dual_moon_model, hidden_factors=[args.hidden_factor, args.hidden_factor])
     svi = SVI(dual_moon_model, guide, AutoContinuousELBO(), adam)
->>>>>>> 96d173da
     svi_state = svi.init(random.PRNGKey(1))
 
     print("Start training guide...")
