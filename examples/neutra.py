--- conflicted
+++ resolved
@@ -47,14 +47,6 @@
         pe = term1 - logsumexp(term2, axis=-1)
         return -pe
 
-<<<<<<< HEAD
-def make_transformed_pe(potential_fn, transform, unpack_fn):
-    def transformed_potential_fn(z):
-        u, intermediates = transform.call_with_intermediates(z)
-        logdet = transform.log_abs_det_jacobian(z, u, intermediates=intermediates)
-        return potential_fn(unpack_fn(u)) + logdet
-=======
->>>>>>> 866ce179
 
 def dual_moon_model():
     numpyro.sample('x', DualMoonDistribution())
@@ -87,10 +79,6 @@
     transformed_potential_fn = partial(transformed_potential_energy, potential_fn, transform)
     transformed_constrain_fn = lambda x: constrain_fn(transform(x))  # noqa: E731
 
-<<<<<<< HEAD
-    init_params = np.zeros(guide.latent_size)
-=======
->>>>>>> 866ce179
     print("\nStart NeuTra HMC...")
     nuts_kernel = NUTS(potential_fn=transformed_potential_fn)
     mcmc = MCMC(nuts_kernel, args.num_warmup, args.num_samples)
