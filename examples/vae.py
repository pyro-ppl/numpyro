--- conflicted
+++ resolved
@@ -13,7 +13,7 @@
 from numpyro import optim
 import numpyro.distributions as dist
 from numpyro.examples.datasets import MNIST, load_dataset
-from numpyro.infer import SVI, Trace_ELBO
+from numpyro.infer import ELBO, SVI
 
 RESULTS_DIR = os.path.abspath(os.path.join(os.path.dirname(__file__),
                               '.results'))
@@ -63,11 +63,7 @@
     encoder_nn = encoder(args.hidden_dim, args.z_dim)
     decoder_nn = decoder(args.hidden_dim, 28 * 28)
     adam = optim.Adam(args.learning_rate)
-<<<<<<< HEAD
-    svi = SVI(model, guide, Trace_ELBO(), adam, hidden_dim=args.hidden_dim, z_dim=args.z_dim)
-=======
-    svi = SVI(model, guide, elbo, adam, hidden_dim=args.hidden_dim, z_dim=args.z_dim)
->>>>>>> 5b95bffd
+    svi = SVI(model, guide, ELBO(), adam, hidden_dim=args.hidden_dim, z_dim=args.z_dim)
     rng = PRNGKey(0)
     train_init, train_fetch = load_dataset(MNIST, batch_size=args.batch_size, split='train')
     test_init, test_fetch = load_dataset(MNIST, batch_size=args.batch_size, split='test')
