import math
from math import pi
import sys

import matplotlib.colors
import matplotlib.pyplot as plt
import numpy as np
from sklearn.cluster import KMeans

from jax import numpy as jnp, random

import numpyro
from numpyro.contrib.funsor import config_enumerate
<<<<<<< HEAD
from numpyro.distributions import Dirichlet, Gamma, Uniform, VonMises, Beta, Categorical, SineBivariateVonMises, \
    SineSkewed, Normal
from numpyro.distributions.transforms import L1BallTransform
from numpyro.infer import NUTS, init_to_median, MCMC
from numpyro.infer.reparam import CircularReparam

np.set_printoptions(threshold=sys.maxsize)

AMINO_ACIDS = ['M', 'N', 'I', 'F', 'E', 'L', 'R', 'D', 'G', 'K', 'Y', 'T', 'H', 'S', 'P', 'A', 'V', 'Q', 'W', 'C']


@config_enumerate
@numpyro.handlers.reparam(config={'phi_loc': CircularReparam(), 'psi_loc': CircularReparam()})
def ss_model(data, num_mix_comp=2):
    # Mixture prior
    mix_weights = numpyro.sample('mix_weights', Dirichlet(jnp.ones((num_mix_comp,))))

    # Hprior BvM
    # Bayesian Inference and Decision Theory by Kathryn Blackmond Laskey
    beta_mean_phi = numpyro.sample('beta_mean_phi', Uniform(0., 1.))
    beta_prec_phi = numpyro.sample('beta_prec_phi', Gamma(1., 1 / 20.))  # shape, rate
    halpha_phi = beta_mean_phi * beta_prec_phi
    beta_mean_psi = numpyro.sample('beta_mean_psi', Uniform(0, 1.))
    beta_prec_psi = numpyro.sample('beta_prec_psi', Gamma(1., 1 / 20.))  # shape, rate
    halpha_psi = beta_mean_psi * beta_prec_psi

    with numpyro.plate('mixture', num_mix_comp):
        # Sine Bivariate Von Mises priors
        phi_loc = numpyro.sample('phi_loc', VonMises(pi, 2.))
        psi_loc = numpyro.sample('psi_loc', VonMises(-pi / 2, .2))
        phi_conc = numpyro.sample('phi_conc', Beta(halpha_phi, beta_prec_phi - halpha_phi))
        psi_conc = numpyro.sample('psi_conc', Beta(halpha_psi, beta_prec_psi - halpha_psi))
        corr_scale = numpyro.sample('corr_scale', Beta(2., 15.))

        # Skewness prior
        ball_transform = L1BallTransform()
        skewness = numpyro.sample('skewness', Normal(0, .5).expand((2,)).to_event(1))
        skewness = ball_transform(skewness)

    with numpyro.plate('obs_plate', len(data), dim=-1):
        assign = numpyro.sample('mix_comp', Categorical(mix_weights), infer={"enumerate": "parallel"})
        sine = SineBivariateVonMises(phi_loc=phi_loc[assign], psi_loc=psi_loc[assign],
                                     phi_concentration=1000 * phi_conc[assign],
                                     psi_concentration=1000 * psi_conc[assign],
                                     weighted_correlation=corr_scale[assign])
        return numpyro.sample('phi_psi', SineSkewed(sine, skewness[assign]), obs=data)


def run_hmc(model, data, num_mix_comp, num_samples):
    rng_key = random.PRNGKey(0)
    kernel = NUTS(model, init_strategy=init_to_median())
    mcmc = MCMC(kernel, num_samples=num_samples, num_warmup=num_samples // 5)
    mcmc.run(rng_key, data, num_mix_comp)
    mcmc.print_summary()
    post_samples = mcmc.get_samples()
    return post_samples


def fetch_aa_dihedrals(split='train', subsample_to=1000_000, shuffle=None):
    file = Path(__file__).parent / 'data/9mer_fragments_processed.pkl'
    data = pickle.load(file.open('rb'))[split]['sequences']
    data_aa = np.argmax(data[..., :20], -1)
    data = {aa: data[..., -2:][data_aa == i] for i, aa in enumerate(AMINO_ACIDS)}
    if shuffle is None:
        shuffles = {k: np.random.permutation(np.arange(v.shape[0]))[:min(subsample_to, v.shape[0])] for k, v in
                    data.items()}
    data = {aa: aa_data[shuffles[aa]] for aa, aa_data in data.items()}
    data = {aa: jnp.array(aa_data, dtype=float) for aa, aa_data in data.items()}
    return data


def multiple_formatter(denominator=2, number=np.pi, latex='\pi'):
=======
from numpyro.distributions import (  # SineSkewed,; SineBivariateVonMises,
    Beta,
    Categorical,
    Dirichlet,
    Gamma,
    Uniform,
    VonMises,
)
from numpyro.examples.datasets import NINE_MERS, load_dataset
from numpyro.infer import MCMC, NUTS, Predictive, init_to_value

np.set_printoptions(threshold=sys.maxsize)

AMINO_ACIDS = [
    "M",
    "N",
    "I",
    "F",
    "E",
    "L",
    "R",
    "D",
    "G",
    "K",
    "Y",
    "T",
    "H",
    "S",
    "P",
    "A",
    "V",
    "Q",
    "W",
    "C",
]


def multiple_formatter(denominator=2, number=np.pi, latex=r"\pi"):
>>>>>>> 0024635d
    def gcd(a, b):
        while b:
            a, b = b, a % b
        return a

    def _multiple_formatter(x, pos):
        den = denominator
        num = int(np.rint(den * x / number))
        com = gcd(num, den)
        (num, den) = (int(num / com), int(den / com))
        if den == 1:
            if num == 0:
                return r"$0$"
            if num == 1:
                return r"$%s$" % latex
            elif num == -1:
                return r"$-%s$" % latex
            else:
                return r"$%s%s$" % (num, latex)
        else:
            if num == 1:
                return r"$\frac{%s}{%s}$" % (latex, den)
            elif num == -1:
                return r"$\frac{-%s}{%s}$" % (latex, den)
            else:
                return r"$\frac{%s%s}{%s}$" % (num, latex, den)

    return _multiple_formatter


<<<<<<< HEAD
def kde_ramachandran_plot(pred_data, data, aas, file_name='ssbvm_mixture.pdf'):
    fig, axs = plt.subplots(1, len(aas), dpi=300)
    for ax, aa in zip(axs, aas):
        aa_data = data[aa]

        ax.scatter(aa_data[:, 0], aa_data[:, 1], color='k', s=1)
        aa_data = pred_data[aa]
        ax.hexbin(aa_data[:, 0], aa_data[:, 1], cmap="Purples", extent=[-pi, pi, -pi, pi], alpha=.5)
=======
@config_enumerate
def ss_model(data, num_data, num_mix_comp=2):
    # Mixture prior
    mix_weights = numpyro.sample("mix_weights", Dirichlet(jnp.ones((num_mix_comp,))))
>>>>>>> 0024635d

    # Hprior BvM
    # Bayesian Inference and Decision Theory by Kathryn Blackmond Laskey
    beta_mean_phi = numpyro.sample("beta_mean_phi", Uniform(0.0, 1.0))
    beta_count_phi = numpyro.sample(
        "beta_count_phi", Gamma(1.0, 1.0 / num_mix_comp)
    )  # shape, rate
    halpha_phi = beta_mean_phi * beta_count_phi
    beta_mean_psi = numpyro.sample("beta_mean_psi", Uniform(0, 1.0))
    beta_count_psi = numpyro.sample(
        "beta_count_psi", Gamma(1.0, 1.0 / num_mix_comp)
    )  # shape, rate
    halpha_psi = beta_mean_psi * beta_count_psi

    with numpyro.plate("mixture", num_mix_comp):
        # BvM priors
        phi_loc = numpyro.sample("phi_loc", VonMises(pi, 2.0))
        psi_loc = numpyro.sample("psi_loc", VonMises(0.0, 0.1))
        phi_conc = numpyro.sample(
            "phi_conc", Beta(halpha_phi, beta_count_phi - halpha_phi)
        )
        psi_conc = numpyro.sample(
            "psi_conc", Beta(halpha_psi, beta_count_psi - halpha_psi)
        )
        corr_scale = numpyro.sample("corr_scale", Beta(2.0, 10.0))

        skew_phi = numpyro.sample("skew_phi", Uniform(-1.0, 1.0))
        psi_bound = 1 - jnp.abs(skew_phi)
        skew_psi = numpyro.sample("skew_psi", Uniform(-1.0, 1.0))
        skewness = jnp.stack((skew_phi, psi_bound * skew_psi), axis=-1)
        assert skewness.shape == (num_mix_comp, 2)

    with numpyro.plate("obs_plate", num_data, dim=-1):
        assign = numpyro.sample(
            "mix_comp", Categorical(mix_weights), infer={"enumerate": "parallel"}
        )
        sine = SineBivariateVonMises(
            phi_loc=phi_loc[assign],
            psi_loc=psi_loc[assign],
            phi_concentration=70 * phi_conc[assign],
            psi_concentration=70 * psi_conc[assign],
            weighted_correlation=corr_scale[assign],
        )
        return numpyro.sample("phi_psi", SineSkewed(sine, skewness[assign]), obs=data)


def run_hmc(model, data, num_mix_comp, num_samples, bvm_init_locs):
    rng_key = random.PRNGKey(0)
    kernel = NUTS(
        model, init_strategy=init_to_value(values=bvm_init_locs), max_tree_depth=7
    )
    mcmc = MCMC(kernel, num_samples=num_samples, num_warmup=num_samples // 2)
    mcmc.run(rng_key, data, len(data), num_mix_comp)
    mcmc.print_summary()
    post_samples = mcmc.get_samples()
    return post_samples


def fetch_aa_dihedrals(aa):
    _, fetch = load_dataset(NINE_MERS, subset_key=aa)
    return jnp.stack(fetch())


def ramachandran_plot(data, pred_data, aas, file_name="ssbvm_mixture.pdf"):
    amino_acids = {"S": "Serine", "P": "Proline", "G": "Glycine"}
    fig, axss = plt.subplots(2, len(aas))
    cdata = data
    for i in range(len(axss)):
        if i == 1:
            cdata = pred_data
        for ax, aa in zip(axss[i], aas):
            aa_data = cdata[aa]
            nbins = 50  # 100 * 2pi

            ax.hexbin(
                aa_data[..., 0].reshape(-1),
                aa_data[..., 1].reshape(-1),
                norm=matplotlib.colors.LogNorm(),
                bins=nbins,
                gridsize=100,
                cmap="Blues",
            )

            # label the contours
            ax.set_aspect("equal", "box")
            ax.set_xlim([-math.pi, math.pi])
            ax.set_ylim([-math.pi, math.pi])
            ax.xaxis.set_major_locator(plt.MultipleLocator(np.pi / 2))
            ax.xaxis.set_minor_locator(plt.MultipleLocator(np.pi / 12))
            ax.xaxis.set_major_formatter(plt.FuncFormatter(multiple_formatter()))
            ax.yaxis.set_major_locator(plt.MultipleLocator(np.pi / 2))
            ax.yaxis.set_minor_locator(plt.MultipleLocator(np.pi / 12))
            ax.yaxis.set_major_formatter(plt.FuncFormatter(multiple_formatter()))
            if i == 0:
                axtop = ax.secondary_xaxis("top")
                axtop.set_xlabel(amino_acids[aa])
                axtop.xaxis.set_major_locator(plt.MultipleLocator(np.pi / 2))
                axtop.xaxis.set_minor_locator(plt.MultipleLocator(np.pi / 12))
                axtop.xaxis.set_major_formatter(plt.FuncFormatter(multiple_formatter()))

            if i == 1:
                ax.set_xlabel(r"$\phi$")

    for i in range(len(axss)):
        axss[i, 0].set_ylabel(r"$\psi$")
        axss[i, 0].yaxis.set_major_locator(plt.MultipleLocator(np.pi / 2))
        axss[i, 0].yaxis.set_minor_locator(plt.MultipleLocator(np.pi / 12))
        axss[i, 0].yaxis.set_major_formatter(plt.FuncFormatter(multiple_formatter()))
        axright = axss[i, -1].secondary_yaxis("right")
        axright.set_ylabel("data" if i == 0 else "simulation")
        axright.yaxis.set_major_locator(plt.MultipleLocator(np.pi / 2))
        axright.yaxis.set_minor_locator(plt.MultipleLocator(np.pi / 12))
        axright.yaxis.set_major_formatter(plt.FuncFormatter(multiple_formatter()))

    for ax in axss[:, 1:].reshape(-1):
        ax.tick_params(labelleft=False)
        ax.tick_params(labelleft=False)

<<<<<<< HEAD
    fig.tight_layout()
    plt.savefig(file_name, bbox_inches='tight')
    plt.clf()


def main(num_samples=100, aas=('P', 'S', 'G')):
    num_mix_comp = {'P': 5, 'S': 7, 'G': 9}
    data = fetch_aa_dihedrals(subsample_to=50_000)
    kde_ramachandran_plot(data, data, aas)
    for aa in aas:
        run_hmc(ss_model, data[aa], num_mix_comp[aa], num_samples)


if __name__ == '__main__':
=======
    for ax in axss[0, :].reshape(-1):
        ax.tick_params(labelbottom=False)
        ax.tick_params(labelbottom=False)

    if file_name:
        fig.tight_layout()
        plt.savefig(file_name, bbox_inches="tight")


def main(num_samples=1000, aas=("S", "P", "G")):
    num_mix_comps = {"S": 9, "G": 10, "P": 7}
    pred_datas = {}
    rng_key = random.PRNGKey(123)
    for aa in aas:
        data = fetch_aa_dihedrals(aa)
        num_mix_comp = num_mix_comps[aa]

        kmeans = KMeans(num_mix_comp)
        kmeans.fit(data)
        means = {
            "phi_loc": kmeans.cluster_centers_[:, 0],
            "psi_loc": kmeans.cluster_centers_[:, 1],
        }
        posterior_samples = {
            "ss": run_hmc(ss_model, data, num_mix_comp, num_samples, means)
        }
        predictive = Predictive(ss_model, posterior_samples["ss"], parallel=True)
        rng_key, pred_key = random.split(rng_key)
        pred_datas[aa] = predictive(pred_key, None, 1, num_mix_comp)["phi_psi"].reshape(
            -1, 2
        )

    ramachandran_plot(data, pred_datas, aas)


if __name__ == "__main__":
>>>>>>> 0024635d
    main()<|MERGE_RESOLUTION|>--- conflicted
+++ resolved
@@ -11,80 +11,6 @@
 
 import numpyro
 from numpyro.contrib.funsor import config_enumerate
-<<<<<<< HEAD
-from numpyro.distributions import Dirichlet, Gamma, Uniform, VonMises, Beta, Categorical, SineBivariateVonMises, \
-    SineSkewed, Normal
-from numpyro.distributions.transforms import L1BallTransform
-from numpyro.infer import NUTS, init_to_median, MCMC
-from numpyro.infer.reparam import CircularReparam
-
-np.set_printoptions(threshold=sys.maxsize)
-
-AMINO_ACIDS = ['M', 'N', 'I', 'F', 'E', 'L', 'R', 'D', 'G', 'K', 'Y', 'T', 'H', 'S', 'P', 'A', 'V', 'Q', 'W', 'C']
-
-
-@config_enumerate
-@numpyro.handlers.reparam(config={'phi_loc': CircularReparam(), 'psi_loc': CircularReparam()})
-def ss_model(data, num_mix_comp=2):
-    # Mixture prior
-    mix_weights = numpyro.sample('mix_weights', Dirichlet(jnp.ones((num_mix_comp,))))
-
-    # Hprior BvM
-    # Bayesian Inference and Decision Theory by Kathryn Blackmond Laskey
-    beta_mean_phi = numpyro.sample('beta_mean_phi', Uniform(0., 1.))
-    beta_prec_phi = numpyro.sample('beta_prec_phi', Gamma(1., 1 / 20.))  # shape, rate
-    halpha_phi = beta_mean_phi * beta_prec_phi
-    beta_mean_psi = numpyro.sample('beta_mean_psi', Uniform(0, 1.))
-    beta_prec_psi = numpyro.sample('beta_prec_psi', Gamma(1., 1 / 20.))  # shape, rate
-    halpha_psi = beta_mean_psi * beta_prec_psi
-
-    with numpyro.plate('mixture', num_mix_comp):
-        # Sine Bivariate Von Mises priors
-        phi_loc = numpyro.sample('phi_loc', VonMises(pi, 2.))
-        psi_loc = numpyro.sample('psi_loc', VonMises(-pi / 2, .2))
-        phi_conc = numpyro.sample('phi_conc', Beta(halpha_phi, beta_prec_phi - halpha_phi))
-        psi_conc = numpyro.sample('psi_conc', Beta(halpha_psi, beta_prec_psi - halpha_psi))
-        corr_scale = numpyro.sample('corr_scale', Beta(2., 15.))
-
-        # Skewness prior
-        ball_transform = L1BallTransform()
-        skewness = numpyro.sample('skewness', Normal(0, .5).expand((2,)).to_event(1))
-        skewness = ball_transform(skewness)
-
-    with numpyro.plate('obs_plate', len(data), dim=-1):
-        assign = numpyro.sample('mix_comp', Categorical(mix_weights), infer={"enumerate": "parallel"})
-        sine = SineBivariateVonMises(phi_loc=phi_loc[assign], psi_loc=psi_loc[assign],
-                                     phi_concentration=1000 * phi_conc[assign],
-                                     psi_concentration=1000 * psi_conc[assign],
-                                     weighted_correlation=corr_scale[assign])
-        return numpyro.sample('phi_psi', SineSkewed(sine, skewness[assign]), obs=data)
-
-
-def run_hmc(model, data, num_mix_comp, num_samples):
-    rng_key = random.PRNGKey(0)
-    kernel = NUTS(model, init_strategy=init_to_median())
-    mcmc = MCMC(kernel, num_samples=num_samples, num_warmup=num_samples // 5)
-    mcmc.run(rng_key, data, num_mix_comp)
-    mcmc.print_summary()
-    post_samples = mcmc.get_samples()
-    return post_samples
-
-
-def fetch_aa_dihedrals(split='train', subsample_to=1000_000, shuffle=None):
-    file = Path(__file__).parent / 'data/9mer_fragments_processed.pkl'
-    data = pickle.load(file.open('rb'))[split]['sequences']
-    data_aa = np.argmax(data[..., :20], -1)
-    data = {aa: data[..., -2:][data_aa == i] for i, aa in enumerate(AMINO_ACIDS)}
-    if shuffle is None:
-        shuffles = {k: np.random.permutation(np.arange(v.shape[0]))[:min(subsample_to, v.shape[0])] for k, v in
-                    data.items()}
-    data = {aa: aa_data[shuffles[aa]] for aa, aa_data in data.items()}
-    data = {aa: jnp.array(aa_data, dtype=float) for aa, aa_data in data.items()}
-    return data
-
-
-def multiple_formatter(denominator=2, number=np.pi, latex='\pi'):
-=======
 from numpyro.distributions import (  # SineSkewed,; SineBivariateVonMises,
     Beta,
     Categorical,
@@ -123,7 +49,6 @@
 
 
 def multiple_formatter(denominator=2, number=np.pi, latex=r"\pi"):
->>>>>>> 0024635d
     def gcd(a, b):
         while b:
             a, b = b, a % b
@@ -154,21 +79,11 @@
     return _multiple_formatter
 
 
-<<<<<<< HEAD
-def kde_ramachandran_plot(pred_data, data, aas, file_name='ssbvm_mixture.pdf'):
-    fig, axs = plt.subplots(1, len(aas), dpi=300)
-    for ax, aa in zip(axs, aas):
-        aa_data = data[aa]
-
-        ax.scatter(aa_data[:, 0], aa_data[:, 1], color='k', s=1)
-        aa_data = pred_data[aa]
-        ax.hexbin(aa_data[:, 0], aa_data[:, 1], cmap="Purples", extent=[-pi, pi, -pi, pi], alpha=.5)
-=======
 @config_enumerate
+@numpyro.handlers.reparam(config={'phi_loc': CircularReparam(), 'psi_loc': CircularReparam()})
 def ss_model(data, num_data, num_mix_comp=2):
     # Mixture prior
     mix_weights = numpyro.sample("mix_weights", Dirichlet(jnp.ones((num_mix_comp,))))
->>>>>>> 0024635d
 
     # Hprior BvM
     # Bayesian Inference and Decision Theory by Kathryn Blackmond Laskey
@@ -195,11 +110,10 @@
         )
         corr_scale = numpyro.sample("corr_scale", Beta(2.0, 10.0))
 
-        skew_phi = numpyro.sample("skew_phi", Uniform(-1.0, 1.0))
-        psi_bound = 1 - jnp.abs(skew_phi)
-        skew_psi = numpyro.sample("skew_psi", Uniform(-1.0, 1.0))
-        skewness = jnp.stack((skew_phi, psi_bound * skew_psi), axis=-1)
-        assert skewness.shape == (num_mix_comp, 2)
+        # Skewness prior
+        ball_transform = L1BallTransform()
+        skewness = numpyro.sample('skewness', Normal(0, .5).expand((2,)).to_event(1))
+        skewness = ball_transform(skewness)
 
     with numpyro.plate("obs_plate", num_data, dim=-1):
         assign = numpyro.sample(
@@ -287,22 +201,6 @@
         ax.tick_params(labelleft=False)
         ax.tick_params(labelleft=False)
 
-<<<<<<< HEAD
-    fig.tight_layout()
-    plt.savefig(file_name, bbox_inches='tight')
-    plt.clf()
-
-
-def main(num_samples=100, aas=('P', 'S', 'G')):
-    num_mix_comp = {'P': 5, 'S': 7, 'G': 9}
-    data = fetch_aa_dihedrals(subsample_to=50_000)
-    kde_ramachandran_plot(data, data, aas)
-    for aa in aas:
-        run_hmc(ss_model, data[aa], num_mix_comp[aa], num_samples)
-
-
-if __name__ == '__main__':
-=======
     for ax in axss[0, :].reshape(-1):
         ax.tick_params(labelbottom=False)
         ax.tick_params(labelbottom=False)
@@ -339,5 +237,4 @@
 
 
 if __name__ == "__main__":
->>>>>>> 0024635d
     main()