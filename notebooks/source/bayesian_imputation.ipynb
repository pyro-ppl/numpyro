{
 "cells": [
  {
   "cell_type": "markdown",
   "metadata": {},
   "source": [
    "# Bayesian Imputation"
   ]
  },
  {
   "cell_type": "markdown",
   "metadata": {},
   "source": [
    "Real-world datasets often contain many missing values. In those situations, we have to either remove those missing data (also known as \"complete case\") or replace them by some values. Though using complete case is pretty straightforward, it is only applicable when the number of missing entries is so small that throwing away those entries would not affect much the power of the analysis we are conducting on the data. The second strategy, also known as [imputation](https://en.wikipedia.org/wiki/Imputation_%28statistics%29), is more applicable and will be our focus in this tutorial.\n",
    "\n",
    "Probably the most popular way to perform imputation is to fill a missing value with the mean, median, or mode of its corresponding feature. In that case, we implicitly assume that the feature containing missing values has no correlation with the remaining features of our dataset. This is a pretty strong assumption and might not be true in general. In addition, it does not encode any uncertainty that we might put on those values. Below, we will construct a *Bayesian* setting to resolve those issues. In particular, given a model on the dataset, we will\n",
    "\n",
    "+ create a generative model for the feature with missing value\n",
    "+ and consider missing values as unobserved latent variables."
   ]
  },
  {
   "cell_type": "code",
   "execution_count": null,
   "metadata": {},
   "outputs": [],
   "source": [
    "!pip install -q numpyro@git+https://github.com/pyro-ppl/numpyro"
   ]
  },
  {
   "cell_type": "code",
   "execution_count": 1,
   "metadata": {},
   "outputs": [],
   "source": [
    "# first, we need some imports\n",
    "import os\n",
    "\n",
    "from IPython.display import set_matplotlib_formats\n",
    "from matplotlib import pyplot as plt\n",
    "import numpy as np\n",
    "import pandas as pd\n",
    "\n",
    "from jax import numpy as jnp\n",
    "from jax import random\n",
    "from jax.scipy.special import expit\n",
    "\n",
    "import numpyro\n",
    "from numpyro import distributions as dist\n",
    "from numpyro.distributions import constraints\n",
    "from numpyro.infer import MCMC, NUTS, Predictive\n",
    "\n",
    "plt.style.use(\"seaborn\")\n",
    "if \"NUMPYRO_SPHINXBUILD\" in os.environ:\n",
    "    set_matplotlib_formats(\"svg\")\n",
    "\n",
<<<<<<< HEAD
    "assert numpyro.__version__.startswith(\"0.13.1\")"
=======
    "assert numpyro.__version__.startswith(\"0.13.2\")"
>>>>>>> bcf38d7e
   ]
  },
  {
   "cell_type": "markdown",
   "metadata": {},
   "source": [
    "## Dataset"
   ]
  },
  {
   "cell_type": "markdown",
   "metadata": {},
   "source": [
    "The data is taken from the competition [Titanic: Machine Learning from Disaster](https://www.kaggle.com/c/titanic) hosted on [kaggle](https://www.kaggle.com/). It contains information of passengers in the [Titanic accident](https://en.wikipedia.org/wiki/Sinking_of_the_RMS_Titanic) such as name, age, gender,... And our target is to predict if a person is more likely to survive."
   ]
  },
  {
   "cell_type": "code",
   "execution_count": 2,
   "metadata": {},
   "outputs": [
    {
     "name": "stdout",
     "output_type": "stream",
     "text": [
      "<class 'pandas.core.frame.DataFrame'>\n",
      "RangeIndex: 891 entries, 0 to 890\n",
      "Data columns (total 12 columns):\n",
      " #   Column       Non-Null Count  Dtype  \n",
      "---  ------       --------------  -----  \n",
      " 0   PassengerId  891 non-null    int64  \n",
      " 1   Survived     891 non-null    int64  \n",
      " 2   Pclass       891 non-null    int64  \n",
      " 3   Name         891 non-null    object \n",
      " 4   Sex          891 non-null    object \n",
      " 5   Age          714 non-null    float64\n",
      " 6   SibSp        891 non-null    int64  \n",
      " 7   Parch        891 non-null    int64  \n",
      " 8   Ticket       891 non-null    object \n",
      " 9   Fare         891 non-null    float64\n",
      " 10  Cabin        204 non-null    object \n",
      " 11  Embarked     889 non-null    object \n",
      "dtypes: float64(2), int64(5), object(5)\n",
      "memory usage: 83.7+ KB\n"
     ]
    },
    {
     "data": {
      "text/html": [
       "<div>\n",
       "<style scoped>\n",
       "    .dataframe tbody tr th:only-of-type {\n",
       "        vertical-align: middle;\n",
       "    }\n",
       "\n",
       "    .dataframe tbody tr th {\n",
       "        vertical-align: top;\n",
       "    }\n",
       "\n",
       "    .dataframe thead th {\n",
       "        text-align: right;\n",
       "    }\n",
       "</style>\n",
       "<table border=\"1\" class=\"dataframe\">\n",
       "  <thead>\n",
       "    <tr style=\"text-align: right;\">\n",
       "      <th></th>\n",
       "      <th>PassengerId</th>\n",
       "      <th>Survived</th>\n",
       "      <th>Pclass</th>\n",
       "      <th>Name</th>\n",
       "      <th>Sex</th>\n",
       "      <th>Age</th>\n",
       "      <th>SibSp</th>\n",
       "      <th>Parch</th>\n",
       "      <th>Ticket</th>\n",
       "      <th>Fare</th>\n",
       "      <th>Cabin</th>\n",
       "      <th>Embarked</th>\n",
       "    </tr>\n",
       "  </thead>\n",
       "  <tbody>\n",
       "    <tr>\n",
       "      <th>0</th>\n",
       "      <td>1</td>\n",
       "      <td>0</td>\n",
       "      <td>3</td>\n",
       "      <td>Braund, Mr. Owen Harris</td>\n",
       "      <td>male</td>\n",
       "      <td>22.0</td>\n",
       "      <td>1</td>\n",
       "      <td>0</td>\n",
       "      <td>A/5 21171</td>\n",
       "      <td>7.2500</td>\n",
       "      <td>NaN</td>\n",
       "      <td>S</td>\n",
       "    </tr>\n",
       "    <tr>\n",
       "      <th>1</th>\n",
       "      <td>2</td>\n",
       "      <td>1</td>\n",
       "      <td>1</td>\n",
       "      <td>Cumings, Mrs. John Bradley (Florence Briggs Th...</td>\n",
       "      <td>female</td>\n",
       "      <td>38.0</td>\n",
       "      <td>1</td>\n",
       "      <td>0</td>\n",
       "      <td>PC 17599</td>\n",
       "      <td>71.2833</td>\n",
       "      <td>C85</td>\n",
       "      <td>C</td>\n",
       "    </tr>\n",
       "    <tr>\n",
       "      <th>2</th>\n",
       "      <td>3</td>\n",
       "      <td>1</td>\n",
       "      <td>3</td>\n",
       "      <td>Heikkinen, Miss. Laina</td>\n",
       "      <td>female</td>\n",
       "      <td>26.0</td>\n",
       "      <td>0</td>\n",
       "      <td>0</td>\n",
       "      <td>STON/O2. 3101282</td>\n",
       "      <td>7.9250</td>\n",
       "      <td>NaN</td>\n",
       "      <td>S</td>\n",
       "    </tr>\n",
       "    <tr>\n",
       "      <th>3</th>\n",
       "      <td>4</td>\n",
       "      <td>1</td>\n",
       "      <td>1</td>\n",
       "      <td>Futrelle, Mrs. Jacques Heath (Lily May Peel)</td>\n",
       "      <td>female</td>\n",
       "      <td>35.0</td>\n",
       "      <td>1</td>\n",
       "      <td>0</td>\n",
       "      <td>113803</td>\n",
       "      <td>53.1000</td>\n",
       "      <td>C123</td>\n",
       "      <td>S</td>\n",
       "    </tr>\n",
       "    <tr>\n",
       "      <th>4</th>\n",
       "      <td>5</td>\n",
       "      <td>0</td>\n",
       "      <td>3</td>\n",
       "      <td>Allen, Mr. William Henry</td>\n",
       "      <td>male</td>\n",
       "      <td>35.0</td>\n",
       "      <td>0</td>\n",
       "      <td>0</td>\n",
       "      <td>373450</td>\n",
       "      <td>8.0500</td>\n",
       "      <td>NaN</td>\n",
       "      <td>S</td>\n",
       "    </tr>\n",
       "  </tbody>\n",
       "</table>\n",
       "</div>"
      ],
      "text/plain": [
       "   PassengerId  Survived  Pclass  \\\n",
       "0            1         0       3   \n",
       "1            2         1       1   \n",
       "2            3         1       3   \n",
       "3            4         1       1   \n",
       "4            5         0       3   \n",
       "\n",
       "                                                Name     Sex   Age  SibSp  \\\n",
       "0                            Braund, Mr. Owen Harris    male  22.0      1   \n",
       "1  Cumings, Mrs. John Bradley (Florence Briggs Th...  female  38.0      1   \n",
       "2                             Heikkinen, Miss. Laina  female  26.0      0   \n",
       "3       Futrelle, Mrs. Jacques Heath (Lily May Peel)  female  35.0      1   \n",
       "4                           Allen, Mr. William Henry    male  35.0      0   \n",
       "\n",
       "   Parch            Ticket     Fare Cabin Embarked  \n",
       "0      0         A/5 21171   7.2500   NaN        S  \n",
       "1      0          PC 17599  71.2833   C85        C  \n",
       "2      0  STON/O2. 3101282   7.9250   NaN        S  \n",
       "3      0            113803  53.1000  C123        S  \n",
       "4      0            373450   8.0500   NaN        S  "
      ]
     },
     "execution_count": 2,
     "metadata": {},
     "output_type": "execute_result"
    }
   ],
   "source": [
    "train_df = pd.read_csv(\n",
    "    \"https://raw.githubusercontent.com/agconti/kaggle-titanic/master/data/train.csv\"\n",
    ")\n",
    "train_df.info()\n",
    "train_df.head()"
   ]
  },
  {
   "cell_type": "markdown",
   "metadata": {},
   "source": [
    "Look at the data info, we know that there are missing data at `Age`, `Cabin`, and `Embarked` columns. Although `Cabin` is an important feature (because the position of a cabin in the ship can affect the chance of people in that cabin to survive), we will skip it in this tutorial for simplicity. In the dataset, there are many categorical columns and two numerical columns `Age` and `Fare`. Let's first look at the distribution of those categorical columns:"
   ]
  },
  {
   "cell_type": "code",
   "execution_count": 3,
   "metadata": {},
   "outputs": [
    {
     "name": "stdout",
     "output_type": "stream",
     "text": [
      "0    549\n",
      "1    342\n",
      "Name: Survived, dtype: int64\n",
      "\n",
      "3    491\n",
      "1    216\n",
      "2    184\n",
      "Name: Pclass, dtype: int64\n",
      "\n",
      "male      577\n",
      "female    314\n",
      "Name: Sex, dtype: int64\n",
      "\n",
      "0    608\n",
      "1    209\n",
      "2     28\n",
      "4     18\n",
      "3     16\n",
      "8      7\n",
      "5      5\n",
      "Name: SibSp, dtype: int64\n",
      "\n",
      "0    678\n",
      "1    118\n",
      "2     80\n",
      "3      5\n",
      "5      5\n",
      "4      4\n",
      "6      1\n",
      "Name: Parch, dtype: int64\n",
      "\n",
      "S    644\n",
      "C    168\n",
      "Q     77\n",
      "Name: Embarked, dtype: int64\n",
      "\n"
     ]
    }
   ],
   "source": [
    "for col in [\"Survived\", \"Pclass\", \"Sex\", \"SibSp\", \"Parch\", \"Embarked\"]:\n",
    "    print(train_df[col].value_counts(), end=\"\\n\\n\")"
   ]
  },
  {
   "cell_type": "markdown",
   "metadata": {},
   "source": [
    "## Prepare data"
   ]
  },
  {
   "cell_type": "markdown",
   "metadata": {},
   "source": [
    "First, we will merge rare groups in `SibSp` and `Parch` columns together. In addition, we'll fill 2 missing entries in `Embarked` by the mode `S`. Note that we can make a generative model for those missing entries in `Embarked` but let's skip doing so for simplicity."
   ]
  },
  {
   "cell_type": "code",
   "execution_count": 4,
   "metadata": {},
   "outputs": [],
   "source": [
    "train_df.SibSp.clip(0, 1, inplace=True)\n",
    "train_df.Parch.clip(0, 2, inplace=True)\n",
    "train_df.Embarked.fillna(\"S\", inplace=True)"
   ]
  },
  {
   "cell_type": "markdown",
   "metadata": {},
   "source": [
    "Looking closer at the data, we can observe that each name contains a title. We know that age is correlated with the title of the name: e.g. those with Mrs. would be older than those with `Miss.` (on average) so it might be good to create that feature. The distribution of titles is:"
   ]
  },
  {
   "cell_type": "code",
   "execution_count": 5,
   "metadata": {},
   "outputs": [
    {
     "data": {
      "text/plain": [
       "Mr.          517\n",
       "Miss.        182\n",
       "Mrs.         125\n",
       "Master.       40\n",
       "Dr.            7\n",
       "Rev.           6\n",
       "Mlle.          2\n",
       "Col.           2\n",
       "Major.         2\n",
       "Lady.          1\n",
       "Sir.           1\n",
       "the            1\n",
       "Ms.            1\n",
       "Capt.          1\n",
       "Mme.           1\n",
       "Jonkheer.      1\n",
       "Don.           1\n",
       "Name: Name, dtype: int64"
      ]
     },
     "execution_count": 5,
     "metadata": {},
     "output_type": "execute_result"
    }
   ],
   "source": [
    "train_df.Name.str.split(\", \").str.get(1).str.split(\" \").str.get(0).value_counts()"
   ]
  },
  {
   "cell_type": "markdown",
   "metadata": {},
   "source": [
    "We will make a new column `Title`, where rare titles are merged into one group `Misc.`."
   ]
  },
  {
   "cell_type": "code",
   "execution_count": 6,
   "metadata": {},
   "outputs": [],
   "source": [
    "train_df[\"Title\"] = (\n",
    "    train_df.Name.str.split(\", \")\n",
    "    .str.get(1)\n",
    "    .str.split(\" \")\n",
    "    .str.get(0)\n",
    "    .apply(lambda x: x if x in [\"Mr.\", \"Miss.\", \"Mrs.\", \"Master.\"] else \"Misc.\")\n",
    ")"
   ]
  },
  {
   "cell_type": "markdown",
   "metadata": {},
   "source": [
    "Now, it is ready to turn the dataframe, which includes categorical values, into numpy arrays. We also perform standardization (a good practice for regression models) for `Age` column."
   ]
  },
  {
   "cell_type": "code",
   "execution_count": 7,
   "metadata": {},
   "outputs": [],
   "source": [
    "title_cat = pd.CategoricalDtype(\n",
    "    categories=[\"Mr.\", \"Miss.\", \"Mrs.\", \"Master.\", \"Misc.\"], ordered=True\n",
    ")\n",
    "embarked_cat = pd.CategoricalDtype(categories=[\"S\", \"C\", \"Q\"], ordered=True)\n",
    "age_mean, age_std = train_df.Age.mean(), train_df.Age.std()\n",
    "data = dict(\n",
    "    age=train_df.Age.pipe(lambda x: (x - age_mean) / age_std).values,\n",
    "    pclass=train_df.Pclass.values - 1,\n",
    "    title=train_df.Title.astype(title_cat).cat.codes.values,\n",
    "    sex=(train_df.Sex == \"male\").astype(int).values,\n",
    "    sibsp=train_df.SibSp.values,\n",
    "    parch=train_df.Parch.values,\n",
    "    embarked=train_df.Embarked.astype(embarked_cat).cat.codes.values,\n",
    ")\n",
    "survived = train_df.Survived.values\n",
    "# compute the age mean for each title\n",
    "age_notnan = data[\"age\"][jnp.isfinite(data[\"age\"])]\n",
    "title_notnan = data[\"title\"][jnp.isfinite(data[\"age\"])]\n",
    "age_mean_by_title = jnp.stack([age_notnan[title_notnan == i].mean() for i in range(5)])"
   ]
  },
  {
   "cell_type": "markdown",
   "metadata": {},
   "source": [
    "## Modelling"
   ]
  },
  {
   "cell_type": "markdown",
   "metadata": {},
   "source": [
    "First, we want to note that in NumPyro, the following models\n",
    "```python\n",
    "def model1a():\n",
    "    x = numpyro.sample(\"x\", dist.Normal(0, 1).expand([10]))\n",
    "```\n",
    "and\n",
    "```python\n",
    "def model1b():\n",
    "    x = numpyro.sample(\"x\", dist.Normal(0, 1).expand([10]).mask(False))\n",
    "    numpyro.sample(\"x_obs\", dist.Normal(0, 1).expand([10]), obs=x)\n",
    "```\n",
    "are equivalent in the sense that both of them have\n",
    "\n",
    "+ the same latent sites `x` drawn from `dist.Normal(0, 1)` prior,\n",
    "+ and the same log densities `dist.Normal(0, 1).log_prob(x)`.\n",
    "\n",
    "Now, assume that we observed the last 6 values of `x` (non-observed entries take value `NaN`), the typical model will be\n",
    "```python\n",
    "def model2a(x):\n",
    "    x_impute = numpyro.sample(\"x_impute\", dist.Normal(0, 1).expand([4]))\n",
    "    x_obs = numpyro.sample(\"x_obs\", dist.Normal(0, 1).expand([6]), obs=x[4:])\n",
    "    x_imputed = jnp.concatenate([x_impute, x_obs])\n",
    "```\n",
    "or with the usage of `mask`,\n",
    "```python\n",
    "def model2b(x):\n",
    "    x_impute = numpyro.sample(\"x_impute\", dist.Normal(0, 1).expand([4]).mask(False))\n",
    "    x_imputed = jnp.concatenate([x_impute, x[4:]])\n",
    "    numpyro.sample(\"x\", dist.Normal(0, 1).expand([10]), obs=x_imputed)\n",
    "```"
   ]
  },
  {
   "cell_type": "markdown",
   "metadata": {},
   "source": [
    "Both approaches to model the partial observed data `x` are equivalent. For the model below, we will use the latter method."
   ]
  },
  {
   "cell_type": "code",
   "execution_count": 8,
   "metadata": {},
   "outputs": [],
   "source": [
    "def model(\n",
    "    age, pclass, title, sex, sibsp, parch, embarked, survived=None, bayesian_impute=True\n",
    "):\n",
    "    b_pclass = numpyro.sample(\"b_Pclass\", dist.Normal(0, 1).expand([3]))\n",
    "    b_title = numpyro.sample(\"b_Title\", dist.Normal(0, 1).expand([5]))\n",
    "    b_sex = numpyro.sample(\"b_Sex\", dist.Normal(0, 1).expand([2]))\n",
    "    b_sibsp = numpyro.sample(\"b_SibSp\", dist.Normal(0, 1).expand([2]))\n",
    "    b_parch = numpyro.sample(\"b_Parch\", dist.Normal(0, 1).expand([3]))\n",
    "    b_embarked = numpyro.sample(\"b_Embarked\", dist.Normal(0, 1).expand([3]))\n",
    "\n",
    "    # impute age by Title\n",
    "    isnan = np.isnan(age)\n",
    "    age_nanidx = np.nonzero(isnan)[0]\n",
    "    if bayesian_impute:\n",
    "        age_mu = numpyro.sample(\"age_mu\", dist.Normal(0, 1).expand([5]))\n",
    "        age_mu = age_mu[title]\n",
    "        age_sigma = numpyro.sample(\"age_sigma\", dist.Normal(0, 1).expand([5]))\n",
    "        age_sigma = age_sigma[title]\n",
    "        age_impute = numpyro.sample(\n",
    "            \"age_impute\",\n",
    "            dist.Normal(age_mu[age_nanidx], age_sigma[age_nanidx]).mask(False),\n",
    "        )\n",
    "        age = jnp.asarray(age).at[age_nanidx].set(age_impute)\n",
    "        numpyro.sample(\"age\", dist.Normal(age_mu, age_sigma), obs=age)\n",
    "    else:\n",
    "        # fill missing data by the mean of ages for each title\n",
    "        age_impute = age_mean_by_title[title][age_nanidx]\n",
    "        age = jnp.asarray(age).at[age_nanidx].set(age_impute)\n",
    "\n",
    "    a = numpyro.sample(\"a\", dist.Normal(0, 1))\n",
    "    b_age = numpyro.sample(\"b_Age\", dist.Normal(0, 1))\n",
    "    logits = a + b_age * age\n",
    "    logits = logits + b_title[title] + b_pclass[pclass] + b_sex[sex]\n",
    "    logits = logits + b_sibsp[sibsp] + b_parch[parch] + b_embarked[embarked]\n",
    "    numpyro.sample(\"survived\", dist.Bernoulli(logits=logits), obs=survived)"
   ]
  },
  {
   "cell_type": "markdown",
   "metadata": {},
   "source": [
    "Note that in the model, the prior for `age` is `dist.Normal(age_mu, age_sigma)`, where the values of `age_mu` and `age_sigma` depend on `title`. Because there are missing values in `age`, we will encode those missing values in the latent parameter `age_impute`. Then we can replace `NaN` entries in `age` with the vector `age_impute`."
   ]
  },
  {
   "cell_type": "markdown",
   "metadata": {},
   "source": [
    "## Sampling"
   ]
  },
  {
   "cell_type": "markdown",
   "metadata": {},
   "source": [
    "We will use MCMC with NUTS kernel to sample both regression coefficients and imputed values."
   ]
  },
  {
   "cell_type": "code",
   "execution_count": 9,
   "metadata": {},
   "outputs": [
    {
     "name": "stderr",
     "output_type": "stream",
     "text": [
      "sample: 100%|██████████| 2000/2000 [00:15<00:00, 132.15it/s, 63 steps of size 5.68e-02. acc. prob=0.95]\n"
     ]
    },
    {
     "name": "stdout",
     "output_type": "stream",
     "text": [
      "\n",
      "                     mean       std    median      5.0%     95.0%     n_eff     r_hat\n",
      "              a      0.12      0.82      0.11     -1.21      1.49    887.50      1.00\n",
      "  age_impute[0]      0.20      0.84      0.18     -1.22      1.53   1346.09      1.00\n",
      "  age_impute[1]     -0.06      0.86     -0.08     -1.41      1.26   1057.70      1.00\n",
      "  age_impute[2]      0.38      0.73      0.39     -0.80      1.58   1570.36      1.00\n",
      "  age_impute[3]      0.25      0.84      0.23     -0.99      1.86   1027.43      1.00\n",
      "  age_impute[4]     -0.63      0.91     -0.59     -1.99      0.87   1183.66      1.00\n",
      "  age_impute[5]      0.21      0.89      0.19     -1.02      1.97   1456.79      1.00\n",
      "  age_impute[6]      0.45      0.82      0.46     -0.90      1.73   1239.22      1.00\n",
      "  age_impute[7]     -0.62      0.86     -0.62     -2.13      0.72   1406.09      1.00\n",
      "  age_impute[8]     -0.13      0.90     -0.14     -1.64      1.38   1905.07      1.00\n",
      "  age_impute[9]      0.24      0.84      0.26     -1.06      1.77   1471.12      1.00\n",
      " age_impute[10]      0.20      0.89      0.21     -1.26      1.65   1588.79      1.00\n",
      " age_impute[11]      0.17      0.91      0.19     -1.59      1.48   1446.52      1.00\n",
      " age_impute[12]     -0.65      0.89     -0.68     -2.12      0.77   1457.47      1.00\n",
      " age_impute[13]      0.21      0.85      0.18     -1.24      1.53   1057.77      1.00\n",
      " age_impute[14]      0.05      0.92      0.05     -1.40      1.65   1207.08      1.00\n",
      " age_impute[15]      0.37      0.94      0.37     -1.02      1.98   1326.55      1.00\n",
      " age_impute[16]     -1.74      0.26     -1.74     -2.13     -1.32   1320.08      1.00\n",
      " age_impute[17]      0.21      0.89      0.22     -1.30      1.60   1545.73      1.00\n",
      " age_impute[18]      0.18      0.90      0.18     -1.26      1.58   2013.12      1.00\n",
      " age_impute[19]     -0.67      0.86     -0.66     -1.97      0.85   1499.50      1.00\n",
      " age_impute[20]      0.23      0.89      0.27     -1.19      1.71   1712.24      1.00\n",
      " age_impute[21]      0.21      0.87      0.20     -1.11      1.68   1400.55      1.00\n",
      " age_impute[22]      0.19      0.90      0.18     -1.26      1.63   1400.37      1.00\n",
      " age_impute[23]     -0.15      0.85     -0.15     -1.57      1.24   1205.10      1.00\n",
      " age_impute[24]     -0.71      0.89     -0.73     -2.05      0.82   1085.52      1.00\n",
      " age_impute[25]      0.20      0.85      0.19     -1.20      1.62   1708.01      1.00\n",
      " age_impute[26]      0.21      0.88      0.21     -1.20      1.68   1363.75      1.00\n",
      " age_impute[27]     -0.69      0.91     -0.73     -2.20      0.77   1224.06      1.00\n",
      " age_impute[28]      0.60      0.77      0.60     -0.61      1.95   1312.44      1.00\n",
      " age_impute[29]      0.20      0.89      0.17     -1.23      1.71    938.19      1.00\n",
      " age_impute[30]      0.24      0.87      0.23     -1.14      1.60   1324.50      1.00\n",
      " age_impute[31]     -1.72      0.26     -1.72     -2.11     -1.28   1425.46      1.00\n",
      " age_impute[32]      0.44      0.77      0.43     -0.83      1.58   1587.41      1.00\n",
      " age_impute[33]      0.34      0.89      0.32     -1.14      1.73   1375.14      1.00\n",
      " age_impute[34]     -1.72      0.26     -1.71     -2.11     -1.26   1007.71      1.00\n",
      " age_impute[35]     -0.45      0.90     -0.47     -2.06      0.92   1329.44      1.00\n",
      " age_impute[36]      0.30      0.84      0.30     -1.03      1.73   1080.80      1.00\n",
      " age_impute[37]      0.33      0.88      0.32     -1.10      1.81   1033.30      1.00\n",
      " age_impute[38]      0.33      0.76      0.35     -0.94      1.56   1550.68      1.00\n",
      " age_impute[39]      0.19      0.93      0.21     -1.32      1.82   1203.79      1.00\n",
      " age_impute[40]     -0.67      0.88     -0.69     -1.94      0.88   1382.98      1.00\n",
      " age_impute[41]      0.17      0.89      0.14     -1.30      1.43   1438.18      1.00\n",
      " age_impute[42]      0.23      0.82      0.25     -1.12      1.48   1499.59      1.00\n",
      " age_impute[43]      0.22      0.82      0.21     -1.19      1.45   1236.67      1.00\n",
      " age_impute[44]     -0.41      0.85     -0.42     -1.96      0.78    812.53      1.00\n",
      " age_impute[45]     -0.36      0.89     -0.35     -2.01      0.94   1488.83      1.00\n",
      " age_impute[46]     -0.33      0.91     -0.32     -1.76      1.27   1628.61      1.00\n",
      " age_impute[47]     -0.71      0.85     -0.69     -2.12      0.64   1363.89      1.00\n",
      " age_impute[48]      0.21      0.85      0.24     -1.21      1.64   1552.65      1.00\n",
      " age_impute[49]      0.42      0.82      0.41     -0.83      1.77    754.08      1.00\n",
      " age_impute[50]      0.26      0.86      0.24     -1.18      1.63   1155.49      1.00\n",
      " age_impute[51]     -0.29      0.91     -0.30     -1.83      1.15   1212.08      1.00\n",
      " age_impute[52]      0.36      0.85      0.34     -1.12      1.68   1190.99      1.00\n",
      " age_impute[53]     -0.68      0.89     -0.65     -2.09      0.75   1104.75      1.00\n",
      " age_impute[54]      0.27      0.90      0.25     -1.24      1.68   1331.19      1.00\n",
      " age_impute[55]      0.36      0.89      0.36     -0.96      1.86   1917.52      1.00\n",
      " age_impute[56]      0.38      0.86      0.40     -1.00      1.75   1862.00      1.00\n",
      " age_impute[57]      0.01      0.91      0.03     -1.33      1.56   1285.43      1.00\n",
      " age_impute[58]     -0.69      0.91     -0.66     -2.13      0.78   1438.41      1.00\n",
      " age_impute[59]     -0.14      0.85     -0.16     -1.44      1.37   1135.79      1.00\n",
      " age_impute[60]     -0.59      0.94     -0.61     -2.19      0.93   1222.88      1.00\n",
      " age_impute[61]      0.24      0.92      0.25     -1.35      1.65   1341.95      1.00\n",
      " age_impute[62]     -0.55      0.91     -0.57     -2.01      0.96    753.85      1.00\n",
      " age_impute[63]      0.21      0.90      0.19     -1.42      1.60   1238.50      1.00\n",
      " age_impute[64]     -0.66      0.88     -0.68     -2.04      0.73   1214.85      1.00\n",
      " age_impute[65]      0.44      0.78      0.48     -0.93      1.57   1174.41      1.00\n",
      " age_impute[66]      0.22      0.94      0.20     -1.35      1.69   1910.00      1.00\n",
      " age_impute[67]      0.33      0.76      0.34     -0.85      1.63   1210.24      1.00\n",
      " age_impute[68]      0.31      0.84      0.33     -1.08      1.60   1756.60      1.00\n",
      " age_impute[69]      0.26      0.91      0.25     -1.29      1.75   1155.87      1.00\n",
      " age_impute[70]     -0.67      0.86     -0.70     -2.02      0.70   1186.22      1.00\n",
      " age_impute[71]     -0.70      0.90     -0.69     -2.21      0.75   1469.35      1.00\n",
      " age_impute[72]      0.24      0.86      0.24     -1.07      1.66   1604.16      1.00\n",
      " age_impute[73]      0.34      0.72      0.35     -0.77      1.55   1144.55      1.00\n",
      " age_impute[74]     -0.64      0.85     -0.64     -2.10      0.77   1513.79      1.00\n",
      " age_impute[75]      0.41      0.78      0.42     -0.96      1.60    796.47      1.00\n",
      " age_impute[76]      0.18      0.89      0.21     -1.19      1.74    755.44      1.00\n",
      " age_impute[77]      0.21      0.84      0.22     -1.22      1.63   1371.73      1.00\n",
      " age_impute[78]     -0.36      0.87     -0.33     -1.81      1.01   1017.23      1.00\n",
      " age_impute[79]      0.20      0.84      0.19     -1.35      1.37   1677.57      1.00\n",
      " age_impute[80]      0.23      0.84      0.24     -1.09      1.61   1545.61      1.00\n",
      " age_impute[81]      0.28      0.90      0.32     -1.08      1.83   1735.91      1.00\n",
      " age_impute[82]      0.61      0.80      0.60     -0.61      2.03   1353.67      1.00\n",
      " age_impute[83]      0.24      0.89      0.26     -1.22      1.66   1165.03      1.00\n",
      " age_impute[84]      0.21      0.91      0.21     -1.35      1.65   1584.00      1.00\n",
      " age_impute[85]      0.24      0.92      0.21     -1.33      1.63   1271.37      1.00\n",
      " age_impute[86]      0.31      0.81      0.30     -0.86      1.76   1198.70      1.00\n",
      " age_impute[87]     -0.11      0.84     -0.10     -1.42      1.23   1248.38      1.00\n",
      " age_impute[88]      0.21      0.94      0.22     -1.31      1.77   1082.82      1.00\n",
      " age_impute[89]      0.24      0.86      0.23     -1.08      1.67   2141.98      1.00\n",
      " age_impute[90]      0.41      0.84      0.45     -0.88      1.90   1518.73      1.00\n",
      " age_impute[91]      0.21      0.86      0.20     -1.21      1.58   1723.50      1.00\n",
      " age_impute[92]      0.21      0.84      0.20     -1.21      1.57   1742.44      1.00\n",
      " age_impute[93]      0.22      0.87      0.23     -1.29      1.50   1359.74      1.00\n",
      " age_impute[94]      0.22      0.87      0.18     -1.09      1.70    906.55      1.00\n",
      " age_impute[95]      0.22      0.87      0.23     -1.16      1.65   1112.58      1.00\n",
      " age_impute[96]      0.30      0.84      0.26     -1.18      1.57   1680.70      1.00\n",
      " age_impute[97]      0.23      0.87      0.25     -1.22      1.63   1408.40      1.00\n",
      " age_impute[98]     -0.36      0.91     -0.37     -1.96      1.03   1083.67      1.00\n",
      " age_impute[99]      0.15      0.87      0.14     -1.22      1.61   1644.46      1.00\n",
      "age_impute[100]      0.27      0.85      0.30     -1.27      1.45   1266.96      1.00\n",
      "age_impute[101]      0.25      0.87      0.25     -1.19      1.57   1220.96      1.00\n",
      "age_impute[102]     -0.29      0.85     -0.28     -1.70      1.10   1392.91      1.00\n",
      "age_impute[103]      0.01      0.89      0.01     -1.46      1.39   1137.34      1.00\n",
      "age_impute[104]      0.21      0.86      0.24     -1.16      1.64   1018.70      1.00\n",
      "age_impute[105]      0.24      0.93      0.21     -1.14      1.90   1479.67      1.00\n",
      "age_impute[106]      0.21      0.83      0.21     -1.09      1.55   1471.11      1.00\n",
      "age_impute[107]      0.22      0.85      0.22     -1.09      1.64   1941.83      1.00\n",
      "age_impute[108]      0.31      0.88      0.30     -1.10      1.76   1342.10      1.00\n",
      "age_impute[109]      0.22      0.86      0.23     -1.25      1.56   1198.01      1.00\n",
      "age_impute[110]      0.33      0.78      0.35     -0.95      1.62   1267.01      1.00\n",
      "age_impute[111]      0.22      0.88      0.21     -1.11      1.71   1404.51      1.00\n",
      "age_impute[112]     -0.03      0.90     -0.02     -1.38      1.55   1625.35      1.00\n",
      "age_impute[113]      0.24      0.85      0.23     -1.17      1.62   1361.84      1.00\n",
      "age_impute[114]      0.36      0.86      0.37     -0.99      1.76   1155.67      1.00\n",
      "age_impute[115]      0.26      0.96      0.28     -1.37      1.81   1245.97      1.00\n",
      "age_impute[116]      0.21      0.86      0.24     -1.18      1.69   1565.59      1.00\n",
      "age_impute[117]     -0.31      0.94     -0.33     -1.91      1.19   1593.65      1.00\n",
      "age_impute[118]      0.21      0.87      0.22     -1.20      1.64   1315.42      1.00\n",
      "age_impute[119]     -0.69      0.88     -0.74     -2.00      0.90   1536.44      1.00\n",
      "age_impute[120]      0.63      0.81      0.66     -0.65      1.89    899.61      1.00\n",
      "age_impute[121]      0.27      0.90      0.26     -1.16      1.74   1744.32      1.00\n",
      "age_impute[122]      0.18      0.87      0.18     -1.23      1.60   1625.58      1.00\n",
      "age_impute[123]     -0.39      0.88     -0.38     -1.71      1.12   1266.58      1.00\n",
      "age_impute[124]     -0.62      0.95     -0.63     -2.03      1.01   1600.28      1.00\n",
      "age_impute[125]      0.23      0.88      0.23     -1.15      1.71   1604.27      1.00\n",
      "age_impute[126]      0.18      0.91      0.18     -1.24      1.63   1527.38      1.00\n",
      "age_impute[127]      0.32      0.85      0.36     -1.08      1.73   1074.98      1.00\n",
      "age_impute[128]      0.25      0.88      0.25     -1.10      1.69   1486.79      1.00\n",
      "age_impute[129]     -0.70      0.87     -0.68     -2.20      0.56   1506.55      1.00\n",
      "age_impute[130]      0.21      0.88      0.20     -1.16      1.68   1451.63      1.00\n",
      "age_impute[131]      0.22      0.87      0.23     -1.22      1.61    905.86      1.00\n",
      "age_impute[132]      0.33      0.83      0.33     -1.01      1.66   1517.67      1.00\n",
      "age_impute[133]      0.18      0.86      0.18     -1.19      1.59   1050.00      1.00\n",
      "age_impute[134]     -0.14      0.92     -0.15     -1.77      1.24   1386.20      1.00\n",
      "age_impute[135]      0.19      0.85      0.18     -1.22      1.53   1290.94      1.00\n",
      "age_impute[136]      0.16      0.92      0.16     -1.35      1.74   1767.36      1.00\n",
      "age_impute[137]     -0.71      0.90     -0.68     -2.24      0.82   1154.14      1.00\n",
      "age_impute[138]      0.18      0.91      0.16     -1.30      1.67   1160.90      1.00\n",
      "age_impute[139]      0.24      0.90      0.24     -1.15      1.76   1289.37      1.00\n",
      "age_impute[140]      0.41      0.80      0.39     -1.05      1.53   1532.92      1.00\n",
      "age_impute[141]      0.27      0.83      0.29     -1.04      1.60   1310.29      1.00\n",
      "age_impute[142]     -0.28      0.89     -0.29     -1.68      1.22   1088.65      1.00\n",
      "age_impute[143]     -0.12      0.91     -0.11     -1.56      1.40   1324.74      1.00\n",
      "age_impute[144]     -0.65      0.87     -0.63     -1.91      0.93   1672.31      1.00\n",
      "age_impute[145]     -1.73      0.26     -1.74     -2.11     -1.26   1502.96      1.00\n",
      "age_impute[146]      0.40      0.85      0.40     -0.85      1.84   1443.81      1.00\n",
      "age_impute[147]      0.23      0.87      0.20     -1.37      1.49   1220.62      1.00\n",
      "age_impute[148]     -0.70      0.88     -0.70     -2.08      0.87   1846.67      1.00\n",
      "age_impute[149]      0.27      0.87      0.29     -1.11      1.76   1451.79      1.00\n",
      "age_impute[150]      0.21      0.90      0.20     -1.10      1.78   1409.94      1.00\n",
      "age_impute[151]      0.25      0.87      0.26     -1.21      1.63   1224.08      1.00\n",
      "age_impute[152]      0.05      0.85      0.05     -1.42      1.39   1164.23      1.00\n",
      "age_impute[153]      0.18      0.90      0.15     -1.19      1.72   1697.92      1.00\n",
      "age_impute[154]      1.05      0.93      1.04     -0.24      2.84   1212.82      1.00\n",
      "age_impute[155]      0.20      0.84      0.18     -1.18      1.54   1398.45      1.00\n",
      "age_impute[156]      0.23      0.95      0.19     -1.19      1.87   1773.79      1.00\n",
      "age_impute[157]      0.19      0.85      0.22     -1.13      1.64   1123.21      1.00\n",
      "age_impute[158]      0.22      0.86      0.22     -1.18      1.60   1307.64      1.00\n",
      "age_impute[159]      0.18      0.84      0.18     -1.09      1.59   1499.97      1.00\n",
      "age_impute[160]      0.24      0.89      0.28     -1.23      1.65   1100.08      1.00\n",
      "age_impute[161]     -0.45      0.88     -0.45     -1.86      1.05   1414.97      1.00\n",
      "age_impute[162]      0.39      0.89      0.40     -1.00      1.87   1525.80      1.00\n",
      "age_impute[163]      0.34      0.89      0.35     -1.14      1.75   1600.03      1.00\n",
      "age_impute[164]      0.21      0.94      0.19     -1.13      1.91   1090.05      1.00\n",
      "age_impute[165]      0.22      0.85      0.20     -1.11      1.60   1330.87      1.00\n",
      "age_impute[166]     -0.13      0.91     -0.15     -1.69      1.28   1284.90      1.00\n",
      "age_impute[167]      0.22      0.89      0.24     -1.15      1.76   1261.93      1.00\n",
      "age_impute[168]      0.20      0.90      0.18     -1.18      1.83   1217.16      1.00\n",
      "age_impute[169]      0.07      0.89      0.05     -1.29      1.60   2007.16      1.00\n",
      "age_impute[170]      0.23      0.90      0.24     -1.25      1.67    937.57      1.00\n",
      "age_impute[171]      0.41      0.80      0.42     -0.82      1.82   1404.02      1.00\n",
      "age_impute[172]      0.23      0.87      0.20     -1.33      1.51   2032.72      1.00\n",
      "age_impute[173]     -0.44      0.88     -0.44     -1.81      1.08   1006.62      1.00\n",
      "age_impute[174]      0.19      0.84      0.19     -1.11      1.63   1495.21      1.00\n",
      "age_impute[175]      0.20      0.85      0.20     -1.17      1.63   1551.22      1.00\n",
      "age_impute[176]     -0.43      0.92     -0.44     -1.83      1.21   1477.58      1.00\n",
      "      age_mu[0]      0.19      0.04      0.19      0.12      0.26    749.16      1.00\n",
      "      age_mu[1]     -0.54      0.07     -0.54     -0.66     -0.42    786.30      1.00\n",
      "      age_mu[2]      0.43      0.08      0.42      0.31      0.55   1134.72      1.00\n",
      "      age_mu[3]     -1.73      0.04     -1.73     -1.79     -1.65   1194.53      1.00\n",
      "      age_mu[4]      0.85      0.17      0.85      0.58      1.13   1111.96      1.00\n",
      "   age_sigma[0]      0.88      0.03      0.88      0.82      0.93    766.67      1.00\n",
      "   age_sigma[1]      0.90      0.06      0.90      0.81      0.99    992.72      1.00\n",
      "   age_sigma[2]      0.79      0.05      0.78      0.71      0.87    708.34      1.00\n",
      "   age_sigma[3]      0.26      0.03      0.25      0.20      0.31    959.62      1.00\n",
      "   age_sigma[4]      0.93      0.13      0.93      0.74      1.15   1092.88      1.00\n",
      "          b_Age     -0.45      0.14     -0.44     -0.66     -0.22    744.95      1.00\n",
      "  b_Embarked[0]     -0.28      0.58     -0.30     -1.28      0.64    496.51      1.00\n",
      "  b_Embarked[1]      0.30      0.60      0.29     -0.74      1.20    495.25      1.00\n",
      "  b_Embarked[2]      0.04      0.61      0.03     -0.93      1.02    482.67      1.00\n",
      "     b_Parch[0]      0.45      0.57      0.47     -0.45      1.42    336.02      1.02\n",
      "     b_Parch[1]      0.12      0.58      0.14     -0.91      1.00    377.61      1.02\n",
      "     b_Parch[2]     -0.49      0.58     -0.45     -1.48      0.41    358.61      1.01\n",
      "    b_Pclass[0]      1.22      0.57      1.24      0.33      2.17    371.15      1.00\n",
      "    b_Pclass[1]      0.06      0.57      0.07     -0.84      1.03    369.58      1.00\n",
      "    b_Pclass[2]     -1.18      0.57     -1.16     -2.18     -0.31    373.55      1.00\n",
      "       b_Sex[0]      1.15      0.74      1.18     -0.03      2.31    568.65      1.00\n",
      "       b_Sex[1]     -1.05      0.74     -1.02     -2.18      0.21    709.29      1.00\n",
      "     b_SibSp[0]      0.28      0.66      0.26     -0.86      1.25    585.03      1.00\n",
      "     b_SibSp[1]     -0.17      0.67     -0.18     -1.28      0.87    596.44      1.00\n",
      "     b_Title[0]     -0.94      0.54     -0.96     -1.86     -0.11    437.32      1.00\n",
      "     b_Title[1]     -0.33      0.61     -0.33     -1.32      0.60    570.32      1.00\n",
      "     b_Title[2]      0.53      0.62      0.53     -0.52      1.46    452.87      1.00\n",
      "     b_Title[3]      1.48      0.59      1.48      0.60      2.48    562.71      1.00\n",
      "     b_Title[4]     -0.68      0.58     -0.66     -1.71      0.15    472.57      1.00\n",
      "\n",
      "Number of divergences: 0\n"
     ]
    }
   ],
   "source": [
    "mcmc = MCMC(NUTS(model), num_warmup=1000, num_samples=1000)\n",
    "mcmc.run(random.PRNGKey(0), **data, survived=survived)\n",
    "mcmc.print_summary()"
   ]
  },
  {
   "cell_type": "markdown",
   "metadata": {},
   "source": [
    "To double check that the assumption \"age is correlated with title\" is reasonable, let's look at the infered age by title. Recall that we performed standarization on `age`, so here we need to scale back to original domain."
   ]
  },
  {
   "cell_type": "code",
   "execution_count": 10,
   "metadata": {},
   "outputs": [
    {
     "data": {
      "text/plain": [
       "{'Mr.': 32.434227,\n",
       " 'Miss.': 21.763992,\n",
       " 'Mrs.': 35.852997,\n",
       " 'Master.': 4.6297398,\n",
       " 'Misc.': 42.081936}"
      ]
     },
     "execution_count": 10,
     "metadata": {},
     "output_type": "execute_result"
    }
   ],
   "source": [
    "age_by_title = age_mean + age_std * mcmc.get_samples()[\"age_mu\"].mean(axis=0)\n",
    "dict(zip(title_cat.categories, age_by_title))"
   ]
  },
  {
   "cell_type": "markdown",
   "metadata": {},
   "source": [
    "The infered result confirms our assumption that `Age` is correlated with `Title`:\n",
    "\n",
    "+ those with `Master.` title has pretty small age (in other words, they are children in the ship) comparing to the other groups,\n",
    "+ those with `Mrs.` title have larger age than those with `Miss.` title (in average).\n",
    "\n",
    "We can also see that the result is similar to the actual statistical mean of `Age` given `Title` in our training dataset:"
   ]
  },
  {
   "cell_type": "code",
   "execution_count": 11,
   "metadata": {},
   "outputs": [
    {
     "data": {
      "text/plain": [
       "Title\n",
       "Master.     4.574167\n",
       "Misc.      42.384615\n",
       "Miss.      21.773973\n",
       "Mr.        32.368090\n",
       "Mrs.       35.898148\n",
       "Name: Age, dtype: float64"
      ]
     },
     "execution_count": 11,
     "metadata": {},
     "output_type": "execute_result"
    }
   ],
   "source": [
    "train_df.groupby(\"Title\")[\"Age\"].mean()"
   ]
  },
  {
   "cell_type": "markdown",
   "metadata": {},
   "source": [
    "So far so good, we have many information about the regression coefficients together with imputed values and their uncertainties. Let's inspect those results a bit:\n",
    "\n",
    "+ The mean value `-0.44` of `b_Age` implies that those with smaller ages have better chance to survive.\n",
    "+ The mean value `(1.11, -1.07)` of `b_Sex` implies that female passengers have higher chance to survive than male passengers."
   ]
  },
  {
   "cell_type": "markdown",
   "metadata": {},
   "source": [
    "## Prediction"
   ]
  },
  {
   "cell_type": "markdown",
   "metadata": {},
   "source": [
    "In NumPyro, we can use [Predictive](http://num.pyro.ai/en/stable/utilities.html#numpyro.infer.util.Predictive) utility for making predictions from posterior samples. Let's check how well the model performs on the training dataset. For simplicity, we will get a `survived` prediction for each posterior sample and perform the majority rule on the predictions."
   ]
  },
  {
   "cell_type": "code",
   "execution_count": 12,
   "metadata": {},
   "outputs": [
    {
     "name": "stdout",
     "output_type": "stream",
     "text": [
      "Accuracy: 0.8271605\n"
     ]
    },
    {
     "data": {
      "text/html": [
       "<div>\n",
       "<style scoped>\n",
       "    .dataframe tbody tr th:only-of-type {\n",
       "        vertical-align: middle;\n",
       "    }\n",
       "\n",
       "    .dataframe tbody tr th {\n",
       "        vertical-align: top;\n",
       "    }\n",
       "\n",
       "    .dataframe thead th {\n",
       "        text-align: right;\n",
       "    }\n",
       "</style>\n",
       "<table border=\"1\" class=\"dataframe\">\n",
       "  <thead>\n",
       "    <tr style=\"text-align: right;\">\n",
       "      <th>predict</th>\n",
       "      <th>0</th>\n",
       "      <th>1</th>\n",
       "    </tr>\n",
       "    <tr>\n",
       "      <th>actual</th>\n",
       "      <th></th>\n",
       "      <th></th>\n",
       "    </tr>\n",
       "  </thead>\n",
       "  <tbody>\n",
       "    <tr>\n",
       "      <th>0</th>\n",
       "      <td>0.876138</td>\n",
       "      <td>0.198830</td>\n",
       "    </tr>\n",
       "    <tr>\n",
       "      <th>1</th>\n",
       "      <td>0.156648</td>\n",
       "      <td>0.748538</td>\n",
       "    </tr>\n",
       "  </tbody>\n",
       "</table>\n",
       "</div>"
      ],
      "text/plain": [
       "predict         0         1\n",
       "actual                     \n",
       "0        0.876138  0.198830\n",
       "1        0.156648  0.748538"
      ]
     },
     "execution_count": 12,
     "metadata": {},
     "output_type": "execute_result"
    }
   ],
   "source": [
    "posterior = mcmc.get_samples()\n",
    "survived_pred = Predictive(model, posterior)(random.PRNGKey(1), **data)[\"survived\"]\n",
    "survived_pred = (survived_pred.mean(axis=0) >= 0.5).astype(jnp.uint8)\n",
    "print(\"Accuracy:\", (survived_pred == survived).sum() / survived.shape[0])\n",
    "confusion_matrix = pd.crosstab(\n",
    "    pd.Series(survived, name=\"actual\"), pd.Series(survived_pred, name=\"predict\")\n",
    ")\n",
    "confusion_matrix / confusion_matrix.sum(axis=1)"
   ]
  },
  {
   "cell_type": "markdown",
   "metadata": {},
   "source": [
    "This is a pretty good result using a simple logistic regression model. Let's see how the model performs if we don't use Bayesian imputation here."
   ]
  },
  {
   "cell_type": "code",
   "execution_count": 13,
   "metadata": {},
   "outputs": [
    {
     "name": "stderr",
     "output_type": "stream",
     "text": [
      "sample: 100%|██████████| 2000/2000 [00:11<00:00, 166.79it/s, 63 steps of size 7.18e-02. acc. prob=0.93] \n"
     ]
    },
    {
     "name": "stdout",
     "output_type": "stream",
     "text": [
      "Accuracy: 0.82042646\n"
     ]
    },
    {
     "data": {
      "text/html": [
       "<div>\n",
       "<style scoped>\n",
       "    .dataframe tbody tr th:only-of-type {\n",
       "        vertical-align: middle;\n",
       "    }\n",
       "\n",
       "    .dataframe tbody tr th {\n",
       "        vertical-align: top;\n",
       "    }\n",
       "\n",
       "    .dataframe thead th {\n",
       "        text-align: right;\n",
       "    }\n",
       "</style>\n",
       "<table border=\"1\" class=\"dataframe\">\n",
       "  <thead>\n",
       "    <tr style=\"text-align: right;\">\n",
       "      <th>predict</th>\n",
       "      <th>0</th>\n",
       "      <th>1</th>\n",
       "    </tr>\n",
       "    <tr>\n",
       "      <th>actual</th>\n",
       "      <th></th>\n",
       "      <th></th>\n",
       "    </tr>\n",
       "  </thead>\n",
       "  <tbody>\n",
       "    <tr>\n",
       "      <th>0</th>\n",
       "      <td>0.872495</td>\n",
       "      <td>0.204678</td>\n",
       "    </tr>\n",
       "    <tr>\n",
       "      <th>1</th>\n",
       "      <td>0.163934</td>\n",
       "      <td>0.736842</td>\n",
       "    </tr>\n",
       "  </tbody>\n",
       "</table>\n",
       "</div>"
      ],
      "text/plain": [
       "predict         0         1\n",
       "actual                     \n",
       "0        0.872495  0.204678\n",
       "1        0.163934  0.736842"
      ]
     },
     "execution_count": 13,
     "metadata": {},
     "output_type": "execute_result"
    }
   ],
   "source": [
    "mcmc.run(random.PRNGKey(2), **data, survived=survived, bayesian_impute=False)\n",
    "posterior_1 = mcmc.get_samples()\n",
    "survived_pred_1 = Predictive(model, posterior_1)(random.PRNGKey(2), **data)[\"survived\"]\n",
    "survived_pred_1 = (survived_pred_1.mean(axis=0) >= 0.5).astype(jnp.uint8)\n",
    "print(\"Accuracy:\", (survived_pred_1 == survived).sum() / survived.shape[0])\n",
    "confusion_matrix = pd.crosstab(\n",
    "    pd.Series(survived, name=\"actual\"), pd.Series(survived_pred_1, name=\"predict\")\n",
    ")\n",
    "confusion_matrix / confusion_matrix.sum(axis=1)\n",
    "confusion_matrix = pd.crosstab(\n",
    "    pd.Series(survived, name=\"actual\"), pd.Series(survived_pred_1, name=\"predict\")\n",
    ")\n",
    "confusion_matrix / confusion_matrix.sum(axis=1)"
   ]
  },
  {
   "cell_type": "markdown",
   "metadata": {},
   "source": [
    "We can see that Bayesian imputation does a little bit better here."
   ]
  },
  {
   "cell_type": "markdown",
   "metadata": {},
   "source": [
    "**Remark.** When using `posterior` samples to perform prediction on the new data, we need to marginalize out `age_impute` because those imputing values are specific to the training data:\n",
    "```python\n",
    "posterior.pop(\"age_impute\")\n",
    "survived_pred = Predictive(model, posterior)(random.PRNGKey(3), **new_data)\n",
    "```"
   ]
  },
  {
   "cell_type": "markdown",
   "metadata": {},
   "source": [
    "## References\n",
    "\n",
    "1. McElreath, R. (2016). Statistical Rethinking: A Bayesian Course with Examples in R and Stan.\n",
    "2. Kaggle competition: [Titanic: Machine Learning from Disaster](https://www.kaggle.com/c/titanic)"
   ]
  }
 ],
 "metadata": {
  "kernelspec": {
   "display_name": "Python 3",
   "language": "python",
   "name": "python3"
  },
  "language_info": {
   "codemirror_mode": {
    "name": "ipython",
    "version": 3
   },
   "file_extension": ".py",
   "mimetype": "text/x-python",
   "name": "python",
   "nbconvert_exporter": "python",
   "pygments_lexer": "ipython3",
   "version": "3.8.8"
  }
 },
 "nbformat": 4,
 "nbformat_minor": 4
}<|MERGE_RESOLUTION|>--- conflicted
+++ resolved
@@ -55,11 +55,7 @@
     "if \"NUMPYRO_SPHINXBUILD\" in os.environ:\n",
     "    set_matplotlib_formats(\"svg\")\n",
     "\n",
-<<<<<<< HEAD
-    "assert numpyro.__version__.startswith(\"0.13.1\")"
-=======
     "assert numpyro.__version__.startswith(\"0.13.2\")"
->>>>>>> bcf38d7e
    ]
   },
   {
