{
 "cells": [
  {
   "cell_type": "markdown",
   "metadata": {},
   "source": [
    "# Bad posterior geometry and how to deal with it"
   ]
  },
  {
   "cell_type": "markdown",
   "metadata": {},
   "source": [
    "HMC and its variant NUTS use gradient information to draw (approximate) samples from a posterior distribution. \n",
    "These gradients are computed in a *particular coordinate system*, and different choices of coordinate system can make HMC more or less efficient. \n",
    "This is analogous to the situation in constrained optimization problems where, for example, parameterizing a positive quantity via an exponential versus softplus transformation results in distinct optimization dynamics.\n",
    "\n",
    "Consequently it is important to pay attention to the *geometry* of the posterior distribution. \n",
    "Reparameterizing the model (i.e. changing the coordinate system) can make a big practical difference for many complex models. \n",
    "For the most complex models it can be absolutely essential. For the same reason it can be important to pay attention to some of the hyperparameters that control HMC/NUTS (in particular the `max_tree_depth` and `dense_mass`). \n",
    "\n",
    "In this tutorial we explore models with bad posterior geometries---and what one can do to get achieve better performance---with a few concrete examples."
   ]
  },
  {
   "cell_type": "code",
   "execution_count": 1,
   "metadata": {},
   "outputs": [],
   "source": [
    "!pip install -q numpyro@git+https://github.com/pyro-ppl/numpyro"
   ]
  },
  {
   "cell_type": "code",
   "execution_count": 1,
   "metadata": {},
   "outputs": [],
   "source": [
    "from functools import partial\n",
    "\n",
    "import numpy as np\n",
    "\n",
    "import jax.numpy as jnp\n",
    "from jax import random\n",
    "\n",
    "import numpyro\n",
    "import numpyro.distributions as dist\n",
    "from numpyro.diagnostics import summary\n",
    "\n",
    "from numpyro.infer import MCMC, NUTS\n",
    "\n",
<<<<<<< HEAD
    "assert numpyro.__version__.startswith(\"0.13.1\")\n",
=======
    "assert numpyro.__version__.startswith(\"0.13.2\")\n",
>>>>>>> bcf38d7e
    "\n",
    "# NB: replace cpu by gpu to run this notebook on gpu\n",
    "numpyro.set_platform(\"cpu\")"
   ]
  },
  {
   "cell_type": "markdown",
   "metadata": {},
   "source": [
    "We begin by writing a helper function to do NUTS inference."
   ]
  },
  {
   "cell_type": "code",
   "execution_count": 2,
   "metadata": {},
   "outputs": [],
   "source": [
    "def run_inference(\n",
    "    model, num_warmup=1000, num_samples=1000, max_tree_depth=10, dense_mass=False\n",
    "):\n",
    "    kernel = NUTS(model, max_tree_depth=max_tree_depth, dense_mass=dense_mass)\n",
    "    mcmc = MCMC(\n",
    "        kernel,\n",
    "        num_warmup=num_warmup,\n",
    "        num_samples=num_samples,\n",
    "        num_chains=1,\n",
    "        progress_bar=False,\n",
    "    )\n",
    "    mcmc.run(random.PRNGKey(0))\n",
    "    summary_dict = summary(mcmc.get_samples(), group_by_chain=False)\n",
    "\n",
    "    # print the largest r_hat for each variable\n",
    "    for k, v in summary_dict.items():\n",
    "        spaces = \" \" * max(12 - len(k), 0)\n",
    "        print(\"[{}] {} \\t max r_hat: {:.4f}\".format(k, spaces, np.max(v[\"r_hat\"])))"
   ]
  },
  {
   "cell_type": "markdown",
   "metadata": {},
   "source": [
    "## Evaluating HMC/NUTS\n",
    "\n",
    "In general it is difficult to assess whether the samples returned from HMC or NUTS represent accurate (approximate) samples from the posterior. \n",
    "Two general rules of thumb, however, are to look at the effective sample size (ESS) and `r_hat` diagnostics returned by `mcmc.print_summary()`.\n",
    "If we see values of `r_hat` in the range `(1.0, 1.05)` and effective sample sizes that are comparable to the total number of samples `num_samples` (assuming `thinning=1`) then we have good reason to believe that HMC is doing a good job. \n",
    "If, however, we see low effective sample sizes or large `r_hat`s for some of the variables (e.g. `r_hat = 1.15`) then HMC is likely struggling with the posterior geometry. \n",
    "In the following we will use `r_hat` as our primary diagnostic metric."
   ]
  },
  {
   "cell_type": "markdown",
   "metadata": {},
   "source": [
    "## Model reparameterization\n",
    "\n",
    "### Example #1\n",
    "\n",
    "We begin with an example (horseshoe regression; see [examples/horseshoe_regression.py](https://github.com/pyro-ppl/numpyro/blob/master/examples/horseshoe_regression.py) for a complete example script) where reparameterization helps a lot. \n",
    "This particular example demonstrates a general reparameterization strategy that is useful in many models with hierarchical/multi-level structure. \n",
    "For more discussion of some of the issues that can arise in hierarchical models see reference [1]."
   ]
  },
  {
   "cell_type": "code",
   "execution_count": 3,
   "metadata": {},
   "outputs": [],
   "source": [
    "# In this unreparameterized model some of the parameters of the distributions\n",
    "# explicitly depend on other parameters (in particular beta depends on lambdas and tau).\n",
    "# This kind of coordinate system can be a challenge for HMC.\n",
    "def _unrep_hs_model(X, Y):\n",
    "    lambdas = numpyro.sample(\"lambdas\", dist.HalfCauchy(jnp.ones(X.shape[1])))\n",
    "    tau = numpyro.sample(\"tau\", dist.HalfCauchy(jnp.ones(1)))\n",
    "    betas = numpyro.sample(\"betas\", dist.Normal(scale=tau * lambdas))\n",
    "    mean_function = jnp.dot(X, betas)\n",
    "    numpyro.sample(\"Y\", dist.Normal(mean_function, 0.05), obs=Y)"
   ]
  },
  {
   "cell_type": "markdown",
   "metadata": {},
   "source": [
    "To deal with the bad geometry that results form this coordinate system we change coordinates using the following re-write logic.\n",
    "Instead of \n",
    "\n",
    "$$ \\beta \\sim {\\rm Normal}(0, \\lambda \\tau) $$\n",
    "\n",
    "we write\n",
    "\n",
    "$$ \\beta^\\prime \\sim {\\rm Normal}(0, 1) $$\n",
    "\n",
    "and\n",
    "\n",
    "$$ \\beta \\equiv \\lambda \\tau \\beta^\\prime  $$\n",
    "\n",
    "where $\\beta$ is now defined *deterministically* in terms of $\\lambda$, $\\tau$,\n",
    "and $\\beta^\\prime$. \n",
    "In effect we've changed to a coordinate system where the different\n",
    "latent variables are less correlated with one another. \n",
    "In this new coordinate system we can expect HMC with a diagonal mass matrix to behave much better than it would in the original coordinate system.\n",
    "\n",
    "There are basically two ways to implement this kind of reparameterization in NumPyro:\n",
    "\n",
    "- manually (i.e. by hand)\n",
    "- using [numpyro.infer.reparam](http://num.pyro.ai/en/stable/reparam.html), which automates a few common reparameterization strategies\n",
    "\n",
    "To begin with let's do the reparameterization by hand."
   ]
  },
  {
   "cell_type": "code",
   "execution_count": 4,
   "metadata": {},
   "outputs": [],
   "source": [
    "# In this reparameterized model none of the parameters of the distributions\n",
    "# explicitly depend on other parameters. This model is exactly equivalent\n",
    "# to _unrep_hs_model but is expressed in a different coordinate system.\n",
    "def _rep_hs_model1(X, Y):\n",
    "    lambdas = numpyro.sample(\"lambdas\", dist.HalfCauchy(jnp.ones(X.shape[1])))\n",
    "    tau = numpyro.sample(\"tau\", dist.HalfCauchy(jnp.ones(1)))\n",
    "    unscaled_betas = numpyro.sample(\n",
    "        \"unscaled_betas\", dist.Normal(scale=jnp.ones(X.shape[1]))\n",
    "    )\n",
    "    scaled_betas = numpyro.deterministic(\"betas\", tau * lambdas * unscaled_betas)\n",
    "    mean_function = jnp.dot(X, scaled_betas)\n",
    "    numpyro.sample(\"Y\", dist.Normal(mean_function, 0.05), obs=Y)"
   ]
  },
  {
   "cell_type": "markdown",
   "metadata": {},
   "source": [
    "Next we do the reparameterization using [numpyro.infer.reparam](http://num.pyro.ai/en/stable/reparam.html). \n",
    "There are at least two ways to do this. \n",
    "First let's use [LocScaleReparam](http://num.pyro.ai/en/stable/reparam.html#numpyro.infer.reparam.LocScaleReparam)."
   ]
  },
  {
   "cell_type": "code",
   "execution_count": 5,
   "metadata": {},
   "outputs": [],
   "source": [
    "from numpyro.infer.reparam import LocScaleReparam\n",
    "\n",
    "# LocScaleReparam with centered=0 fully \"decenters\" the prior over betas.\n",
    "config = {\"betas\": LocScaleReparam(centered=0)}\n",
    "# The coordinate system of this model is equivalent to that in _rep_hs_model1 above.\n",
    "_rep_hs_model2 = numpyro.handlers.reparam(_unrep_hs_model, config=config)"
   ]
  },
  {
   "cell_type": "markdown",
   "metadata": {},
   "source": [
    "To show the versatility of the [numpyro.infer.reparam](http://num.pyro.ai/en/stable/reparam.html) library let's do the reparameterization using [TransformReparam](http://num.pyro.ai/en/stable/reparam.html#numpyro.infer.reparam.TransformReparam) instead."
   ]
  },
  {
   "cell_type": "code",
   "execution_count": 6,
   "metadata": {},
   "outputs": [],
   "source": [
    "from numpyro.distributions.transforms import AffineTransform\n",
    "from numpyro.infer.reparam import TransformReparam\n",
    "\n",
    "\n",
    "# In this reparameterized model none of the parameters of the distributions\n",
    "# explicitly depend on other parameters. This model is exactly equivalent\n",
    "# to _unrep_hs_model but is expressed in a different coordinate system.\n",
    "def _rep_hs_model3(X, Y):\n",
    "    lambdas = numpyro.sample(\"lambdas\", dist.HalfCauchy(jnp.ones(X.shape[1])))\n",
    "    tau = numpyro.sample(\"tau\", dist.HalfCauchy(jnp.ones(1)))\n",
    "\n",
    "    # instruct NumPyro to do the reparameterization automatically.\n",
    "    reparam_config = {\"betas\": TransformReparam()}\n",
    "    with numpyro.handlers.reparam(config=reparam_config):\n",
    "        betas_root_variance = tau * lambdas\n",
    "        # in order to use TransformReparam we have to express the prior\n",
    "        # over betas as a TransformedDistribution\n",
    "        betas = numpyro.sample(\n",
    "            \"betas\",\n",
    "            dist.TransformedDistribution(\n",
    "                dist.Normal(0.0, jnp.ones(X.shape[1])),\n",
    "                AffineTransform(0.0, betas_root_variance),\n",
    "            ),\n",
    "        )\n",
    "\n",
    "    mean_function = jnp.dot(X, betas)\n",
    "    numpyro.sample(\"Y\", dist.Normal(mean_function, 0.05), obs=Y)"
   ]
  },
  {
   "cell_type": "markdown",
   "metadata": {},
   "source": [
    "Finally we verify that `_rep_hs_model1`, `_rep_hs_model2`, and  `_rep_hs_model3` do indeed achieve better `r_hat`s than `_unrep_hs_model`."
   ]
  },
  {
   "cell_type": "code",
   "execution_count": 8,
   "metadata": {},
   "outputs": [
    {
     "name": "stdout",
     "output_type": "stream",
     "text": [
      "unreparameterized model (very bad r_hats)\n",
      "[betas]         \t max r_hat: 1.0775\n",
      "[lambdas]       \t max r_hat: 3.2450\n",
      "[tau]           \t max r_hat: 2.1926\n",
      "\n",
      "reparameterized model with manual reparameterization (good r_hats)\n",
      "[betas]         \t max r_hat: 1.0074\n",
      "[lambdas]       \t max r_hat: 1.0146\n",
      "[tau]           \t max r_hat: 1.0036\n",
      "[unscaled_betas]  \t max r_hat: 1.0059\n",
      "\n",
      "reparameterized model with LocScaleReparam (good r_hats)\n",
      "[betas]         \t max r_hat: 1.0103\n",
      "[betas_decentered]  \t max r_hat: 1.0060\n",
      "[lambdas]       \t max r_hat: 1.0124\n",
      "[tau]           \t max r_hat: 0.9998\n",
      "\n",
      "reparameterized model with TransformReparam (good r_hats)\n",
      "[betas]         \t max r_hat: 1.0087\n",
      "[betas_base]    \t max r_hat: 1.0080\n",
      "[lambdas]       \t max r_hat: 1.0114\n",
      "[tau]           \t max r_hat: 1.0029\n"
     ]
    }
   ],
   "source": [
    "# create fake dataset\n",
    "X = np.random.RandomState(0).randn(100, 500)\n",
    "Y = X[:, 0]\n",
    "\n",
    "print(\"unreparameterized model (very bad r_hats)\")\n",
    "run_inference(partial(_unrep_hs_model, X, Y))\n",
    "\n",
    "print(\"\\nreparameterized model with manual reparameterization (good r_hats)\")\n",
    "run_inference(partial(_rep_hs_model1, X, Y))\n",
    "\n",
    "print(\"\\nreparameterized model with LocScaleReparam (good r_hats)\")\n",
    "run_inference(partial(_rep_hs_model2, X, Y))\n",
    "\n",
    "print(\"\\nreparameterized model with TransformReparam (good r_hats)\")\n",
    "run_inference(partial(_rep_hs_model3, X, Y))"
   ]
  },
  {
   "cell_type": "markdown",
   "metadata": {},
   "source": [
    "### Aside: numpyro.deterministic\n",
    "\n",
    "In `_rep_hs_model1` above we used [numpyro.deterministic](http://num.pyro.ai/en/stable/primitives.html?highlight=deterministic#numpyro.primitives.deterministic) to define `scaled_betas`.\n",
    "We note that using this primitive is not strictly necessary; however, it has the consequence that `scaled_betas` will appear in the trace and will thus appear in the summary reported by `mcmc.print_summary()`. \n",
    "In other words we could also have written:\n",
    "\n",
    "```\n",
    "scaled_betas = tau * lambdas * unscaled_betas\n",
    "```\n",
    "\n",
    "without invoking the `deterministic` primitive."
   ]
  },
  {
   "cell_type": "markdown",
   "metadata": {},
   "source": [
    "## Mass matrices\n",
    "By default HMC/NUTS use diagonal mass matrices. \n",
    "For models with complex geometries it can pay to use a richer set of mass matrices.\n",
    "\n",
    "\n",
    "### Example #2\n",
    "In this first simple example we show that using a full-rank (i.e. dense) mass matrix leads to a better `r_hat`."
   ]
  },
  {
   "cell_type": "code",
   "execution_count": 9,
   "metadata": {},
   "outputs": [
    {
     "name": "stdout",
     "output_type": "stream",
     "text": [
      "dense_mass = False (bad r_hat)\n",
      "[x]             \t max r_hat: 1.3810\n",
      "dense_mass = True (good r_hat)\n",
      "[x]             \t max r_hat: 0.9992\n"
     ]
    }
   ],
   "source": [
    "# Because rho is very close to 1.0 the posterior geometry\n",
    "# is extremely skewed and using the \"diagonal\" coordinate system\n",
    "# implied by dense_mass=False leads to bad results\n",
    "rho = 0.9999\n",
    "cov = jnp.array([[10.0, rho], [rho, 0.1]])\n",
    "\n",
    "\n",
    "def mvn_model():\n",
    "    numpyro.sample(\"x\", dist.MultivariateNormal(jnp.zeros(2), covariance_matrix=cov))\n",
    "\n",
    "\n",
    "print(\"dense_mass = False (bad r_hat)\")\n",
    "run_inference(mvn_model, dense_mass=False, max_tree_depth=3)\n",
    "\n",
    "print(\"dense_mass = True (good r_hat)\")\n",
    "run_inference(mvn_model, dense_mass=True, max_tree_depth=3)"
   ]
  },
  {
   "cell_type": "markdown",
   "metadata": {},
   "source": [
    "### Example #3\n",
    "\n",
    "Using `dense_mass=True` can be very expensive when the dimension of the latent space `D` is very large. \n",
    "In addition it can be difficult to estimate a full-rank mass matrix with `D^2` parameters using a moderate number of samples if `D` is large. In these cases `dense_mass=True` can be a poor choice. \n",
    "Luckily, the argument `dense_mass` can also be used to specify structured mass matrices that are richer than a diagonal mass matrix but more constrained (i.e. have fewer parameters) than a full-rank mass matrix ([see the docs](http://num.pyro.ai/en/stable/mcmc.html#hmc)).\n",
    "In this second example we show how we can use `dense_mass` to specify such a structured mass matrix."
   ]
  },
  {
   "cell_type": "code",
   "execution_count": 10,
   "metadata": {},
   "outputs": [],
   "source": [
    "rho = 0.9\n",
    "cov = jnp.array([[10.0, rho], [rho, 0.1]])\n",
    "\n",
    "\n",
    "# In this model x1 and x2 are highly correlated with one another\n",
    "# but not correlated with y at all.\n",
    "def partially_correlated_model():\n",
    "    x1 = numpyro.sample(\n",
    "        \"x1\", dist.MultivariateNormal(jnp.zeros(2), covariance_matrix=cov)\n",
    "    )\n",
    "    x2 = numpyro.sample(\n",
    "        \"x2\", dist.MultivariateNormal(jnp.zeros(2), covariance_matrix=cov)\n",
    "    )\n",
    "    y = numpyro.sample(\"y\", dist.Normal(jnp.zeros(100), 1.0))\n",
    "    numpyro.sample(\"obs\", dist.Normal(x1 - x2, 0.1), jnp.ones(2))"
   ]
  },
  {
   "cell_type": "markdown",
   "metadata": {},
   "source": [
    "Now let's compare two choices of `dense_mass`."
   ]
  },
  {
   "cell_type": "code",
   "execution_count": 11,
   "metadata": {},
   "outputs": [
    {
     "name": "stdout",
     "output_type": "stream",
     "text": [
      "dense_mass = False (very bad r_hats)\n",
      "[x1]            \t max r_hat: 1.5882\n",
      "[x2]            \t max r_hat: 1.5410\n",
      "[y]             \t max r_hat: 2.0179\n",
      "\n",
      "dense_mass = True (bad r_hats)\n",
      "[x1]            \t max r_hat: 1.0697\n",
      "[x2]            \t max r_hat: 1.0738\n",
      "[y]             \t max r_hat: 1.2746\n",
      "\n",
      "structured mass matrix (good r_hats)\n",
      "[x1]            \t max r_hat: 1.0023\n",
      "[x2]            \t max r_hat: 1.0024\n",
      "[y]             \t max r_hat: 1.0030\n"
     ]
    }
   ],
   "source": [
    "print(\"dense_mass = False (very bad r_hats)\")\n",
    "run_inference(partially_correlated_model, dense_mass=False, max_tree_depth=3)\n",
    "\n",
    "print(\"\\ndense_mass = True (bad r_hats)\")\n",
    "run_inference(partially_correlated_model, dense_mass=True, max_tree_depth=3)\n",
    "\n",
    "# We use dense_mass=[(\"x1\", \"x2\")] to specify\n",
    "# a structured mass matrix in which the y-part of the mass matrix is diagonal\n",
    "# and the (x1, x2) block of the mass matrix is full-rank.\n",
    "\n",
    "# Graphically:\n",
    "#\n",
    "#       x1 x2 y\n",
    "#   x1 | * * 0 |\n",
    "#   x2 | * * 0 |\n",
    "#   y  | 0 0 * |\n",
    "\n",
    "print(\"\\nstructured mass matrix (good r_hats)\")\n",
    "run_inference(partially_correlated_model, dense_mass=[(\"x1\", \"x2\")], max_tree_depth=3)"
   ]
  },
  {
   "cell_type": "markdown",
   "metadata": {},
   "source": [
    "## `max_tree_depth`\n",
    "\n",
    "The hyperparameter `max_tree_depth` can play an important role in determining the quality of posterior samples generated by NUTS. The default value in NumPyro is `max_tree_depth=10`. In some models, in particular those with especially difficult geometries, it may be necessary to increase `max_tree_depth` above `10`. In other cases where computing the gradient of the model log density is particularly expensive, it may be necessary to decrease `max_tree_depth` below `10` to reduce compute. As an example where large `max_tree_depth` is essential, we return to a variant of example #2. (We note that in this particular case another way to improve performance would be to use `dense_mass=True`).\n",
    "\n",
    "### Example #4"
   ]
  },
  {
   "cell_type": "code",
   "execution_count": 12,
   "metadata": {},
   "outputs": [
    {
     "name": "stdout",
     "output_type": "stream",
     "text": [
      "max_tree_depth = 5 (bad r_hat)\n",
      "[x]             \t max r_hat: 1.1159\n",
      "max_tree_depth = 10 (good r_hat)\n",
      "[x]             \t max r_hat: 1.0166\n"
     ]
    }
   ],
   "source": [
    "# Because rho is very close to 1.0 the posterior geometry is extremely\n",
    "# skewed and using small max_tree_depth leads to bad results.\n",
    "rho = 0.999\n",
    "dim = 200\n",
    "cov = rho * jnp.ones((dim, dim)) + (1 - rho) * jnp.eye(dim)\n",
    "\n",
    "\n",
    "def mvn_model():\n",
    "    x = numpyro.sample(\n",
    "        \"x\", dist.MultivariateNormal(jnp.zeros(dim), covariance_matrix=cov)\n",
    "    )\n",
    "\n",
    "\n",
    "print(\"max_tree_depth = 5 (bad r_hat)\")\n",
    "run_inference(mvn_model, max_tree_depth=5)\n",
    "\n",
    "print(\"max_tree_depth = 10 (good r_hat)\")\n",
    "run_inference(mvn_model, max_tree_depth=10)"
   ]
  },
  {
   "cell_type": "markdown",
   "metadata": {},
   "source": [
    "## Other strategies\n",
    "\n",
    "- In some cases it can make sense to use variational inference to *learn* a new coordinate system. For details see [examples/neutra.py](https://github.com/pyro-ppl/numpyro/blob/master/examples/neutra.py) and reference [2]."
   ]
  },
  {
   "cell_type": "markdown",
   "metadata": {},
   "source": [
    "## References\n",
    "\n",
    "[1] \"Hamiltonian Monte Carlo for Hierarchical Models,\"\n",
    "    M. J. Betancourt, Mark Girolami.\n",
    "\n",
    "[2] \"NeuTra-lizing Bad Geometry in Hamiltonian Monte Carlo Using Neural Transport,\"\n",
    "    Matthew Hoffman, Pavel Sountsov, Joshua V. Dillon, Ian Langmore, Dustin Tran, Srinivas Vasudevan.\n",
    "    \n",
    "[3] \"Reparameterization\" in the Stan user's manual.\n",
    "    https://mc-stan.org/docs/2_27/stan-users-guide/reparameterization-section.html"
   ]
  }
 ],
 "metadata": {
  "kernelspec": {
   "display_name": "Python 3",
   "language": "python",
   "name": "python3"
  },
  "language_info": {
   "codemirror_mode": {
    "name": "ipython",
    "version": 3
   },
   "file_extension": ".py",
   "mimetype": "text/x-python",
   "name": "python",
   "nbconvert_exporter": "python",
   "pygments_lexer": "ipython3",
   "version": "3.8.8"
  }
 },
 "nbformat": 4,
 "nbformat_minor": 4
}<|MERGE_RESOLUTION|>--- conflicted
+++ resolved
@@ -50,11 +50,7 @@
     "\n",
     "from numpyro.infer import MCMC, NUTS\n",
     "\n",
-<<<<<<< HEAD
-    "assert numpyro.__version__.startswith(\"0.13.1\")\n",
-=======
     "assert numpyro.__version__.startswith(\"0.13.2\")\n",
->>>>>>> bcf38d7e
     "\n",
     "# NB: replace cpu by gpu to run this notebook on gpu\n",
     "numpyro.set_platform(\"cpu\")"
