--- conflicted
+++ resolved
@@ -53,11 +53,7 @@
     "import pandas as pd\n",
     "import seaborn as sns\n",
     "\n",
-<<<<<<< HEAD
-    "assert numpyro.__version__.startswith(\"0.13.1\")"
-=======
     "assert numpyro.__version__.startswith(\"0.13.2\")"
->>>>>>> bcf38d7e
    ]
   },
   {
